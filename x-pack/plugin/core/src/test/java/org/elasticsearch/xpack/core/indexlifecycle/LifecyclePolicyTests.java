/*
 * Copyright Elasticsearch B.V. and/or licensed to Elasticsearch B.V. under one
 * or more contributor license agreements. Licensed under the Elastic License;
 * you may not use this file except in compliance with the Elastic License.
 */
package org.elasticsearch.xpack.core.indexlifecycle;

import org.elasticsearch.client.Client;
import org.elasticsearch.cluster.ClusterModule;
import org.elasticsearch.common.Nullable;
import org.elasticsearch.common.ParseField;
import org.elasticsearch.common.io.stream.NamedWriteableRegistry;
import org.elasticsearch.common.io.stream.Writeable.Reader;
import org.elasticsearch.common.unit.TimeValue;
import org.elasticsearch.common.xcontent.NamedXContentRegistry;
import org.elasticsearch.common.xcontent.XContentParser;
import org.elasticsearch.test.AbstractSerializingTestCase;
import org.elasticsearch.xpack.core.indexlifecycle.Step.StepKey;

import java.io.IOException;
import java.util.ArrayList;
import java.util.Arrays;
import java.util.Collections;
import java.util.HashMap;
import java.util.LinkedHashMap;
import java.util.List;
import java.util.Map;
import java.util.Set;
import java.util.function.Function;

import static org.hamcrest.Matchers.equalTo;
import static org.hamcrest.Matchers.instanceOf;
import static org.mockito.Mockito.mock;

public class LifecyclePolicyTests extends AbstractSerializingTestCase<LifecyclePolicy> {

    private String lifecycleName;

    @Override
    protected LifecyclePolicy doParseInstance(XContentParser parser) {
        return LifecyclePolicy.parse(parser, lifecycleName);
    }

    @Override
    protected NamedWriteableRegistry getNamedWriteableRegistry() {
        return new NamedWriteableRegistry(
            Arrays.asList(
                new NamedWriteableRegistry.Entry(LifecycleType.class, TimeseriesLifecycleType.TYPE,
                    (in) -> TimeseriesLifecycleType.INSTANCE),
                new NamedWriteableRegistry.Entry(LifecycleAction.class, AllocateAction.NAME, AllocateAction::new),
                new NamedWriteableRegistry.Entry(LifecycleAction.class, DeleteAction.NAME, DeleteAction::new),
                new NamedWriteableRegistry.Entry(LifecycleAction.class, ForceMergeAction.NAME, ForceMergeAction::new),
                new NamedWriteableRegistry.Entry(LifecycleAction.class, ReadOnlyAction.NAME, ReadOnlyAction::new),
                new NamedWriteableRegistry.Entry(LifecycleAction.class, RolloverAction.NAME, RolloverAction::new),
                new NamedWriteableRegistry.Entry(LifecycleAction.class, ShrinkAction.NAME, ShrinkAction::new),
<<<<<<< HEAD
                new NamedWriteableRegistry.Entry(LifecycleAction.class, UnfollowAction.NAME, UnfollowAction::new)
=======
                new NamedWriteableRegistry.Entry(LifecycleAction.class, FreezeAction.NAME, FreezeAction::new)
>>>>>>> eaeccd84
            ));
    }

    @Override
    protected NamedXContentRegistry xContentRegistry() {
        List<NamedXContentRegistry.Entry> entries = new ArrayList<>(ClusterModule.getNamedXWriteables());
        entries.addAll(Arrays.asList(
            new NamedXContentRegistry.Entry(LifecycleType.class, new ParseField(TimeseriesLifecycleType.TYPE),
                (p) -> TimeseriesLifecycleType.INSTANCE),
            new NamedXContentRegistry.Entry(LifecycleAction.class, new ParseField(AllocateAction.NAME), AllocateAction::parse),
            new NamedXContentRegistry.Entry(LifecycleAction.class, new ParseField(DeleteAction.NAME), DeleteAction::parse),
            new NamedXContentRegistry.Entry(LifecycleAction.class, new ParseField(ForceMergeAction.NAME), ForceMergeAction::parse),
            new NamedXContentRegistry.Entry(LifecycleAction.class, new ParseField(ReadOnlyAction.NAME), ReadOnlyAction::parse),
            new NamedXContentRegistry.Entry(LifecycleAction.class, new ParseField(RolloverAction.NAME), RolloverAction::parse),
            new NamedXContentRegistry.Entry(LifecycleAction.class, new ParseField(ShrinkAction.NAME), ShrinkAction::parse),
<<<<<<< HEAD
            new NamedXContentRegistry.Entry(LifecycleAction.class, new ParseField(UnfollowAction.NAME), UnfollowAction::parse)
=======
            new NamedXContentRegistry.Entry(LifecycleAction.class, new ParseField(FreezeAction.NAME), FreezeAction::parse)
>>>>>>> eaeccd84
        ));
        return new NamedXContentRegistry(entries);
    }

    @Override
    protected LifecyclePolicy createTestInstance() {
        lifecycleName = randomAlphaOfLength(5);
        return randomTimeseriesLifecyclePolicy(lifecycleName);
    }

    /**
     * The same as {@link #randomTimeseriesLifecyclePolicy(String)} but ensures
     * that the resulting policy has all valid phases and all valid actions.
     */
    public static LifecyclePolicy randomTimeseriesLifecyclePolicyWithAllPhases(@Nullable String lifecycleName) {
        List<String> phaseNames = TimeseriesLifecycleType.VALID_PHASES;
        Map<String, Phase> phases = new HashMap<>(phaseNames.size());
        Function<String, Set<String>> validActions = (phase) ->  {
            switch (phase) {
                case "hot":
                    return TimeseriesLifecycleType.VALID_HOT_ACTIONS;
                case "warm":
                    return TimeseriesLifecycleType.VALID_WARM_ACTIONS;
                case "cold":
                    return TimeseriesLifecycleType.VALID_COLD_ACTIONS;
                case "delete":
                    return TimeseriesLifecycleType.VALID_DELETE_ACTIONS;
                default:
                    throw new IllegalArgumentException("invalid phase [" + phase + "]");
            }};
        Function<String, LifecycleAction> randomAction = (action) ->  {
            switch (action) {
                case AllocateAction.NAME:
                    return AllocateActionTests.randomInstance();
                case DeleteAction.NAME:
                    return new DeleteAction();
                case ForceMergeAction.NAME:
                    return ForceMergeActionTests.randomInstance();
                case ReadOnlyAction.NAME:
                    return new ReadOnlyAction();
                case RolloverAction.NAME:
                    return RolloverActionTests.randomInstance();
                case ShrinkAction.NAME:
                    return ShrinkActionTests.randomInstance();
<<<<<<< HEAD
                case UnfollowAction.NAME:
                    return new UnfollowAction();
=======
                case FreezeAction.NAME:
                    return new FreezeAction();
>>>>>>> eaeccd84
                default:
                    throw new IllegalArgumentException("invalid action [" + action + "]");
            }};
        for (String phase : phaseNames) {
            TimeValue after = TimeValue.parseTimeValue(randomTimeValue(0, 1000000000, "s", "m", "h", "d"), "test_after");
            Map<String, LifecycleAction> actions = new HashMap<>();
            Set<String> actionNames = validActions.apply(phase);
            for (String action : actionNames) {
                actions.put(action, randomAction.apply(action));
            }
            phases.put(phase, new Phase(phase, after, actions));
        }
        return new LifecyclePolicy(TimeseriesLifecycleType.INSTANCE, lifecycleName, phases);
    }

    public static LifecyclePolicy randomTimeseriesLifecyclePolicy(@Nullable String lifecycleName) {
        List<String> phaseNames = randomSubsetOf(
            between(0, TimeseriesLifecycleType.VALID_PHASES.size() - 1), TimeseriesLifecycleType.VALID_PHASES);
        Map<String, Phase> phases = new HashMap<>(phaseNames.size());
        Function<String, Set<String>> validActions = (phase) ->  {
            switch (phase) {
                case "hot":
                    return TimeseriesLifecycleType.VALID_HOT_ACTIONS;
                case "warm":
                    return TimeseriesLifecycleType.VALID_WARM_ACTIONS;
                case "cold":
                    return TimeseriesLifecycleType.VALID_COLD_ACTIONS;
                case "delete":
                    return TimeseriesLifecycleType.VALID_DELETE_ACTIONS;
                default:
                    throw new IllegalArgumentException("invalid phase [" + phase + "]");
            }};
        Function<String, LifecycleAction> randomAction = (action) ->  {
            switch (action) {
                case AllocateAction.NAME:
                    return AllocateActionTests.randomInstance();
                case DeleteAction.NAME:
                    return new DeleteAction();
                case ForceMergeAction.NAME:
                    return ForceMergeActionTests.randomInstance();
                case ReadOnlyAction.NAME:
                    return new ReadOnlyAction();
                case RolloverAction.NAME:
                    return RolloverActionTests.randomInstance();
                case ShrinkAction.NAME:
                    return ShrinkActionTests.randomInstance();
<<<<<<< HEAD
                case UnfollowAction.NAME:
                    return new UnfollowAction();
=======
                case FreezeAction.NAME:
                    return new FreezeAction();
>>>>>>> eaeccd84
                default:
                    throw new IllegalArgumentException("invalid action [" + action + "]");
            }};
        for (String phase : phaseNames) {
            TimeValue after = TimeValue.parseTimeValue(randomTimeValue(0, 1000000000, "s", "m", "h", "d"), "test_after");
            Map<String, LifecycleAction> actions = new HashMap<>();
            List<String> actionNames = randomSubsetOf(validActions.apply(phase));
            for (String action : actionNames) {
                actions.put(action, randomAction.apply(action));
            }
            phases.put(phase, new Phase(phase, after, actions));
        }
        return new LifecyclePolicy(TimeseriesLifecycleType.INSTANCE, lifecycleName, phases);
    }

    public static LifecyclePolicy randomTestLifecyclePolicy(@Nullable String lifecycleName) {
        int numberPhases = randomInt(5);
        Map<String, Phase> phases = new HashMap<>(numberPhases);
        for (int i = 0; i < numberPhases; i++) {
            TimeValue after = TimeValue.parseTimeValue(randomTimeValue(0, 1000000000, "s", "m", "h", "d"), "test_after");
            Map<String, LifecycleAction> actions = new HashMap<>();
            if (randomBoolean()) {
                MockAction action = new MockAction();
                actions.put(action.getWriteableName(), action);
            }
            String phaseName = randomAlphaOfLength(10);
            phases.put(phaseName, new Phase(phaseName, after, actions));
        }
        return new LifecyclePolicy(TestLifecycleType.INSTANCE, lifecycleName, phases);
    }

    @Override
    protected LifecyclePolicy mutateInstance(LifecyclePolicy instance) throws IOException {
        String name = instance.getName();
        Map<String, Phase> phases = instance.getPhases();
        switch (between(0, 1)) {
        case 0:
            name = name + randomAlphaOfLengthBetween(1, 5);
            break;
        case 1:
            String phaseName = randomValueOtherThanMany(phases::containsKey, () -> randomFrom(TimeseriesLifecycleType.VALID_PHASES));
            phases = new LinkedHashMap<>(phases);
            phases.put(phaseName, new Phase(phaseName, TimeValue.timeValueSeconds(randomIntBetween(1, 1000)), Collections.emptyMap()));
            break;
        default:
            throw new AssertionError("Illegal randomisation branch");
        }
        return new LifecyclePolicy(TimeseriesLifecycleType.INSTANCE, name, phases);
    }

    @Override
    protected Reader<LifecyclePolicy> instanceReader() {
        return LifecyclePolicy::new;
    }

    public void testFirstAndLastSteps() {
        Client client = mock(Client.class);
        lifecycleName = randomAlphaOfLengthBetween(1, 20);
        Map<String, Phase> phases = new LinkedHashMap<>();
        LifecyclePolicy policy = new LifecyclePolicy(TestLifecycleType.INSTANCE, lifecycleName, phases);
        List<Step> steps = policy.toSteps(client);
        assertThat(steps.size(), equalTo(2));
        assertThat(steps.get(0), instanceOf(InitializePolicyContextStep.class));
        assertThat(steps.get(0).getKey(), equalTo(new StepKey("new", "init", "init")));
        assertThat(steps.get(0).getNextStepKey(), equalTo(TerminalPolicyStep.KEY));
        assertSame(steps.get(1), TerminalPolicyStep.INSTANCE);
    }

    public void testToStepsWithOneStep() {
        Client client = mock(Client.class);
        MockStep mockStep = new MockStep(
            new Step.StepKey("test", "test", "test"), TerminalPolicyStep.KEY);

        lifecycleName = randomAlphaOfLengthBetween(1, 20);
        Map<String, Phase> phases = new LinkedHashMap<>();
        LifecycleAction firstAction = new MockAction(Arrays.asList(mockStep));
        Map<String, LifecycleAction> actions = Collections.singletonMap(MockAction.NAME, firstAction);
        Phase firstPhase = new Phase("test", TimeValue.ZERO, actions);
        phases.put(firstPhase.getName(), firstPhase);
        LifecyclePolicy policy = new LifecyclePolicy(TestLifecycleType.INSTANCE, lifecycleName, phases);
        StepKey firstStepKey = InitializePolicyContextStep.KEY;
        StepKey secondStepKey = new StepKey("new", PhaseCompleteStep.NAME, PhaseCompleteStep.NAME);
        List<Step> steps = policy.toSteps(client);
        assertThat(steps.size(), equalTo(4));
        assertSame(steps.get(0).getKey(), firstStepKey);
        assertThat(steps.get(0).getNextStepKey(), equalTo(secondStepKey));
        assertThat(steps.get(1).getKey(), equalTo(secondStepKey));
        assertThat(steps.get(1).getNextStepKey(), equalTo(mockStep.getKey()));
        assertThat(steps.get(2).getKey(), equalTo(mockStep.getKey()));
        assertThat(steps.get(2).getNextStepKey(), equalTo(TerminalPolicyStep.KEY));
        assertSame(steps.get(3), TerminalPolicyStep.INSTANCE);
    }

    public void testToStepsWithTwoPhases() {
        Client client = mock(Client.class);
        MockStep secondActionStep = new MockStep(new StepKey("second_phase", "test2", "test"), TerminalPolicyStep.KEY);
        MockStep secondAfter = new MockStep(new StepKey("first_phase", PhaseCompleteStep.NAME, PhaseCompleteStep.NAME),
                secondActionStep.getKey());
        MockStep firstActionAnotherStep = new MockStep(new StepKey("first_phase", "test", "bar"), secondAfter.getKey());
        MockStep firstActionStep = new MockStep(new StepKey("first_phase", "test", "foo"), firstActionAnotherStep.getKey());
        MockStep firstAfter = new MockStep(new StepKey("new", PhaseCompleteStep.NAME, PhaseCompleteStep.NAME), firstActionStep.getKey());
        MockStep init = new MockStep(InitializePolicyContextStep.KEY, firstAfter.getKey());

        lifecycleName = randomAlphaOfLengthBetween(1, 20);
        Map<String, Phase> phases = new LinkedHashMap<>();
        LifecycleAction firstAction = new MockAction(Arrays.asList(firstActionStep, firstActionAnotherStep));
        LifecycleAction secondAction = new MockAction(Arrays.asList(secondActionStep));
        Map<String, LifecycleAction> firstActions = Collections.singletonMap(MockAction.NAME, firstAction);
        Map<String, LifecycleAction> secondActions = Collections.singletonMap(MockAction.NAME, secondAction);
        Phase firstPhase = new Phase("first_phase", TimeValue.ZERO, firstActions);
        Phase secondPhase = new Phase("second_phase", TimeValue.ZERO, secondActions);
        phases.put(firstPhase.getName(), firstPhase);
        phases.put(secondPhase.getName(), secondPhase);
        LifecyclePolicy policy = new LifecyclePolicy(TestLifecycleType.INSTANCE, lifecycleName, phases);

        List<Step> steps = policy.toSteps(client);
        assertThat(steps.size(), equalTo(7));
        assertThat(steps.get(0).getClass(), equalTo(InitializePolicyContextStep.class));
        assertThat(steps.get(0).getKey(), equalTo(init.getKey()));
        assertThat(steps.get(0).getNextStepKey(), equalTo(init.getNextStepKey()));
        assertThat(steps.get(1).getClass(), equalTo(PhaseCompleteStep.class));
        assertThat(steps.get(1).getKey(), equalTo(firstAfter.getKey()));
        assertThat(steps.get(1).getNextStepKey(), equalTo(firstAfter.getNextStepKey()));
        assertThat(steps.get(2), equalTo(firstActionStep));
        assertThat(steps.get(3), equalTo(firstActionAnotherStep));
        assertThat(steps.get(4).getClass(), equalTo(PhaseCompleteStep.class));
        assertThat(steps.get(4).getKey(), equalTo(secondAfter.getKey()));
        assertThat(steps.get(4).getNextStepKey(), equalTo(secondAfter.getNextStepKey()));
        assertThat(steps.get(5), equalTo(secondActionStep));
        assertSame(steps.get(6), TerminalPolicyStep.INSTANCE);
    }

    public void testIsActionSafe() {
        Map<String, Phase> phases = new LinkedHashMap<>();
        LifecycleAction firstAction = new MockAction(Collections.emptyList(), true);
        LifecycleAction secondAction = new MockAction(Collections.emptyList(), false);
        Map<String, LifecycleAction> firstActions = Collections.singletonMap(MockAction.NAME, firstAction);
        Map<String, LifecycleAction> secondActions = Collections.singletonMap(MockAction.NAME, secondAction);
        Phase firstPhase = new Phase("first_phase", TimeValue.ZERO, firstActions);
        Phase secondPhase = new Phase("second_phase", TimeValue.ZERO, secondActions);
        phases.put(firstPhase.getName(), firstPhase);
        phases.put(secondPhase.getName(), secondPhase);
        LifecyclePolicy policy = new LifecyclePolicy(TestLifecycleType.INSTANCE, lifecycleName, phases);

        assertTrue(policy.isActionSafe(new StepKey("first_phase", MockAction.NAME, randomAlphaOfLength(10))));

        assertFalse(policy.isActionSafe(new StepKey("second_phase", MockAction.NAME, randomAlphaOfLength(10))));

        IllegalArgumentException exception = expectThrows(IllegalArgumentException.class,
                () -> policy.isActionSafe(new StepKey("non_existant_phase", MockAction.NAME, randomAlphaOfLength(10))));
        assertEquals("Phase [non_existant_phase]  does not exist in policy [" + policy.getName() + "]", exception.getMessage());

        exception = expectThrows(IllegalArgumentException.class,
                () -> policy.isActionSafe(new StepKey("first_phase", "non_existant_action", randomAlphaOfLength(10))));
        assertEquals("Action [non_existant_action] in phase [first_phase]  does not exist in policy [" + policy.getName() + "]",
                exception.getMessage());

        assertTrue(policy.isActionSafe(new StepKey("new", randomAlphaOfLength(10), randomAlphaOfLength(10))));
    }

    public void testValidatePolicyName() {
        expectThrows(IllegalArgumentException.class, () -> LifecyclePolicy.validatePolicyName(randomAlphaOfLengthBetween(0,10) +
            "," + randomAlphaOfLengthBetween(0,10)));
        expectThrows(IllegalArgumentException.class, () -> LifecyclePolicy.validatePolicyName(randomAlphaOfLengthBetween(0,10) +
            " " + randomAlphaOfLengthBetween(0,10)));
        expectThrows(IllegalArgumentException.class, () -> LifecyclePolicy.validatePolicyName("_" + randomAlphaOfLengthBetween(1, 20)));
        expectThrows(IllegalArgumentException.class, () -> LifecyclePolicy.validatePolicyName(randomAlphaOfLengthBetween(256, 1000)));

        LifecyclePolicy.validatePolicyName(randomAlphaOfLengthBetween(1,10) + "_" + randomAlphaOfLengthBetween(0,10));

        LifecyclePolicy.validatePolicyName(randomAlphaOfLengthBetween(0,10) + "-" + randomAlphaOfLengthBetween(0,10));
        LifecyclePolicy.validatePolicyName(randomAlphaOfLengthBetween(0,10) + "+" + randomAlphaOfLengthBetween(0,10));
        
        LifecyclePolicy.validatePolicyName(randomAlphaOfLengthBetween(1,255));
    }
}<|MERGE_RESOLUTION|>--- conflicted
+++ resolved
@@ -53,11 +53,8 @@
                 new NamedWriteableRegistry.Entry(LifecycleAction.class, ReadOnlyAction.NAME, ReadOnlyAction::new),
                 new NamedWriteableRegistry.Entry(LifecycleAction.class, RolloverAction.NAME, RolloverAction::new),
                 new NamedWriteableRegistry.Entry(LifecycleAction.class, ShrinkAction.NAME, ShrinkAction::new),
-<<<<<<< HEAD
+                new NamedWriteableRegistry.Entry(LifecycleAction.class, FreezeAction.NAME, FreezeAction::new),
                 new NamedWriteableRegistry.Entry(LifecycleAction.class, UnfollowAction.NAME, UnfollowAction::new)
-=======
-                new NamedWriteableRegistry.Entry(LifecycleAction.class, FreezeAction.NAME, FreezeAction::new)
->>>>>>> eaeccd84
             ));
     }
 
@@ -73,11 +70,8 @@
             new NamedXContentRegistry.Entry(LifecycleAction.class, new ParseField(ReadOnlyAction.NAME), ReadOnlyAction::parse),
             new NamedXContentRegistry.Entry(LifecycleAction.class, new ParseField(RolloverAction.NAME), RolloverAction::parse),
             new NamedXContentRegistry.Entry(LifecycleAction.class, new ParseField(ShrinkAction.NAME), ShrinkAction::parse),
-<<<<<<< HEAD
+            new NamedXContentRegistry.Entry(LifecycleAction.class, new ParseField(FreezeAction.NAME), FreezeAction::parse),
             new NamedXContentRegistry.Entry(LifecycleAction.class, new ParseField(UnfollowAction.NAME), UnfollowAction::parse)
-=======
-            new NamedXContentRegistry.Entry(LifecycleAction.class, new ParseField(FreezeAction.NAME), FreezeAction::parse)
->>>>>>> eaeccd84
         ));
         return new NamedXContentRegistry(entries);
     }
@@ -122,13 +116,10 @@
                     return RolloverActionTests.randomInstance();
                 case ShrinkAction.NAME:
                     return ShrinkActionTests.randomInstance();
-<<<<<<< HEAD
+                case FreezeAction.NAME:
+                    return new FreezeAction();
                 case UnfollowAction.NAME:
                     return new UnfollowAction();
-=======
-                case FreezeAction.NAME:
-                    return new FreezeAction();
->>>>>>> eaeccd84
                 default:
                     throw new IllegalArgumentException("invalid action [" + action + "]");
             }};
@@ -175,13 +166,10 @@
                     return RolloverActionTests.randomInstance();
                 case ShrinkAction.NAME:
                     return ShrinkActionTests.randomInstance();
-<<<<<<< HEAD
+                case FreezeAction.NAME:
+                    return new FreezeAction();
                 case UnfollowAction.NAME:
                     return new UnfollowAction();
-=======
-                case FreezeAction.NAME:
-                    return new FreezeAction();
->>>>>>> eaeccd84
                 default:
                     throw new IllegalArgumentException("invalid action [" + action + "]");
             }};
