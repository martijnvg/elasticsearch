/*
 * Copyright Elasticsearch B.V. and/or licensed to Elasticsearch B.V. under one
 * or more contributor license agreements. Licensed under the Elastic License
 * 2.0; you may not use this file except in compliance with the Elastic License
 * 2.0.
 */
package org.elasticsearch.xpack.deprecation;

import org.elasticsearch.ElasticsearchStatusException;
import org.elasticsearch.Version;
import org.elasticsearch.action.ActionRequestValidationException;
import org.elasticsearch.action.ActionResponse;
import org.elasticsearch.action.ActionType;
import org.elasticsearch.action.IndicesRequest;
import org.elasticsearch.action.admin.cluster.node.info.NodeInfo;
import org.elasticsearch.action.support.IndicesOptions;
import org.elasticsearch.action.support.master.MasterNodeReadRequest;
import org.elasticsearch.cluster.ClusterState;
import org.elasticsearch.cluster.metadata.IndexMetadata;
import org.elasticsearch.cluster.metadata.IndexNameExpressionResolver;
import org.elasticsearch.common.io.stream.StreamInput;
import org.elasticsearch.common.io.stream.StreamOutput;
import org.elasticsearch.common.util.set.Sets;
import org.elasticsearch.common.xcontent.ToXContentObject;
import org.elasticsearch.common.xcontent.XContentBuilder;
import org.elasticsearch.rest.RestStatus;

import java.io.IOException;
import java.util.ArrayList;
import java.util.Arrays;
import java.util.Collections;
import java.util.HashMap;
import java.util.List;
import java.util.Map;
import java.util.Objects;
import java.util.Set;
import java.util.function.Function;
import java.util.stream.Collectors;

import static org.elasticsearch.action.ValidateActions.addValidationError;

public class DeprecationInfoAction extends ActionType<DeprecationInfoAction.Response> {

    public static final DeprecationInfoAction INSTANCE = new DeprecationInfoAction();
    public static final String NAME = "cluster:admin/xpack/deprecation/info";

    private DeprecationInfoAction() {
        super(NAME, DeprecationInfoAction.Response::new);
    }

    /**
     * helper utility function to reduce repeat of running a specific {@link Set} of checks.
     *
     * @param checks The functional checks to execute using the mapper function
     * @param mapper The function that executes the lambda check with the appropriate arguments
     * @param <T> The signature of the check (BiFunction, Function, including the appropriate arguments)
     * @return The list of {@link DeprecationIssue} that were found in the cluster
     */
    public static <T> List<DeprecationIssue> filterChecks(List<T> checks, Function<T, DeprecationIssue> mapper) {
        return checks.stream().map(mapper).filter(Objects::nonNull).collect(Collectors.toList());
    }

    private static List<DeprecationIssue> mergeNodeIssues(NodesDeprecationCheckResponse response) {
        Map<DeprecationIssue, List<String>> issueListMap = new HashMap<>();
        for (NodesDeprecationCheckAction.NodeResponse resp : response.getNodes()) {
            for (DeprecationIssue issue : resp.getDeprecationIssues()) {
                issueListMap.computeIfAbsent(issue, (key) -> new ArrayList<>()).add(resp.getNode().getName());
            }
        }

        return issueListMap.entrySet().stream()
            .map(entry -> {
                DeprecationIssue issue = entry.getKey();
                String details = issue.getDetails() != null ? issue.getDetails() + " " : "";
                return new DeprecationIssue(issue.getLevel(), issue.getMessage(), issue.getUrl(),
<<<<<<< HEAD
                    details + "(nodes impacted: " + entry.getValue() + ")", issue.isResolveDuringRollingUpgrade());
=======
                    details + "(nodes impacted: " + entry.getValue() + ")", issue.getMeta());
>>>>>>> 3f44a5b3
            }).collect(Collectors.toList());
    }

    public static class Response extends ActionResponse implements ToXContentObject {
        static final Set<String> RESERVED_NAMES = Sets.newHashSet("cluster_settings", "node_settings", "index_settings");
        private final List<DeprecationIssue> clusterSettingsIssues;
        private final List<DeprecationIssue> nodeSettingsIssues;
        private final Map<String, List<DeprecationIssue>> indexSettingsIssues;
        private final Map<String, List<DeprecationIssue>> pluginSettingsIssues;

        public Response(StreamInput in) throws IOException {
            super(in);
            clusterSettingsIssues = in.readList(DeprecationIssue::new);
            nodeSettingsIssues = in.readList(DeprecationIssue::new);
            indexSettingsIssues = in.readMapOfLists(StreamInput::readString, DeprecationIssue::new);
            if (in.getVersion().before(Version.V_7_11_0)) {
                List<DeprecationIssue> mlIssues = in.readList(DeprecationIssue::new);
                pluginSettingsIssues = new HashMap<>();
                pluginSettingsIssues.put("ml_settings", mlIssues);
            } else {
                pluginSettingsIssues = in.readMapOfLists(StreamInput::readString, DeprecationIssue::new);
            }
        }

        public Response(List<DeprecationIssue> clusterSettingsIssues,
                        List<DeprecationIssue> nodeSettingsIssues,
                        Map<String, List<DeprecationIssue>> indexSettingsIssues,
                        Map<String, List<DeprecationIssue>> pluginSettingsIssues) {
            this.clusterSettingsIssues = clusterSettingsIssues;
            this.nodeSettingsIssues = nodeSettingsIssues;
            this.indexSettingsIssues = indexSettingsIssues;
            Set<String> intersection = Sets.intersection(RESERVED_NAMES, pluginSettingsIssues.keySet());
            if (intersection.isEmpty() == false) {
                throw new ElasticsearchStatusException(
                    "Unable to discover deprecations as plugin deprecation names overlap with reserved names {}",
                    RestStatus.INTERNAL_SERVER_ERROR,
                    intersection
                );
            }
            this.pluginSettingsIssues = pluginSettingsIssues;
        }

        public List<DeprecationIssue> getClusterSettingsIssues() {
            return clusterSettingsIssues;
        }

        public List<DeprecationIssue> getNodeSettingsIssues() {
            return nodeSettingsIssues;
        }

        public Map<String, List<DeprecationIssue>> getIndexSettingsIssues() {
            return indexSettingsIssues;
        }

        public Map<String, List<DeprecationIssue>> getPluginSettingsIssues() {
            return pluginSettingsIssues;
        }

        @Override
        public void writeTo(StreamOutput out) throws IOException {
            out.writeList(clusterSettingsIssues);
            out.writeList(nodeSettingsIssues);
            out.writeMapOfLists(indexSettingsIssues, StreamOutput::writeString, (o, v) -> v.writeTo(o));
            if (out.getVersion().before(Version.V_7_11_0)) {
                out.writeList(pluginSettingsIssues.getOrDefault("ml_settings", Collections.emptyList()));
            } else {
                out.writeMapOfLists(pluginSettingsIssues, StreamOutput::writeString, (o, v) -> v.writeTo(o));
            }
        }

        @Override
        public XContentBuilder toXContent(XContentBuilder builder, Params params) throws IOException {
            return builder.startObject()
                .array("cluster_settings", clusterSettingsIssues.toArray())
                .array("node_settings", nodeSettingsIssues.toArray())
                .field("index_settings")
                .map(indexSettingsIssues)
                .mapContents(pluginSettingsIssues)
                .endObject();
        }

        @Override
        public boolean equals(Object o) {
            if (this == o) return true;
            if (o == null || getClass() != o.getClass()) return false;
            Response response = (Response) o;
            return Objects.equals(clusterSettingsIssues, response.clusterSettingsIssues) &&
                Objects.equals(nodeSettingsIssues, response.nodeSettingsIssues) &&
                Objects.equals(indexSettingsIssues, response.indexSettingsIssues) &&
                Objects.equals(pluginSettingsIssues, response.pluginSettingsIssues);
        }

        @Override
        public int hashCode() {
            return Objects.hash(clusterSettingsIssues, nodeSettingsIssues, indexSettingsIssues, pluginSettingsIssues);
        }

        /**
         * This is the function that does the bulk of the logic of taking the appropriate ES dependencies
         * like {@link NodeInfo}, {@link ClusterState}. Alongside these objects and the list of deprecation checks,
         * this function will run through all the checks and build out the final list of issues that exist in the
         * cluster.
         *
         * @param state The cluster state
         * @param indexNameExpressionResolver Used to resolve indices into their concrete names
         * @param request The originating request containing the index expressions to evaluate
         * @param nodeDeprecationResponse The response containing the deprecation issues found on each node
         * @param indexSettingsChecks The list of index-level checks that will be run across all specified
         *                            concrete indices
         * @param clusterSettingsChecks The list of cluster-level checks
         * @return The list of deprecation issues found in the cluster
         */
        public static DeprecationInfoAction.Response from(ClusterState state,
                                                          IndexNameExpressionResolver indexNameExpressionResolver,
                                                          Request request,
                                                          NodesDeprecationCheckResponse nodeDeprecationResponse,
                                                          List<Function<IndexMetadata, DeprecationIssue>> indexSettingsChecks,
                                                          List<Function<ClusterState, DeprecationIssue>> clusterSettingsChecks,
                                                          Map<String, List<DeprecationIssue>> pluginSettingIssues) {
            List<DeprecationIssue> clusterSettingsIssues = filterChecks(clusterSettingsChecks,
                (c) -> c.apply(state));
            List<DeprecationIssue> nodeSettingsIssues = mergeNodeIssues(nodeDeprecationResponse);

            String[] concreteIndexNames = indexNameExpressionResolver.concreteIndexNames(state, request);

            Map<String, List<DeprecationIssue>> indexSettingsIssues = new HashMap<>();
            for (String concreteIndex : concreteIndexNames) {
                IndexMetadata indexMetadata = state.getMetadata().index(concreteIndex);
                List<DeprecationIssue> singleIndexIssues = filterChecks(indexSettingsChecks,
                    c -> c.apply(indexMetadata));
                if (singleIndexIssues.size() > 0) {
                    indexSettingsIssues.put(concreteIndex, singleIndexIssues);
                }
            }

            return new DeprecationInfoAction.Response(clusterSettingsIssues, nodeSettingsIssues, indexSettingsIssues, pluginSettingIssues);
        }
    }

    public static class Request extends MasterNodeReadRequest<Request> implements IndicesRequest.Replaceable {

        private static final IndicesOptions INDICES_OPTIONS = IndicesOptions.fromOptions(false, true, true, true);
        private String[] indices;

        public Request(String... indices) {
            this.indices = indices;
        }

        public Request(StreamInput in) throws IOException {
            super(in);
            indices = in.readStringArray();
        }

        @Override
        public void writeTo(StreamOutput out) throws IOException {
            super.writeTo(out);
            out.writeStringArray(indices);
        }

        @Override
        public String[] indices() {
            return indices;
        }

        @Override
        public Request indices(String... indices) {
            this.indices = indices;
            return this;
        }

        @Override
        public IndicesOptions indicesOptions() {
            return INDICES_OPTIONS;
        }

        @Override
        public boolean includeDataStreams() {
            return true;
        }

        @Override
        public ActionRequestValidationException validate() {
            ActionRequestValidationException validationException = null;
            if (indices == null) {
                validationException = addValidationError("index/indices is missing", validationException);
            }
            return validationException;
        }

        @Override
        public boolean equals(Object o) {
            if (this == o) return true;
            if (o == null || getClass() != o.getClass()) return false;
            Request request = (Request) o;
            return Arrays.equals(indices, request.indices);
        }

        @Override
        public int hashCode() {
            return Objects.hash(Arrays.hashCode(indices));
        }

    }

}<|MERGE_RESOLUTION|>--- conflicted
+++ resolved
@@ -73,11 +73,8 @@
                 DeprecationIssue issue = entry.getKey();
                 String details = issue.getDetails() != null ? issue.getDetails() + " " : "";
                 return new DeprecationIssue(issue.getLevel(), issue.getMessage(), issue.getUrl(),
-<<<<<<< HEAD
-                    details + "(nodes impacted: " + entry.getValue() + ")", issue.isResolveDuringRollingUpgrade());
-=======
-                    details + "(nodes impacted: " + entry.getValue() + ")", issue.getMeta());
->>>>>>> 3f44a5b3
+                    details + "(nodes impacted: " + entry.getValue() + ")", issue.isResolveDuringRollingUpgrade(),
+                    issue.getMeta());
             }).collect(Collectors.toList());
     }
 
