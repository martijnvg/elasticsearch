/*
 * Copyright Elasticsearch B.V. and/or licensed to Elasticsearch B.V. under one
 * or more contributor license agreements. Licensed under the Elastic License;
 * you may not use this file except in compliance with the Elastic License.
 */

package org.elasticsearch.xpack;

import org.elasticsearch.action.admin.cluster.settings.ClusterUpdateSettingsRequest;
import org.elasticsearch.action.support.ActiveShardCount;
import org.elasticsearch.cluster.service.ClusterService;
import org.elasticsearch.common.settings.Settings;
import org.elasticsearch.common.unit.TimeValue;
import org.elasticsearch.license.LicenseService;
import org.elasticsearch.license.LicensesMetaData;
import org.elasticsearch.plugins.Plugin;
import org.elasticsearch.test.ESSingleNodeTestCase;
import org.elasticsearch.transport.TransportService;
import org.elasticsearch.xpack.ccr.CcrSettings;
import org.elasticsearch.xpack.ccr.LocalStateCcr;
import org.elasticsearch.xpack.core.XPackSettings;
import org.elasticsearch.xpack.core.ccr.AutoFollowStats;
import org.elasticsearch.xpack.core.ccr.ShardFollowNodeTaskStatus;
import org.elasticsearch.xpack.core.ccr.action.CcrStatsAction;
import org.elasticsearch.xpack.core.ccr.action.FollowStatsAction;
import org.elasticsearch.xpack.core.ccr.action.PutFollowAction;
import org.elasticsearch.xpack.core.ccr.action.ResumeFollowAction;
import org.junit.After;
import org.junit.Before;

import java.util.Collection;
import java.util.Collections;

import static org.elasticsearch.test.hamcrest.ElasticsearchAssertions.assertAcked;
import static org.elasticsearch.xpack.CcrIntegTestCase.removeCCRRelatedMetadataFromClusterState;
import static org.hamcrest.Matchers.equalTo;

public abstract class CcrSingleNodeTestCase extends ESSingleNodeTestCase {

    @Override
    protected Settings nodeSettings() {
        Settings.Builder builder = Settings.builder();
        builder.put(XPackSettings.SECURITY_ENABLED.getKey(), false);
        builder.put(XPackSettings.MONITORING_ENABLED.getKey(), false);
        builder.put(XPackSettings.WATCHER_ENABLED.getKey(), false);
        builder.put(XPackSettings.MACHINE_LEARNING_ENABLED.getKey(), false);
        builder.put(XPackSettings.LOGSTASH_ENABLED.getKey(), false);
        builder.put(LicenseService.SELF_GENERATED_LICENSE_TYPE.getKey(), "trial");
        // Let cluster state api return quickly in order to speed up auto follow tests:
        builder.put(CcrSettings.CCR_WAIT_FOR_METADATA_TIMEOUT.getKey(), TimeValue.timeValueMillis(100));
        return builder.build();
    }

    @Override
    protected Collection<Class<? extends Plugin>> getPlugins() {
        return Collections.singletonList(LocalStateCcr.class);
    }

    @Before
    public void setupLocalRemote() {
        ClusterUpdateSettingsRequest updateSettingsRequest = new ClusterUpdateSettingsRequest();
        String address = getInstanceFromNode(TransportService.class).boundAddress().publishAddress().toString();
        updateSettingsRequest.transientSettings(Settings.builder().put("cluster.remote.local.seeds", address));
        assertAcked(client().admin().cluster().updateSettings(updateSettingsRequest).actionGet());
    }

    @Before
    public void waitForTrialLicenseToBeGenerated() throws Exception {
        assertBusy(() -> assertNotNull(getInstanceFromNode(ClusterService.class).state().metaData().custom(LicensesMetaData.TYPE)));
    }

    @After
    public void purgeCCRMetadata() throws Exception {
        ClusterService clusterService = getInstanceFromNode(ClusterService.class);
        removeCCRRelatedMetadataFromClusterState(clusterService);
    }

    @After
    public void removeLocalRemote() {
        ClusterUpdateSettingsRequest updateSettingsRequest = new ClusterUpdateSettingsRequest();
        updateSettingsRequest.transientSettings(Settings.builder().put("cluster.remote.local.seeds", (String) null));
        assertAcked(client().admin().cluster().updateSettings(updateSettingsRequest).actionGet());
    }

    protected AutoFollowStats getAutoFollowStats() {
        return client().execute(CcrStatsAction.INSTANCE, new CcrStatsAction.Request()).actionGet().getAutoFollowStats();
    }

    protected ResumeFollowAction.Request getResumeFollowRequest(String followerIndex) {
        ResumeFollowAction.Request request = new ResumeFollowAction.Request();
        request.getBody().setFollowerIndex(followerIndex);
        request.getBody().setMaxRetryDelay(TimeValue.timeValueMillis(1));
        request.getBody().setReadPollTimeout(TimeValue.timeValueMillis(1));
        return request;
    }

    protected PutFollowAction.Request getPutFollowRequest(String leaderIndex, String followerIndex) {
        PutFollowAction.Request request = new PutFollowAction.Request();
<<<<<<< HEAD
        request.getBody().setRemoteCluster("local");
        request.getBody().setLeaderIndex(leaderIndex);
        request.getBody().setFollowerIndex(followerIndex);
        request.getBody().setMaxRetryDelay(TimeValue.timeValueMillis(1));
        request.getBody().setReadPollTimeout(TimeValue.timeValueMillis(1));
=======
        request.setRemoteCluster("local");
        request.setLeaderIndex(leaderIndex);
        request.setFollowRequest(getResumeFollowRequest(followerIndex));
        request.waitForActiveShards(ActiveShardCount.ONE);
>>>>>>> 5433af28
        return request;
    }

    protected void ensureEmptyWriteBuffers() throws Exception {
        assertBusy(() -> {
            FollowStatsAction.StatsResponses statsResponses =
                client().execute(FollowStatsAction.INSTANCE, new FollowStatsAction.StatsRequest()).actionGet();
            for (FollowStatsAction.StatsResponse statsResponse : statsResponses.getStatsResponses()) {
                ShardFollowNodeTaskStatus status = statsResponse.status();
                assertThat(status.writeBufferOperationCount(), equalTo(0));
                assertThat(status.writeBufferSizeInBytes(), equalTo(0L));
            }
        });
    }

}<|MERGE_RESOLUTION|>--- conflicted
+++ resolved
@@ -96,18 +96,12 @@
 
     protected PutFollowAction.Request getPutFollowRequest(String leaderIndex, String followerIndex) {
         PutFollowAction.Request request = new PutFollowAction.Request();
-<<<<<<< HEAD
         request.getBody().setRemoteCluster("local");
         request.getBody().setLeaderIndex(leaderIndex);
         request.getBody().setFollowerIndex(followerIndex);
         request.getBody().setMaxRetryDelay(TimeValue.timeValueMillis(1));
         request.getBody().setReadPollTimeout(TimeValue.timeValueMillis(1));
-=======
-        request.setRemoteCluster("local");
-        request.setLeaderIndex(leaderIndex);
-        request.setFollowRequest(getResumeFollowRequest(followerIndex));
         request.waitForActiveShards(ActiveShardCount.ONE);
->>>>>>> 5433af28
         return request;
     }
 
