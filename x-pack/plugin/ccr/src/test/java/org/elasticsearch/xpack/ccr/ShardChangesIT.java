--- conflicted
+++ resolved
@@ -51,16 +51,10 @@
 import org.elasticsearch.xpack.ccr.action.ShardFollowTask;
 import org.elasticsearch.xpack.core.XPackSettings;
 import org.elasticsearch.xpack.core.ccr.ShardFollowNodeTaskStatus;
-<<<<<<< HEAD
-import org.elasticsearch.xpack.core.ccr.action.CreateAndFollowIndexAction;
-import org.elasticsearch.xpack.core.ccr.action.FollowIndexAction;
-import org.elasticsearch.xpack.core.ccr.action.PutAutoFollowPatternAction;
-import org.elasticsearch.xpack.core.ccr.action.UnfollowIndexAction;
-=======
 import org.elasticsearch.xpack.core.ccr.action.PutFollowAction;
 import org.elasticsearch.xpack.core.ccr.action.ResumeFollowAction;
+import org.elasticsearch.xpack.core.ccr.action.PutAutoFollowPatternAction;
 import org.elasticsearch.xpack.core.ccr.action.PauseFollowAction;
->>>>>>> 506c1c2d
 
 import java.io.IOException;
 import java.util.Arrays;
@@ -555,14 +549,14 @@
         assertAcked(client().admin().indices().prepareCreate("index1").setSource(leaderIndexSettings, XContentType.JSON));
         ensureGreen("index1");
 
-        FollowIndexAction.Request followRequest = createFollowRequest("leader_cluster:index1", "index2");
-        CreateAndFollowIndexAction.Request createAndFollowRequest = new CreateAndFollowIndexAction.Request(followRequest);
+        ResumeFollowAction.Request followRequest = createFollowRequest("leader_cluster:index1", "index2");
+        PutFollowAction.Request createAndFollowRequest = new PutFollowAction.Request(followRequest);
         Exception e = expectThrows(IllegalArgumentException.class,
-            () -> client().execute(CreateAndFollowIndexAction.INSTANCE, createAndFollowRequest).actionGet());
+            () -> client().execute(PutFollowAction.INSTANCE, createAndFollowRequest).actionGet());
         assertThat(e.getMessage(), equalTo("unknown cluster alias [leader_cluster]"));
 
         e = expectThrows(IllegalArgumentException.class,
-            () -> client().execute(FollowIndexAction.INSTANCE, followRequest).actionGet());
+            () -> client().execute(ResumeFollowAction.INSTANCE, followRequest).actionGet());
         assertThat(e.getMessage(), equalTo("unknown cluster alias [leader_cluster]"));
 
         PutAutoFollowPatternAction.Request putAutoFollowRequest = new PutAutoFollowPatternAction.Request();
