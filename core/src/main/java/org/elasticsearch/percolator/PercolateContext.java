--- conflicted
+++ resolved
@@ -751,12 +751,7 @@
     }
 
     @Override
-<<<<<<< HEAD
-    public QueryCache getQueryCache() { return indexService.cache().query();}
-    
-=======
     public Profilers getProfilers() {
         throw new UnsupportedOperationException();
     }
->>>>>>> c813d21f
 }