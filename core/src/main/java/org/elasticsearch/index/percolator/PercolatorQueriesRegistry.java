/*
 * Licensed to Elasticsearch under one or more contributor
 * license agreements. See the NOTICE file distributed with
 * this work for additional information regarding copyright
 * ownership. Elasticsearch licenses this file to you under
 * the Apache License, Version 2.0 (the "License"); you may
 * not use this file except in compliance with the License.
 * You may obtain a copy of the License at
 *
 *    http://www.apache.org/licenses/LICENSE-2.0
 *
 * Unless required by applicable law or agreed to in writing,
 * software distributed under the License is distributed on an
 * "AS IS" BASIS, WITHOUT WARRANTIES OR CONDITIONS OF ANY
 * KIND, either express or implied.  See the License for the
 * specific language governing permissions and limitations
 * under the License.
 */

package org.elasticsearch.index.percolator;

import org.apache.lucene.index.IndexReader;
import org.apache.lucene.index.Term;
import org.apache.lucene.search.IndexSearcher;
import org.apache.lucene.search.Query;
import org.apache.lucene.search.TermQuery;
import org.apache.lucene.util.BytesRef;
import org.elasticsearch.ElasticsearchException;
import org.elasticsearch.common.ParsingException;
import org.elasticsearch.Version;
import org.elasticsearch.cluster.metadata.IndexMetaData;
import org.elasticsearch.common.bytes.BytesReference;
import org.elasticsearch.common.metrics.CounterMetric;
import org.elasticsearch.common.metrics.MeanMetric;
import org.elasticsearch.common.util.concurrent.ConcurrentCollections;
import org.elasticsearch.common.xcontent.XContentBuilder;
import org.elasticsearch.common.xcontent.XContentFactory;
import org.elasticsearch.common.xcontent.XContentHelper;
import org.elasticsearch.common.xcontent.XContentParser;
import org.elasticsearch.index.IndexSettings;
import org.elasticsearch.index.engine.Engine;
import org.elasticsearch.index.fielddata.IndexFieldDataService;
import org.elasticsearch.index.indexing.IndexingOperationListener;
import org.elasticsearch.index.indexing.ShardIndexingService;
import org.elasticsearch.index.mapper.DocumentMapper;
import org.elasticsearch.index.mapper.DocumentTypeListener;
import org.elasticsearch.index.mapper.MapperService;
import org.elasticsearch.index.mapper.Uid;
import org.elasticsearch.index.mapper.internal.TypeFieldMapper;
import org.elasticsearch.index.mapper.internal.UidFieldMapper;
import org.elasticsearch.index.query.QueryShardContext;
import org.elasticsearch.index.shard.AbstractIndexShardComponent;
import org.elasticsearch.index.shard.ShardId;
import org.elasticsearch.percolator.PercolatorService;

import java.io.Closeable;
import java.io.IOException;
import java.util.Map;
import java.util.concurrent.ConcurrentMap;
import java.util.concurrent.TimeUnit;
import java.util.concurrent.atomic.AtomicBoolean;

/**
 * Each shard will have a percolator registry even if there isn't a {@link PercolatorService#TYPE_NAME} document type in the index.
 * For shards with indices that have no {@link PercolatorService#TYPE_NAME} document type, this will hold no percolate queries.
 * <p>
 * Once a document type has been created, the real-time percolator will start to listen to write events and update the
 * this registry with queries in real time.
 */
public final class PercolatorQueriesRegistry extends AbstractIndexShardComponent implements Closeable {

    public final static String MAP_UNMAPPED_FIELDS_AS_STRING = "index.percolator.map_unmapped_fields_as_string";

    // This is a shard level service, but these below are index level service:
    private final MapperService mapperService;
    private final IndexFieldDataService indexFieldDataService;


    private final ConcurrentMap<BytesRef, Query> percolateQueries = ConcurrentCollections.newConcurrentMapWithAggressiveConcurrency();
    private final QueryShardContext queryShardContext;
    private boolean mapUnmappedFieldsAsString;
    private final MeanMetric percolateMetric = new MeanMetric();
    private final CounterMetric currentMetric = new CounterMetric();
    private final CounterMetric numberOfQueries = new CounterMetric();

    public PercolatorQueriesRegistry(ShardId shardId, IndexSettings indexSettings, MapperService mapperService,
                                     QueryShardContext queryShardContext, IndexFieldDataService indexFieldDataService) {
        super(shardId, indexSettings);
        this.mapperService = mapperService;
        this.queryShardContext = queryShardContext;
        this.indexFieldDataService = indexFieldDataService;
        this.mapUnmappedFieldsAsString = this.indexSettings.getSettings().getAsBoolean(MAP_UNMAPPED_FIELDS_AS_STRING, false);
    }

    public ConcurrentMap<BytesRef, Query> getPercolateQueries() {
        return percolateQueries;
    }

    @Override
    public void close() {
        clear();
    }

    public void clear() {
        percolateQueries.clear();
    }


    public void addPercolateQuery(String idAsString, BytesReference source) {
        Query newquery = parsePercolatorDocument(idAsString, source);
        BytesRef id = new BytesRef(idAsString);
        percolateQueries.put(id, newquery);
        numberOfQueries.inc();

    }

    public void removePercolateQuery(String idAsString) {
        BytesRef id = new BytesRef(idAsString);
        Query query = percolateQueries.remove(id);
        if (query != null) {
            numberOfQueries.dec();
        }
    }

    public Query parsePercolatorDocument(String id, BytesReference source) {
        try (XContentParser sourceParser = XContentHelper.createParser(source)) {
            String currentFieldName = null;
            XContentParser.Token token = sourceParser.nextToken(); // move the START_OBJECT
            if (token != XContentParser.Token.START_OBJECT) {
                throw new ElasticsearchException("failed to parse query [" + id + "], not starting with OBJECT");
            }
            while ((token = sourceParser.nextToken()) != XContentParser.Token.END_OBJECT) {
                if (token == XContentParser.Token.FIELD_NAME) {
                    currentFieldName = sourceParser.currentName();
                } else if (token == XContentParser.Token.START_OBJECT) {
                    if ("query".equals(currentFieldName)) {
                        return parseQuery(queryShardContext, mapUnmappedFieldsAsString, sourceParser);
                    } else {
                        sourceParser.skipChildren();
                    }
                } else if (token == XContentParser.Token.START_ARRAY) {
                    sourceParser.skipChildren();
                }
            }
        } catch (Exception e) {
            throw new PercolatorException(shardId().index(), "failed to parse query [" + id + "]", e);
        }
        return null;
    }

    public static Query parseQuery(QueryShardContext queryShardContext, boolean mapUnmappedFieldsAsString, XContentParser parser) {
        QueryShardContext context = new QueryShardContext(queryShardContext);
        try {
            context.reset(parser);
            // This means that fields in the query need to exist in the mapping prior to registering this query
            // The reason that this is required, is that if a field doesn't exist then the query assumes defaults, which may be undesired.
            //
            // Even worse when fields mentioned in percolator queries do go added to map after the queries have been registered
            // then the percolator queries don't work as expected any more.
            //
            // Query parsing can't introduce new fields in mappings (which happens when registering a percolator query),
            // because field type can't be inferred from queries (like document do) so the best option here is to disallow
            // the usage of unmapped fields in percolator queries to avoid unexpected behaviour
            //
            // if index.percolator.map_unmapped_fields_as_string is set to true, query can contain unmapped fields which will be mapped
            // as an analyzed string.
            context.setAllowUnmappedFields(false);
            context.setMapUnmappedFieldAsString(mapUnmappedFieldsAsString);
            return context.parseInnerQuery();
        } catch (IOException e) {
            throw new ParsingException(parser.getTokenLocation(), "Failed to parse", e);
        } finally {
            context.reset(null);
        }
    }

    public void loadQueries(IndexReader reader) {
        logger.trace("loading percolator queries...");
        final int loadedQueries;
        try {
            Query query = new TermQuery(new Term(TypeFieldMapper.NAME, PercolatorService.TYPE_NAME));
            QueriesLoaderCollector queryCollector = new QueriesLoaderCollector(PercolatorQueriesRegistry.this, logger, mapperService, indexFieldDataService);
            IndexSearcher indexSearcher = new IndexSearcher(reader);
            indexSearcher.setQueryCache(null);
            indexSearcher.search(query, queryCollector);
            Map<BytesRef, Query> queries = queryCollector.queries();
            for (Map.Entry<BytesRef, Query> entry : queries.entrySet()) {
                percolateQueries.put(entry.getKey(), entry.getValue());
                numberOfQueries.inc();
            }
            loadedQueries = queries.size();
        } catch (Exception e) {
            throw new PercolatorException(shardId.index(), "failed to load queries from percolator index", e);
        }
        logger.debug("done loading [{}] percolator queries", loadedQueries);
    }

<<<<<<< HEAD
    private class RealTimePercolatorOperationListener extends IndexingOperationListener {

        @Override
        public void postIndexUnderLock(Engine.Index index) {
            // add the query under a doc lock
            if (PercolatorService.TYPE_NAME.equals(index.type())) {
                addPercolateQuery(index.id(), index.source());
            }
        }
=======
    public boolean isPercolatorQuery(Engine.Index operation) {
        if (PercolatorService.TYPE_NAME.equals(operation.type())) {
            parsePercolatorDocument(operation.id(), operation.source());
            return true;
        }
        return false;
    }

    public boolean isPercolatorQuery(Engine.Delete operation) {
        return PercolatorService.TYPE_NAME.equals(operation.type());
    }
>>>>>>> e0599bfb

    public synchronized void updatePercolateQuery(Engine engine, String id) {
        // this can be called out of order as long as for every change to a percolator document it's invoked. This will always
        // fetch the latest change but might fetch the same change twice if updates / deletes happen concurrently.
        try (Engine.GetResult getResult = engine.get(new Engine.Get(true, new Term(UidFieldMapper.NAME, Uid.createUidAsBytes(PercolatorService.TYPE_NAME, id))))) {
            if (getResult.exists()) {
                addPercolateQuery(id, getResult.source().source);
            } else {
                removePercolateQuery(id);
            }
        }
    }

    public void prePercolate() {
        currentMetric.inc();
    }

    public void postPercolate(long tookInNanos) {
        currentMetric.dec();
        percolateMetric.inc(tookInNanos);
    }

    /**
     * @return The current metrics
     */
    public PercolateStats stats() {
        return new PercolateStats(percolateMetric.count(), TimeUnit.NANOSECONDS.toMillis(percolateMetric.sum()), currentMetric.count(), -1, numberOfQueries.count());
    }

    // Enable when a more efficient manner is found for estimating the size of a Lucene query.
    /*private static long computeSizeInMemory(HashedBytesRef id, Query query) {
        long size = (3 * RamUsageEstimator.NUM_BYTES_INT) + RamUsageEstimator.NUM_BYTES_OBJECT_REF + RamUsageEstimator.NUM_BYTES_OBJECT_HEADER + id.bytes.bytes.length;
        size += RamEstimator.sizeOf(query);
        return size;
    }

    private static final class RamEstimator {
        // we move this into it's own class to exclude it from the forbidden API checks
        // it's fine to use here!
        static long sizeOf(Query query) {
            return RamUsageEstimator.sizeOf(query);
        }
    }*/
}<|MERGE_RESOLUTION|>--- conflicted
+++ resolved
@@ -27,23 +27,15 @@
 import org.apache.lucene.util.BytesRef;
 import org.elasticsearch.ElasticsearchException;
 import org.elasticsearch.common.ParsingException;
-import org.elasticsearch.Version;
-import org.elasticsearch.cluster.metadata.IndexMetaData;
 import org.elasticsearch.common.bytes.BytesReference;
 import org.elasticsearch.common.metrics.CounterMetric;
 import org.elasticsearch.common.metrics.MeanMetric;
 import org.elasticsearch.common.util.concurrent.ConcurrentCollections;
-import org.elasticsearch.common.xcontent.XContentBuilder;
-import org.elasticsearch.common.xcontent.XContentFactory;
 import org.elasticsearch.common.xcontent.XContentHelper;
 import org.elasticsearch.common.xcontent.XContentParser;
 import org.elasticsearch.index.IndexSettings;
 import org.elasticsearch.index.engine.Engine;
 import org.elasticsearch.index.fielddata.IndexFieldDataService;
-import org.elasticsearch.index.indexing.IndexingOperationListener;
-import org.elasticsearch.index.indexing.ShardIndexingService;
-import org.elasticsearch.index.mapper.DocumentMapper;
-import org.elasticsearch.index.mapper.DocumentTypeListener;
 import org.elasticsearch.index.mapper.MapperService;
 import org.elasticsearch.index.mapper.Uid;
 import org.elasticsearch.index.mapper.internal.TypeFieldMapper;
@@ -58,7 +50,6 @@
 import java.util.Map;
 import java.util.concurrent.ConcurrentMap;
 import java.util.concurrent.TimeUnit;
-import java.util.concurrent.atomic.AtomicBoolean;
 
 /**
  * Each shard will have a percolator registry even if there isn't a {@link PercolatorService#TYPE_NAME} document type in the index.
@@ -195,17 +186,6 @@
         logger.debug("done loading [{}] percolator queries", loadedQueries);
     }
 
-<<<<<<< HEAD
-    private class RealTimePercolatorOperationListener extends IndexingOperationListener {
-
-        @Override
-        public void postIndexUnderLock(Engine.Index index) {
-            // add the query under a doc lock
-            if (PercolatorService.TYPE_NAME.equals(index.type())) {
-                addPercolateQuery(index.id(), index.source());
-            }
-        }
-=======
     public boolean isPercolatorQuery(Engine.Index operation) {
         if (PercolatorService.TYPE_NAME.equals(operation.type())) {
             parsePercolatorDocument(operation.id(), operation.source());
@@ -217,7 +197,6 @@
     public boolean isPercolatorQuery(Engine.Delete operation) {
         return PercolatorService.TYPE_NAME.equals(operation.type());
     }
->>>>>>> e0599bfb
 
     public synchronized void updatePercolateQuery(Engine engine, String id) {
         // this can be called out of order as long as for every change to a percolator document it's invoked. This will always
