/*
 * Copyright Elasticsearch B.V. and/or licensed to Elasticsearch B.V. under one
 * or more contributor license agreements. Licensed under the Elastic License;
 * you may not use this file except in compliance with the Elastic License.
 */
package org.elasticsearch.xpack.ccr;

import org.apache.http.HttpHost;
import org.apache.http.util.EntityUtils;
import org.elasticsearch.client.Request;
import org.elasticsearch.client.Response;
import org.elasticsearch.client.ResponseException;
import org.elasticsearch.client.RestClient;
import org.elasticsearch.common.Booleans;
import org.elasticsearch.common.Strings;
import org.elasticsearch.common.settings.SecureString;
import org.elasticsearch.common.settings.Settings;
import org.elasticsearch.common.util.concurrent.ThreadContext;
import org.elasticsearch.common.xcontent.XContentBuilder;
import org.elasticsearch.common.xcontent.XContentHelper;
import org.elasticsearch.common.xcontent.json.JsonXContent;
import org.elasticsearch.common.xcontent.support.XContentMapValues;
import org.elasticsearch.rest.RestStatus;
import org.elasticsearch.test.rest.ESRestTestCase;

import java.io.IOException;
import java.util.List;
import java.util.Map;

import static org.elasticsearch.common.xcontent.XContentFactory.jsonBuilder;
import static org.elasticsearch.xpack.core.security.authc.support.UsernamePasswordToken.basicAuthHeaderValue;
import static org.hamcrest.Matchers.containsString;
import static org.hamcrest.Matchers.endsWith;
import static org.hamcrest.Matchers.equalTo;
import static org.hamcrest.Matchers.greaterThanOrEqualTo;
import static org.hamcrest.Matchers.is;

public class FollowIndexSecurityIT extends ESRestTestCase {

    private final boolean runningAgainstLeaderCluster = Booleans.parseBoolean(System.getProperty("tests.is_leader_cluster"));

    @Override
    protected Settings restClientSettings() {
        String token = basicAuthHeaderValue("test_ccr", new SecureString("x-pack-test-password".toCharArray()));
        return Settings.builder()
            .put(ThreadContext.PREFIX + ".Authorization", token)
            .build();
    }

    @Override
    protected Settings restAdminSettings() {
        String token = basicAuthHeaderValue("test_admin", new SecureString("x-pack-test-password".toCharArray()));
        return Settings.builder()
            .put(ThreadContext.PREFIX + ".Authorization", token)
            .build();
    }

    @Override
    protected boolean preserveClusterUponCompletion() {
        return true;
    }

    public void testFollowIndex() throws Exception {
        final int numDocs = 16;
        final String allowedIndex = "allowed-index";
        final String unallowedIndex  = "unallowed-index";
        if (runningAgainstLeaderCluster) {
            logger.info("Running against leader cluster");
            Settings indexSettings = Settings.builder().put("index.soft_deletes.enabled", true).build();
            createIndex(allowedIndex, indexSettings);
            createIndex(unallowedIndex, indexSettings);
            for (int i = 0; i < numDocs; i++) {
                logger.info("Indexing doc [{}]", i);
                index(allowedIndex, Integer.toString(i), "field", i);
            }
            for (int i = 0; i < numDocs; i++) {
                logger.info("Indexing doc [{}]", i);
                index(unallowedIndex, Integer.toString(i), "field", i);
            }
            refresh(allowedIndex);
            verifyDocuments(adminClient(), allowedIndex, numDocs);
        } else {
            createAndFollowIndex("leader_cluster:" + allowedIndex, allowedIndex);
            assertBusy(() -> verifyDocuments(client(), allowedIndex, numDocs));
            assertThat(countCcrNodeTasks(), equalTo(1));
            assertBusy(() -> verifyCcrMonitoring(allowedIndex, allowedIndex));
            assertOK(client().performRequest(new Request("POST", "/" + allowedIndex + "/_ccr/unfollow")));
            // Make sure that there are no other ccr relates operations running:
            assertBusy(() -> {
                Map<String, Object> clusterState = toMap(adminClient().performRequest(new Request("GET", "/_cluster/state")));
                List<?> tasks = (List<?>) XContentMapValues.extractValue("metadata.persistent_tasks.tasks", clusterState);
                assertThat(tasks.size(), equalTo(0));
                assertThat(countCcrNodeTasks(), equalTo(0));
            });

            followIndex("leader_cluster:" + allowedIndex, allowedIndex);
            assertThat(countCcrNodeTasks(), equalTo(1));
            assertOK(client().performRequest(new Request("POST", "/" + allowedIndex + "/_ccr/unfollow")));
            // Make sure that there are no other ccr relates operations running:
            assertBusy(() -> {
                Map<String, Object> clusterState = toMap(adminClient().performRequest(new Request("GET", "/_cluster/state")));
                List<?> tasks = (List<?>) XContentMapValues.extractValue("metadata.persistent_tasks.tasks", clusterState);
                assertThat(tasks.size(), equalTo(0));
                assertThat(countCcrNodeTasks(), equalTo(0));
            });

            Exception e = expectThrows(ResponseException.class,
                () -> createAndFollowIndex("leader_cluster:" + unallowedIndex, unallowedIndex));
            assertThat(e.getMessage(),
                containsString("action [indices:admin/xpack/ccr/create_and_follow_index] is unauthorized for user [test_ccr]"));
            // Verify that the follow index has not been created and no node tasks are running
            assertThat(indexExists(adminClient(), unallowedIndex), is(false));
            assertBusy(() -> assertThat(countCcrNodeTasks(), equalTo(0)));

            e = expectThrows(ResponseException.class,
                () -> followIndex("leader_cluster:" + unallowedIndex, unallowedIndex));
            assertThat(e.getMessage(), containsString("action [indices:monitor/stats] is unauthorized for user [test_ccr]"));
            assertThat(indexExists(adminClient(), unallowedIndex), is(false));
            assertBusy(() -> assertThat(countCcrNodeTasks(), equalTo(0)));
        }
    }

    public void testAutoFollowPatterns() throws Exception {
        assumeFalse("Test should only run when both clusters are running", runningAgainstLeaderCluster);
        String allowedIndex = "logs-eu-20190101";
        String disallowedIndex = "logs-us-20190101";

        Request request = new Request("PUT", "/_ccr/auto_follow/leader_cluster");
        request.setJsonEntity("{\"leader_index_patterns\": [\"logs-*\"]}");
        assertOK(client().performRequest(request));

        try (RestClient leaderClient = buildLeaderClient()) {
            for (String index : new String[]{allowedIndex, disallowedIndex}) {
                Settings settings = Settings.builder()
                    .put("index.soft_deletes.enabled", true)
                    .build();
                String requestBody = "{\"settings\": " + Strings.toString(settings) +
                    ", \"mappings\": {\"_doc\": {\"properties\": {\"field\": {\"type\": \"keyword\"}}}} }";
                request = new Request("PUT", "/" + index);
                request.setJsonEntity(requestBody);
                assertOK(leaderClient.performRequest(request));

                for (int i = 0; i < 5; i++) {
                    String id = Integer.toString(i);
                    index(leaderClient, index, id, "field", i, "filtered_field", "true");
                }
            }
        }

        assertBusy(() -> {
            ensureYellow(allowedIndex);
            verifyDocuments(adminClient(), allowedIndex, 5);
        });
        assertThat(indexExists(adminClient(), disallowedIndex), is(false));

        // Cleanup by deleting auto follow pattern and unfollowing:
        request = new Request("DELETE", "/_ccr/auto_follow/leader_cluster");
        assertOK(client().performRequest(request));
        unfollowIndex(allowedIndex);
    }

    private int countCcrNodeTasks() throws IOException {
        final Request request = new Request("GET", "/_tasks");
        request.addParameter("detailed", "true");
        Map<String, Object> rsp1 = toMap(adminClient().performRequest(request));
        Map<?, ?> nodes = (Map<?, ?>) rsp1.get("nodes");
        assertThat(nodes.size(), equalTo(1));
        Map<?, ?> node = (Map<?, ?>) nodes.values().iterator().next();
        Map<?, ?> nodeTasks = (Map<?, ?>) node.get("tasks");
        int numNodeTasks = 0;
        for (Map.Entry<?, ?> entry : nodeTasks.entrySet()) {
            Map<?, ?> nodeTask = (Map<?, ?>) entry.getValue();
            String action = (String) nodeTask.get("action");
            if (action.startsWith("xpack/ccr/shard_follow_task")) {
                numNodeTasks++;
            }
        }
        return numNodeTasks;
    }

    private static void index(String index, String id, Object... fields) throws IOException {
        index(adminClient(), index, id, fields);
    }

    private static void index(RestClient client, String index, String id, Object... fields) throws IOException {
        XContentBuilder document = jsonBuilder().startObject();
        for (int i = 0; i < fields.length; i += 2) {
            document.field((String) fields[i], fields[i + 1]);
        }
        document.endObject();
        final Request request = new Request("POST", "/" + index + "/_doc/" + id);
        request.setJsonEntity(Strings.toString(document));
        assertOK(client.performRequest(request));
    }

    private static void refresh(String index) throws IOException {
        assertOK(adminClient().performRequest(new Request("POST", "/" + index + "/_refresh")));
    }

    private static void followIndex(String leaderIndex, String followIndex) throws IOException {
        final Request request = new Request("POST", "/" + followIndex + "/_ccr/follow");
        request.setJsonEntity("{\"leader_index\": \"" + leaderIndex + "\", \"idle_shard_retry_delay\": \"10ms\"}");
        assertOK(client().performRequest(request));
    }

    private static void createAndFollowIndex(String leaderIndex, String followIndex) throws IOException {
        final Request request = new Request("POST", "/" + followIndex + "/_ccr/create_and_follow");
        request.setJsonEntity("{\"leader_index\": \"" + leaderIndex + "\", \"idle_shard_retry_delay\": \"10ms\"}");
        assertOK(client().performRequest(request));
    }

    void verifyDocuments(RestClient client, String index, int expectedNumDocs) throws IOException {
        final Request request = new Request("GET", "/" + index + "/_search");
        request.addParameter("pretty", "true");
        request.addParameter("size", Integer.toString(expectedNumDocs));
        request.addParameter("sort", "field:asc");
        Map<String, ?> response = toMap(client.performRequest(request));

        int numDocs = (int) XContentMapValues.extractValue("hits.total", response);
        assertThat(numDocs, equalTo(expectedNumDocs));

        List<?> hits = (List<?>) XContentMapValues.extractValue("hits.hits", response);
        assertThat(hits.size(), equalTo(expectedNumDocs));
        for (int i = 0; i < expectedNumDocs; i++) {
            int value = (int) XContentMapValues.extractValue("_source.field", (Map<?, ?>) hits.get(i));
            assertThat(i, equalTo(value));
        }
    }

    private static Map<String, Object> toMap(Response response) throws IOException {
        return toMap(EntityUtils.toString(response.getEntity()));
    }

    private static Map<String, Object> toMap(String response) {
        return XContentHelper.convertToMap(JsonXContent.jsonXContent, response, false);
    }

    protected static void createIndex(String name, Settings settings) throws IOException {
        createIndex(name, settings, "");
    }

    protected static void createIndex(String name, Settings settings, String mapping) throws IOException {
        final Request request = new Request("PUT", "/" + name);
        request.setJsonEntity("{ \"settings\": " + Strings.toString(settings) + ", \"mappings\" : {" + mapping + "} }");
        assertOK(adminClient().performRequest(request));
    }

    private static void ensureYellow(String index) throws IOException {
        Request request = new Request("GET", "/_cluster/health/" + index);
        request.addParameter("wait_for_status", "yellow");
        request.addParameter("wait_for_no_relocating_shards", "true");
        request.addParameter("timeout", "70s");
        request.addParameter("level", "shards");
        adminClient().performRequest(request);
    }

    private RestClient buildLeaderClient() throws IOException {
        assert runningAgainstLeaderCluster == false;
        String leaderUrl = System.getProperty("tests.leader_host");
        int portSeparator = leaderUrl.lastIndexOf(':');
        HttpHost httpHost = new HttpHost(leaderUrl.substring(0, portSeparator),
            Integer.parseInt(leaderUrl.substring(portSeparator + 1)), getProtocol());
        return buildClient(restAdminSettings(), new HttpHost[]{httpHost});
    }

    private static boolean indexExists(RestClient client, String index) throws IOException {
        Response response = client.performRequest(new Request("HEAD", "/" + index));
        return RestStatus.OK.getStatus() == response.getStatusLine().getStatusCode();
    }

<<<<<<< HEAD
    private static void unfollowIndex(String followIndex) throws IOException {
        assertOK(client().performRequest(new Request("POST", "/" + followIndex + "/_ccr/unfollow")));
    }

    private static void verifyCcrMonitoring(String expectedLeaderIndex) throws IOException {
=======
    private static void verifyCcrMonitoring(String expectedLeaderIndex, String expectedFollowerIndex) throws IOException {
>>>>>>> b9d0c8f2
        ensureYellow(".monitoring-*");

        Request request = new Request("GET", "/.monitoring-*/_search");
        request.setJsonEntity("{\"query\": {\"term\": {\"ccr_stats.leader_index\": \"leader_cluster:" + expectedLeaderIndex + "\"}}}");
        Map<String, ?> response = toMap(adminClient().performRequest(request));

        int numberOfOperationsReceived = 0;
        int numberOfOperationsIndexed = 0;

        List<?> hits = (List<?>) XContentMapValues.extractValue("hits.hits", response);
        assertThat(hits.size(), greaterThanOrEqualTo(1));

        for (int i = 0; i < hits.size(); i++) {
            Map<?, ?> hit = (Map<?, ?>) hits.get(i);
            String leaderIndex = (String) XContentMapValues.extractValue("_source.ccr_stats.leader_index", hit);
            assertThat(leaderIndex, endsWith(expectedLeaderIndex));

            final String followerIndex = (String) XContentMapValues.extractValue("_source.ccr_stats.follower_index", hit);
            assertThat(followerIndex, equalTo(expectedFollowerIndex));

            int foundNumberOfOperationsReceived =
                (int) XContentMapValues.extractValue("_source.ccr_stats.operations_received", hit);
            numberOfOperationsReceived = Math.max(numberOfOperationsReceived, foundNumberOfOperationsReceived);
            int foundNumberOfOperationsIndexed =
                (int) XContentMapValues.extractValue("_source.ccr_stats.number_of_operations_indexed", hit);
            numberOfOperationsIndexed = Math.max(numberOfOperationsIndexed, foundNumberOfOperationsIndexed);
        }

        assertThat(numberOfOperationsReceived, greaterThanOrEqualTo(1));
        assertThat(numberOfOperationsIndexed, greaterThanOrEqualTo(1));
    }

}<|MERGE_RESOLUTION|>--- conflicted
+++ resolved
@@ -268,15 +268,11 @@
         return RestStatus.OK.getStatus() == response.getStatusLine().getStatusCode();
     }
 
-<<<<<<< HEAD
     private static void unfollowIndex(String followIndex) throws IOException {
         assertOK(client().performRequest(new Request("POST", "/" + followIndex + "/_ccr/unfollow")));
     }
 
-    private static void verifyCcrMonitoring(String expectedLeaderIndex) throws IOException {
-=======
     private static void verifyCcrMonitoring(String expectedLeaderIndex, String expectedFollowerIndex) throws IOException {
->>>>>>> b9d0c8f2
         ensureYellow(".monitoring-*");
 
         Request request = new Request("GET", "/.monitoring-*/_search");
