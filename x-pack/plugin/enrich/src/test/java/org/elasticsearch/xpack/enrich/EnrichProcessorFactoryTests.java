/*
 * Copyright Elasticsearch B.V. and/or licensed to Elasticsearch B.V. under one
 * or more contributor license agreements. Licensed under the Elastic License
 * 2.0; you may not use this file except in compliance with the Elastic License
 * 2.0.
 */
package org.elasticsearch.xpack.enrich;

import org.apache.lucene.search.TotalHits;
import org.elasticsearch.ElasticsearchParseException;
import org.elasticsearch.Version;
import org.elasticsearch.action.ActionListener;
import org.elasticsearch.action.ActionRequest;
import org.elasticsearch.action.ActionResponse;
import org.elasticsearch.action.ActionType;
import org.elasticsearch.action.search.SearchResponse;
import org.elasticsearch.action.search.ShardSearchFailure;
import org.elasticsearch.client.Client;
import org.elasticsearch.cluster.ClusterName;
import org.elasticsearch.cluster.ClusterState;
import org.elasticsearch.cluster.metadata.AliasMetadata;
import org.elasticsearch.cluster.metadata.IndexMetadata;
import org.elasticsearch.cluster.metadata.Metadata;
import org.elasticsearch.common.settings.Settings;
import org.elasticsearch.core.Tuple;
import org.elasticsearch.index.VersionType;
import org.elasticsearch.ingest.IngestDocument;
import org.elasticsearch.script.ScriptService;
import org.elasticsearch.search.SearchHit;
import org.elasticsearch.search.SearchHits;
import org.elasticsearch.search.aggregations.InternalAggregations;
import org.elasticsearch.search.internal.InternalSearchResponse;
import org.elasticsearch.search.profile.SearchProfileResults;
import org.elasticsearch.search.suggest.Suggest;
import org.elasticsearch.test.ESTestCase;
import org.elasticsearch.test.client.NoOpClient;
import org.elasticsearch.xpack.core.enrich.EnrichPolicy;
import org.elasticsearch.xpack.enrich.action.EnrichCoordinatorProxyAction;
import org.junit.Before;

import java.io.IOException;
import java.util.ArrayList;
import java.util.Collections;
import java.util.HashMap;
import java.util.List;
import java.util.Map;

import static org.hamcrest.Matchers.equalTo;
import static org.hamcrest.Matchers.is;
import static org.hamcrest.Matchers.notNullValue;
import static org.hamcrest.Matchers.nullValue;
import static org.mockito.Mockito.mock;

public class EnrichProcessorFactoryTests extends ESTestCase {

    private ScriptService scriptService;
    private EnrichCache enrichCache = new EnrichCache(0L);

    @Before
    public void initializeScriptService() {
        scriptService = mock(ScriptService.class);
    }

    public void testCreateProcessorInstance() throws Exception {
        List<String> enrichValues = List.of("globalRank", "tldRank", "tld");
        EnrichPolicy policy = new EnrichPolicy(EnrichPolicy.MATCH_TYPE, null, List.of("source_index"), "my_key", enrichValues, false);
        try (Client client = new NoOpClient(this.getClass().getSimpleName() + "TestClient")) {
            EnrichProcessorFactory factory = new EnrichProcessorFactory(client, scriptService, enrichCache);
            factory.metadata = createMetadata("majestic", policy);

            Map<String, Object> config = new HashMap<>();
            config.put("policy_name", "majestic");
            config.put("field", "host");
            config.put("target_field", "entry");
            boolean keyIgnoreMissing = randomBoolean();
            if (keyIgnoreMissing || randomBoolean()) {
                config.put("ignore_missing", keyIgnoreMissing);
            }

            Boolean overrideEnabled = randomBoolean() ? null : randomBoolean();
            if (overrideEnabled != null) {
                config.put("override", overrideEnabled);
            }

            Integer maxMatches = null;
            if (randomBoolean()) {
                maxMatches = randomIntBetween(1, 128);
                config.put("max_matches", maxMatches);
            }

            int numRandomValues = randomIntBetween(1, 8);
            List<Tuple<String, String>> randomValues = new ArrayList<>(numRandomValues);
            for (int i = 0; i < numRandomValues; i++) {
                randomValues.add(new Tuple<>(randomFrom(enrichValues), randomAlphaOfLength(4)));
            }

            MatchProcessor result = (MatchProcessor) factory.create(Collections.emptyMap(), "_tag", null, config);
            assertThat(result, notNullValue());
            assertThat(result.getPolicyName(), equalTo("majestic"));
            assertThat(result.getField(), equalTo("host"));
            assertThat(result.getTargetField(), equalTo("entry"));
            assertThat(result.getMatchField(), equalTo("my_key"));
            assertThat(result.isIgnoreMissing(), is(keyIgnoreMissing));
            if (overrideEnabled != null) {
                assertThat(result.isOverrideEnabled(), is(overrideEnabled));
            } else {
                assertThat(result.isOverrideEnabled(), is(true));
            }
            if (maxMatches != null) {
                assertThat(result.getMaxMatches(), equalTo(maxMatches));
            } else {
                assertThat(result.getMaxMatches(), equalTo(1));
            }
        }
    }

    public void testPolicyDoesNotExist() {
        List<String> enrichValues = List.of("globalRank", "tldRank", "tld");
<<<<<<< HEAD
        EnrichProcessorFactory factory = new EnrichProcessorFactory(null, scriptService);
        factory.metadata = Metadata.builder().putCustom(EnrichMetadata.TYPE, new EnrichMetadata(Map.of())).build();

        Map<String, Object> config = new HashMap<>();
        config.put("policy_name", "majestic");
        config.put("enrich_key", "host");
        boolean keyIgnoreMissing = randomBoolean();
        if (keyIgnoreMissing || randomBoolean()) {
            config.put("ignore_missing", keyIgnoreMissing);
        }

        int numRandomValues = randomIntBetween(1, 8);
        List<Tuple<String, String>> randomValues = new ArrayList<>(numRandomValues);
        for (int i = 0; i < numRandomValues; i++) {
            randomValues.add(new Tuple<>(randomFrom(enrichValues), randomAlphaOfLength(4)));
        }

        List<Map<String, Object>> valuesConfig = new ArrayList<>(numRandomValues);
        for (Tuple<String, String> tuple : randomValues) {
            valuesConfig.add(Map.of("source", tuple.v1(), "target", tuple.v2()));
        }
        config.put("set_from", valuesConfig);

        Exception e = expectThrows(IllegalArgumentException.class, () -> factory.create(Collections.emptyMap(), "_tag", null, config));
        assertThat(e.getMessage(), equalTo("enrich policy [majestic] does not exist"));
    }

    public void testEnrichIndexDoesNotExist() {
        List<String> enrichValues = List.of("globalRank", "tldRank", "tld");
        EnrichPolicy policy = new EnrichPolicy(EnrichPolicy.MATCH_TYPE, null, List.of("source_index"), "my_key", enrichValues, false);
        EnrichProcessorFactory factory = new EnrichProcessorFactory(null, scriptService);
        factory.metadata = Metadata.builder().putCustom(EnrichMetadata.TYPE, new EnrichMetadata(Map.of("majestic", policy))).build();
=======
        EnrichProcessorFactory factory = new EnrichProcessorFactory(null, scriptService, enrichCache);
        factory.metadata = Metadata.builder().build();
>>>>>>> f2a5706d

        Map<String, Object> config = new HashMap<>();
        config.put("policy_name", "majestic");
        config.put("enrich_key", "host");
        boolean keyIgnoreMissing = randomBoolean();
        if (keyIgnoreMissing || randomBoolean()) {
            config.put("ignore_missing", keyIgnoreMissing);
        }

        int numRandomValues = randomIntBetween(1, 8);
        List<Tuple<String, String>> randomValues = new ArrayList<>(numRandomValues);
        for (int i = 0; i < numRandomValues; i++) {
            randomValues.add(new Tuple<>(randomFrom(enrichValues), randomAlphaOfLength(4)));
        }

        List<Map<String, Object>> valuesConfig = new ArrayList<>(numRandomValues);
        for (Tuple<String, String> tuple : randomValues) {
            valuesConfig.add(Map.of("source", tuple.v1(), "target", tuple.v2()));
        }
        config.put("set_from", valuesConfig);

        Exception e = expectThrows(IllegalArgumentException.class, () -> factory.create(Collections.emptyMap(), "_tag", null, config));
        assertThat(e.getMessage(), equalTo("no enrich index exists for policy with name [majestic]"));
    }

    public void testPolicyNameMissing() {
        List<String> enrichValues = List.of("globalRank", "tldRank", "tld");
        EnrichProcessorFactory factory = new EnrichProcessorFactory(null, scriptService, enrichCache);

        Map<String, Object> config = new HashMap<>();
        config.put("enrich_key", "host");
        boolean keyIgnoreMissing = randomBoolean();
        if (keyIgnoreMissing || randomBoolean()) {
            config.put("ignore_missing", keyIgnoreMissing);
        }

        int numRandomValues = randomIntBetween(1, 8);
        List<Tuple<String, String>> randomValues = new ArrayList<>(numRandomValues);
        for (int i = 0; i < numRandomValues; i++) {
            randomValues.add(new Tuple<>(randomFrom(enrichValues), randomAlphaOfLength(4)));
        }

        List<Map<String, Object>> valuesConfig = new ArrayList<>(numRandomValues);
        for (Tuple<String, String> tuple : randomValues) {
            valuesConfig.add(Map.of("source", tuple.v1(), "target", tuple.v2()));
        }
        config.put("set_from", valuesConfig);

        Exception e = expectThrows(ElasticsearchParseException.class, () -> factory.create(Collections.emptyMap(), "_tag", null, config));
        assertThat(e.getMessage(), equalTo("[policy_name] required property is missing"));
    }

    public void testUnsupportedPolicy() throws Exception {
        List<String> enrichValues = List.of("globalRank", "tldRank", "tld");
<<<<<<< HEAD
        EnrichPolicy policy = new EnrichPolicy("unsupported", null, List.of("source_index"), "my_key", enrichValues, false);
        EnrichProcessorFactory factory = new EnrichProcessorFactory(null, scriptService);
        factory.metadata = createMetadata("majestic", policy);
=======
        EnrichPolicy policy = new EnrichPolicy("unsupported", null, List.of("source_index"), "my_key", enrichValues);
        try (Client client = new NoOpClient(this.getClass().getSimpleName() + "TestClient")) {
            EnrichProcessorFactory factory = new EnrichProcessorFactory(client, scriptService, enrichCache);
            factory.metadata = createMetadata("majestic", policy);
>>>>>>> f2a5706d

            Map<String, Object> config = new HashMap<>();
            config.put("policy_name", "majestic");
            config.put("field", "host");
            config.put("target_field", "entry");
            boolean keyIgnoreMissing = randomBoolean();
            if (keyIgnoreMissing || randomBoolean()) {
                config.put("ignore_missing", keyIgnoreMissing);
            }

            Exception e = expectThrows(IllegalArgumentException.class, () -> factory.create(Collections.emptyMap(), "_tag", null, config));
            assertThat(e.getMessage(), equalTo("unsupported policy type [unsupported]"));
        }
    }

    public void testCompactEnrichValuesFormat() throws Exception {
        List<String> enrichValues = List.of("globalRank", "tldRank", "tld");
        EnrichPolicy policy = new EnrichPolicy(EnrichPolicy.MATCH_TYPE, null, List.of("source_index"), "host", enrichValues, false);
        try (Client client = new NoOpClient(this.getClass().getSimpleName() + "TestClient")) {
            EnrichProcessorFactory factory = new EnrichProcessorFactory(client, scriptService, enrichCache);
            factory.metadata = createMetadata("majestic", policy);

            Map<String, Object> config = new HashMap<>();
            config.put("policy_name", "majestic");
            config.put("field", "host");
            config.put("target_field", "entry");

            MatchProcessor result = (MatchProcessor) factory.create(Collections.emptyMap(), "_tag", null, config);
            assertThat(result, notNullValue());
            assertThat(result.getPolicyName(), equalTo("majestic"));
            assertThat(result.getField(), equalTo("host"));
            assertThat(result.getTargetField(), equalTo("entry"));
        }
    }

    public void testNoTargetField() throws Exception {
        List<String> enrichValues = List.of("globalRank", "tldRank", "tld");
<<<<<<< HEAD
        EnrichPolicy policy = new EnrichPolicy(EnrichPolicy.MATCH_TYPE, null, List.of("source_index"), "host", enrichValues, false);
        EnrichProcessorFactory factory = new EnrichProcessorFactory(null, scriptService);
=======
        EnrichPolicy policy = new EnrichPolicy(EnrichPolicy.MATCH_TYPE, null, List.of("source_index"), "host", enrichValues);
        EnrichProcessorFactory factory = new EnrichProcessorFactory(null, scriptService, enrichCache);
>>>>>>> f2a5706d
        factory.metadata = createMetadata("majestic", policy);

        Map<String, Object> config1 = new HashMap<>();
        config1.put("policy_name", "majestic");
        config1.put("field", "host");

        Exception e = expectThrows(ElasticsearchParseException.class, () -> factory.create(Collections.emptyMap(), "_tag", null, config1));
        assertThat(e.getMessage(), equalTo("[target_field] required property is missing"));
    }

    public void testIllegalMaxMatches() throws Exception {
        List<String> enrichValues = List.of("globalRank", "tldRank", "tld");
<<<<<<< HEAD
        EnrichPolicy policy = new EnrichPolicy(EnrichPolicy.MATCH_TYPE, null, List.of("source_index"), "my_key", enrichValues, false);
        EnrichProcessorFactory factory = new EnrichProcessorFactory(null, scriptService);
=======
        EnrichPolicy policy = new EnrichPolicy(EnrichPolicy.MATCH_TYPE, null, List.of("source_index"), "my_key", enrichValues);
        EnrichProcessorFactory factory = new EnrichProcessorFactory(null, scriptService, enrichCache);
>>>>>>> f2a5706d
        factory.metadata = createMetadata("majestic", policy);

        Map<String, Object> config = new HashMap<>();
        config.put("policy_name", "majestic");
        config.put("field", "host");
        config.put("target_field", "entry");
        config.put("max_matches", randomBoolean() ? between(-2048, 0) : between(129, 2048));

        Exception e = expectThrows(ElasticsearchParseException.class, () -> factory.create(Collections.emptyMap(), "_tag", null, config));
        assertThat(e.getMessage(), equalTo("[max_matches] should be between 1 and 128"));
    }

    public void testCaching() throws Exception {
        int[] requestCounter = new int[1];
        enrichCache = new EnrichCache(100L);
        List<String> enrichValues = List.of("globalRank", "tldRank", "tld");
        EnrichPolicy policy = new EnrichPolicy(EnrichPolicy.MATCH_TYPE, null, List.of("source_index"), "host", enrichValues);
        try (Client client = new NoOpClient(this.getClass().getSimpleName() + "testCaching") {

            @Override
            @SuppressWarnings("unchecked")
            protected <Request extends ActionRequest, Response extends ActionResponse> void doExecute(
                ActionType<Response> action,
                Request request,
                ActionListener<Response> listener
            ) {
                assert EnrichCoordinatorProxyAction.NAME.equals(action.name());
                var emptyResponse = new SearchResponse(
                    new InternalSearchResponse(
                        new SearchHits(new SearchHit[0], new TotalHits(0L, TotalHits.Relation.EQUAL_TO), 0.0f),
                        InternalAggregations.EMPTY,
                        new Suggest(Collections.emptyList()),
                        new SearchProfileResults(Collections.emptyMap()),
                        false,
                        false,
                        1
                    ),
                    "",
                    1,
                    1,
                    0,
                    0,
                    ShardSearchFailure.EMPTY_ARRAY,
                    SearchResponse.Clusters.EMPTY
                );
                requestCounter[0]++;
                listener.onResponse((Response) emptyResponse);
            }
        }) {
            EnrichProcessorFactory factory = new EnrichProcessorFactory(client, scriptService, enrichCache);
            factory.accept(ClusterState.builder(new ClusterName("_name")).metadata(createMetadata("majestic", policy)).build());

            Map<String, Object> config = new HashMap<>();
            config.put("policy_name", "majestic");
            config.put("field", "domain");
            config.put("target_field", "entry");
            IngestDocument ingestDocument = new IngestDocument(
                "_index",
                "_id",
                "_routing",
                1L,
                VersionType.INTERNAL,
                Map.of("domain", "elastic.co")
            );
            MatchProcessor processor = (MatchProcessor) factory.create(Collections.emptyMap(), "_tag", null, config);

            // A search is performed and that is cached:
            IngestDocument[] result = new IngestDocument[1];
            Exception[] failure = new Exception[1];
            processor.execute(ingestDocument, (r, e) -> {
                result[0] = r;
                failure[0] = e;
            });
            assertThat(failure[0], nullValue());
            assertThat(result[0], notNullValue());
            assertThat(requestCounter[0], equalTo(1));
            assertThat(enrichCache.getStats("_id").getCount(), equalTo(1L));
            assertThat(enrichCache.getStats("_id").getMisses(), equalTo(1L));
            assertThat(enrichCache.getStats("_id").getHits(), equalTo(0L));
            assertThat(enrichCache.getStats("_id").getEvictions(), equalTo(0L));

            // No search is performed, result is read from the cache:
            result[0] = null;
            failure[0] = null;
            processor.execute(ingestDocument, (r, e) -> {
                result[0] = r;
                failure[0] = e;
            });
            assertThat(failure[0], nullValue());
            assertThat(result[0], notNullValue());
            assertThat(requestCounter[0], equalTo(1));
            assertThat(enrichCache.getStats("_id").getCount(), equalTo(1L));
            assertThat(enrichCache.getStats("_id").getMisses(), equalTo(1L));
            assertThat(enrichCache.getStats("_id").getHits(), equalTo(1L));
            assertThat(enrichCache.getStats("_id").getEvictions(), equalTo(0L));
        }
    }

    static Metadata createMetadata(String name, EnrichPolicy policy) throws IOException {
        Settings settings = Settings.builder()
            .put(IndexMetadata.SETTING_VERSION_CREATED, Version.CURRENT)
            .put(IndexMetadata.SETTING_NUMBER_OF_SHARDS, 1)
            .put(IndexMetadata.SETTING_NUMBER_OF_REPLICAS, 0)
            .build();
        IndexMetadata.Builder builder = IndexMetadata.builder(EnrichPolicy.getBaseName(name) + "-1");
        builder.settings(settings);
        builder.putMapping(
            "{\"_meta\": {\"enrich_match_field\": \""
                + policy.getMatchField()
                + "\", \"enrich_policy_type\": \""
                + policy.getType()
                + "\"}}"
        );
        builder.putAlias(AliasMetadata.builder(EnrichPolicy.getBaseName(name)).build());
        return Metadata.builder().put(builder).putCustom(EnrichMetadata.TYPE, new EnrichMetadata(Map.of(name, policy))).build();
    }

}<|MERGE_RESOLUTION|>--- conflicted
+++ resolved
@@ -116,8 +116,7 @@
 
     public void testPolicyDoesNotExist() {
         List<String> enrichValues = List.of("globalRank", "tldRank", "tld");
-<<<<<<< HEAD
-        EnrichProcessorFactory factory = new EnrichProcessorFactory(null, scriptService);
+        EnrichProcessorFactory factory = new EnrichProcessorFactory(null, scriptService, enrichCache);
         factory.metadata = Metadata.builder().putCustom(EnrichMetadata.TYPE, new EnrichMetadata(Map.of())).build();
 
         Map<String, Object> config = new HashMap<>();
@@ -149,10 +148,6 @@
         EnrichPolicy policy = new EnrichPolicy(EnrichPolicy.MATCH_TYPE, null, List.of("source_index"), "my_key", enrichValues, false);
         EnrichProcessorFactory factory = new EnrichProcessorFactory(null, scriptService);
         factory.metadata = Metadata.builder().putCustom(EnrichMetadata.TYPE, new EnrichMetadata(Map.of("majestic", policy))).build();
-=======
-        EnrichProcessorFactory factory = new EnrichProcessorFactory(null, scriptService, enrichCache);
-        factory.metadata = Metadata.builder().build();
->>>>>>> f2a5706d
 
         Map<String, Object> config = new HashMap<>();
         config.put("policy_name", "majestic");
@@ -207,16 +202,10 @@
 
     public void testUnsupportedPolicy() throws Exception {
         List<String> enrichValues = List.of("globalRank", "tldRank", "tld");
-<<<<<<< HEAD
         EnrichPolicy policy = new EnrichPolicy("unsupported", null, List.of("source_index"), "my_key", enrichValues, false);
-        EnrichProcessorFactory factory = new EnrichProcessorFactory(null, scriptService);
-        factory.metadata = createMetadata("majestic", policy);
-=======
-        EnrichPolicy policy = new EnrichPolicy("unsupported", null, List.of("source_index"), "my_key", enrichValues);
         try (Client client = new NoOpClient(this.getClass().getSimpleName() + "TestClient")) {
             EnrichProcessorFactory factory = new EnrichProcessorFactory(client, scriptService, enrichCache);
             factory.metadata = createMetadata("majestic", policy);
->>>>>>> f2a5706d
 
             Map<String, Object> config = new HashMap<>();
             config.put("policy_name", "majestic");
@@ -254,13 +243,8 @@
 
     public void testNoTargetField() throws Exception {
         List<String> enrichValues = List.of("globalRank", "tldRank", "tld");
-<<<<<<< HEAD
         EnrichPolicy policy = new EnrichPolicy(EnrichPolicy.MATCH_TYPE, null, List.of("source_index"), "host", enrichValues, false);
-        EnrichProcessorFactory factory = new EnrichProcessorFactory(null, scriptService);
-=======
-        EnrichPolicy policy = new EnrichPolicy(EnrichPolicy.MATCH_TYPE, null, List.of("source_index"), "host", enrichValues);
         EnrichProcessorFactory factory = new EnrichProcessorFactory(null, scriptService, enrichCache);
->>>>>>> f2a5706d
         factory.metadata = createMetadata("majestic", policy);
 
         Map<String, Object> config1 = new HashMap<>();
@@ -273,13 +257,8 @@
 
     public void testIllegalMaxMatches() throws Exception {
         List<String> enrichValues = List.of("globalRank", "tldRank", "tld");
-<<<<<<< HEAD
         EnrichPolicy policy = new EnrichPolicy(EnrichPolicy.MATCH_TYPE, null, List.of("source_index"), "my_key", enrichValues, false);
-        EnrichProcessorFactory factory = new EnrichProcessorFactory(null, scriptService);
-=======
-        EnrichPolicy policy = new EnrichPolicy(EnrichPolicy.MATCH_TYPE, null, List.of("source_index"), "my_key", enrichValues);
         EnrichProcessorFactory factory = new EnrichProcessorFactory(null, scriptService, enrichCache);
->>>>>>> f2a5706d
         factory.metadata = createMetadata("majestic", policy);
 
         Map<String, Object> config = new HashMap<>();
