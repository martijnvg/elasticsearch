/*
 * Licensed to Elasticsearch under one or more contributor
 * license agreements. See the NOTICE file distributed with
 * this work for additional information regarding copyright
 * ownership. Elasticsearch licenses this file to you under
 * the Apache License, Version 2.0 (the "License"); you may
 * not use this file except in compliance with the License.
 * You may obtain a copy of the License at
 *
 *    http://www.apache.org/licenses/LICENSE-2.0
 *
 * Unless required by applicable law or agreed to in writing,
 * software distributed under the License is distributed on an
 * "AS IS" BASIS, WITHOUT WARRANTIES OR CONDITIONS OF ANY
 * KIND, either express or implied.  See the License for the
 * specific language governing permissions and limitations
 * under the License.
 */

package org.elasticsearch.index.engine;

import org.apache.lucene.codecs.DocValuesProducer;
import org.apache.lucene.codecs.StoredFieldsReader;
import org.apache.lucene.index.CodecReader;
import org.apache.lucene.index.FieldInfo;
import org.apache.lucene.index.FilterCodecReader;
import org.apache.lucene.index.FilterNumericDocValues;
import org.apache.lucene.index.MergePolicy;
import org.apache.lucene.index.NumericDocValues;
import org.apache.lucene.index.OneMergeWrappingMergePolicy;
import org.apache.lucene.index.StoredFieldVisitor;
import org.apache.lucene.search.ConjunctionDISI;
import org.apache.lucene.search.DocIdSetIterator;
import org.apache.lucene.search.IndexSearcher;
import org.apache.lucene.search.Query;
import org.apache.lucene.search.ScoreMode;
import org.apache.lucene.search.Scorer;
import org.apache.lucene.search.Weight;
import org.apache.lucene.util.BitSet;
import org.apache.lucene.util.BitSetIterator;

import java.io.IOException;
import java.util.Arrays;
import java.util.Objects;
import java.util.function.Supplier;

final class RecoverySourcePruneMergePolicy extends OneMergeWrappingMergePolicy {
    RecoverySourcePruneMergePolicy(String recoverySourceField, Supplier<Query> retainSourceQuerySupplier, MergePolicy in) {
        super(in, toWrap -> new OneMerge(toWrap.segments) {
            @Override
            public CodecReader wrapForMerge(CodecReader reader) throws IOException {
                CodecReader wrapped = toWrap.wrapForMerge(reader);
                return wrapReader(recoverySourceField, wrapped, retainSourceQuerySupplier);
            }
        });
    }

    private static CodecReader wrapReader(String recoverySourceField, CodecReader reader, Supplier<Query> retainSourceQuerySupplier)
        throws IOException {
        NumericDocValues recoverySource = reader.getNumericDocValues(recoverySourceField);
        if (recoverySource == null || recoverySource.nextDoc() == DocIdSetIterator.NO_MORE_DOCS) {
            return reader; // early terminate - nothing to do here since non of the docs has a recovery source anymore.
        }
        IndexSearcher s = new IndexSearcher(reader);
        s.setQueryCache(null);
        Weight weight = s.createWeight(s.rewrite(retainSourceQuerySupplier.get()), ScoreMode.COMPLETE_NO_SCORES, 1.0f);
        Scorer scorer = weight.scorer(reader.getContext());
        if (scorer != null) {
            BitSet recoverySourceToKeep = BitSet.of(scorer.iterator(), reader.maxDoc());
            // calculating the cardinality is significantly cheaper than skipping all bulk-merging we might do
            // if retentions are high we keep most of it
            if (recoverySourceToKeep.cardinality() == reader.maxDoc()) {
                return reader; // keep all source
            }
            return new SourcePruningFilterCodecReader(recoverySourceField, reader, recoverySourceToKeep);
        } else {
            return new SourcePruningFilterCodecReader(recoverySourceField, reader, null);
        }
    }

    private static class SourcePruningFilterCodecReader extends FilterCodecReader {
        private final BitSet recoverySourceToKeep;
        private final String recoverySourceField;

        SourcePruningFilterCodecReader(String recoverySourceField, CodecReader reader, BitSet recoverySourceToKeep) {
            super(reader);
            this.recoverySourceField = recoverySourceField;
            this.recoverySourceToKeep = recoverySourceToKeep;
        }

        @Override
        public DocValuesProducer getDocValuesReader() {
            DocValuesProducer docValuesReader = super.getDocValuesReader();
            return new FilterDocValuesProducer(docValuesReader) {
                @Override
                public NumericDocValues getNumeric(FieldInfo field) throws IOException {
                    NumericDocValues numeric = super.getNumeric(field);
                    if (recoverySourceField.equals(field.name)) {
                        assert numeric != null : recoverySourceField + " must have numeric DV but was null";
                        final DocIdSetIterator intersection;
                        if (recoverySourceToKeep == null) {
                            // we can't return null here lucenes DocIdMerger expects an instance
                            intersection = DocIdSetIterator.empty();
                        } else {
                            intersection = ConjunctionDISI.intersectIterators(Arrays.asList(numeric,
                                new BitSetIterator(recoverySourceToKeep, recoverySourceToKeep.length())));
                        }
                        return new FilterNumericDocValues(numeric) {
                            @Override
                            public int nextDoc() throws IOException {
                                return intersection.nextDoc();
                            }

                            @Override
                            public int advance(int target) {
                                throw new UnsupportedOperationException();
                            }

                            @Override
                            public boolean advanceExact(int target) {
                                throw new UnsupportedOperationException();
                            }
                        };

                    }
                    return numeric;
                }
            };
        }

        @Override
        public StoredFieldsReader getFieldsReader() {
            return new RecoverySourcePruningStoredFieldsReader(
                    super.getFieldsReader(), recoverySourceToKeep, recoverySourceField);
        }

        @Override
        public CacheHelper getCoreCacheHelper() {
            return null;
        }

        @Override
        public CacheHelper getReaderCacheHelper() {
            return null;
        }

<<<<<<< HEAD
=======
        private static class FilterDocValuesProducer extends DocValuesProducer {
            private final DocValuesProducer in;

            FilterDocValuesProducer(DocValuesProducer in) {
                this.in = in;
            }

            @Override
            public NumericDocValues getNumeric(FieldInfo field) throws IOException {
                return in.getNumeric(field);
            }

            @Override
            public BinaryDocValues getBinary(FieldInfo field) throws IOException {
                return in.getBinary(field);
            }

            @Override
            public SortedDocValues getSorted(FieldInfo field) throws IOException {
                return in.getSorted(field);
            }

            @Override
            public SortedNumericDocValues getSortedNumeric(FieldInfo field) throws IOException {
                return in.getSortedNumeric(field);
            }

            @Override
            public SortedSetDocValues getSortedSet(FieldInfo field) throws IOException {
                return in.getSortedSet(field);
            }

            @Override
            public void checkIntegrity() throws IOException {
                in.checkIntegrity();
            }

            @Override
            public void close() throws IOException {
                in.close();
            }

            @Override
            public long ramBytesUsed() {
                return in.ramBytesUsed();
            }
        }

        private abstract static class FilterStoredFieldsReader extends StoredFieldsReader {

            protected final StoredFieldsReader in;

            FilterStoredFieldsReader(StoredFieldsReader fieldsReader) {
                this.in = fieldsReader;
            }

            @Override
            public long ramBytesUsed() {
                return in.ramBytesUsed();
            }

            @Override
            public void close() throws IOException {
                in.close();
            }

            @Override
            public void visitDocument(int docID, StoredFieldVisitor visitor) throws IOException {
                in.visitDocument(docID, visitor);
            }

            @Override
            public abstract StoredFieldsReader clone();

            @Override
            public void checkIntegrity() throws IOException {
                in.checkIntegrity();
            }
        }

        private static class RecoverySourcePruningStoredFieldsReader extends FilterStoredFieldsReader {

            private final BitSet recoverySourceToKeep;
            private final String recoverySourceField;

            RecoverySourcePruningStoredFieldsReader(StoredFieldsReader in, BitSet recoverySourceToKeep, String recoverySourceField) {
                super(in);
                this.recoverySourceToKeep = recoverySourceToKeep;
                this.recoverySourceField = Objects.requireNonNull(recoverySourceField);
            }

            @Override
            public void visitDocument(int docID, StoredFieldVisitor visitor) throws IOException {
                if (recoverySourceToKeep != null && recoverySourceToKeep.get(docID)) {
                    super.visitDocument(docID, visitor);
                } else {
                    super.visitDocument(docID, new FilterStoredFieldVisitor(visitor) {
                        @Override
                        public Status needsField(FieldInfo fieldInfo) throws IOException {
                            if (recoverySourceField.equals(fieldInfo.name)) {
                                return Status.NO;
                            }
                            return super.needsField(fieldInfo);
                        }
                    });
                }
            }

            @Override
            public StoredFieldsReader getMergeInstance() {
                return new RecoverySourcePruningStoredFieldsReader(in.getMergeInstance(), recoverySourceToKeep, recoverySourceField);
            }

            @Override
            public StoredFieldsReader clone() {
                return new RecoverySourcePruningStoredFieldsReader(in.clone(), recoverySourceToKeep, recoverySourceField);
            }

        }

        private static class FilterStoredFieldVisitor extends StoredFieldVisitor {
            private final StoredFieldVisitor visitor;

            FilterStoredFieldVisitor(StoredFieldVisitor visitor) {
                this.visitor = visitor;
            }

            @Override
            public void binaryField(FieldInfo fieldInfo, byte[] value) throws IOException {
                visitor.binaryField(fieldInfo, value);
            }

            @Override
            public void stringField(FieldInfo fieldInfo, byte[] value) throws IOException {
                visitor.stringField(fieldInfo, value);
            }

            @Override
            public void intField(FieldInfo fieldInfo, int value) throws IOException {
                visitor.intField(fieldInfo, value);
            }

            @Override
            public void longField(FieldInfo fieldInfo, long value) throws IOException {
                visitor.longField(fieldInfo, value);
            }

            @Override
            public void floatField(FieldInfo fieldInfo, float value) throws IOException {
                visitor.floatField(fieldInfo, value);
            }

            @Override
            public void doubleField(FieldInfo fieldInfo, double value) throws IOException {
                visitor.doubleField(fieldInfo, value);
            }

            @Override
            public Status needsField(FieldInfo fieldInfo) throws IOException {
                return visitor.needsField(fieldInfo);
            }
        }
>>>>>>> c1746aff
    }

}<|MERGE_RESOLUTION|>--- conflicted
+++ resolved
@@ -144,171 +144,46 @@
             return null;
         }
 
-<<<<<<< HEAD
-=======
-        private static class FilterDocValuesProducer extends DocValuesProducer {
-            private final DocValuesProducer in;
+    }
 
-            FilterDocValuesProducer(DocValuesProducer in) {
-                this.in = in;
-            }
+    private static class RecoverySourcePruningStoredFieldsReader extends FilterStoredFieldsReader {
 
-            @Override
-            public NumericDocValues getNumeric(FieldInfo field) throws IOException {
-                return in.getNumeric(field);
-            }
+        private final BitSet recoverySourceToKeep;
+        private final String recoverySourceField;
 
-            @Override
-            public BinaryDocValues getBinary(FieldInfo field) throws IOException {
-                return in.getBinary(field);
-            }
+        RecoverySourcePruningStoredFieldsReader(StoredFieldsReader in, BitSet recoverySourceToKeep, String recoverySourceField) {
+            super(in);
+            this.recoverySourceToKeep = recoverySourceToKeep;
+            this.recoverySourceField = Objects.requireNonNull(recoverySourceField);
+        }
 
-            @Override
-            public SortedDocValues getSorted(FieldInfo field) throws IOException {
-                return in.getSorted(field);
-            }
-
-            @Override
-            public SortedNumericDocValues getSortedNumeric(FieldInfo field) throws IOException {
-                return in.getSortedNumeric(field);
-            }
-
-            @Override
-            public SortedSetDocValues getSortedSet(FieldInfo field) throws IOException {
-                return in.getSortedSet(field);
-            }
-
-            @Override
-            public void checkIntegrity() throws IOException {
-                in.checkIntegrity();
-            }
-
-            @Override
-            public void close() throws IOException {
-                in.close();
-            }
-
-            @Override
-            public long ramBytesUsed() {
-                return in.ramBytesUsed();
+        @Override
+        public void visitDocument(int docID, StoredFieldVisitor visitor) throws IOException {
+            if (recoverySourceToKeep != null && recoverySourceToKeep.get(docID)) {
+                super.visitDocument(docID, visitor);
+            } else {
+                super.visitDocument(docID, new FilterStoredFieldVisitor(visitor) {
+                    @Override
+                    public Status needsField(FieldInfo fieldInfo) throws IOException {
+                        if (recoverySourceField.equals(fieldInfo.name)) {
+                            return Status.NO;
+                        }
+                        return super.needsField(fieldInfo);
+                    }
+                });
             }
         }
 
-        private abstract static class FilterStoredFieldsReader extends StoredFieldsReader {
-
-            protected final StoredFieldsReader in;
-
-            FilterStoredFieldsReader(StoredFieldsReader fieldsReader) {
-                this.in = fieldsReader;
-            }
-
-            @Override
-            public long ramBytesUsed() {
-                return in.ramBytesUsed();
-            }
-
-            @Override
-            public void close() throws IOException {
-                in.close();
-            }
-
-            @Override
-            public void visitDocument(int docID, StoredFieldVisitor visitor) throws IOException {
-                in.visitDocument(docID, visitor);
-            }
-
-            @Override
-            public abstract StoredFieldsReader clone();
-
-            @Override
-            public void checkIntegrity() throws IOException {
-                in.checkIntegrity();
-            }
+        @Override
+        public StoredFieldsReader getMergeInstance() {
+            return new RecoverySourcePruningStoredFieldsReader(in.getMergeInstance(), recoverySourceToKeep, recoverySourceField);
         }
 
-        private static class RecoverySourcePruningStoredFieldsReader extends FilterStoredFieldsReader {
-
-            private final BitSet recoverySourceToKeep;
-            private final String recoverySourceField;
-
-            RecoverySourcePruningStoredFieldsReader(StoredFieldsReader in, BitSet recoverySourceToKeep, String recoverySourceField) {
-                super(in);
-                this.recoverySourceToKeep = recoverySourceToKeep;
-                this.recoverySourceField = Objects.requireNonNull(recoverySourceField);
-            }
-
-            @Override
-            public void visitDocument(int docID, StoredFieldVisitor visitor) throws IOException {
-                if (recoverySourceToKeep != null && recoverySourceToKeep.get(docID)) {
-                    super.visitDocument(docID, visitor);
-                } else {
-                    super.visitDocument(docID, new FilterStoredFieldVisitor(visitor) {
-                        @Override
-                        public Status needsField(FieldInfo fieldInfo) throws IOException {
-                            if (recoverySourceField.equals(fieldInfo.name)) {
-                                return Status.NO;
-                            }
-                            return super.needsField(fieldInfo);
-                        }
-                    });
-                }
-            }
-
-            @Override
-            public StoredFieldsReader getMergeInstance() {
-                return new RecoverySourcePruningStoredFieldsReader(in.getMergeInstance(), recoverySourceToKeep, recoverySourceField);
-            }
-
-            @Override
-            public StoredFieldsReader clone() {
-                return new RecoverySourcePruningStoredFieldsReader(in.clone(), recoverySourceToKeep, recoverySourceField);
-            }
-
+        @Override
+        public StoredFieldsReader clone() {
+            return new RecoverySourcePruningStoredFieldsReader(in.clone(), recoverySourceToKeep, recoverySourceField);
         }
 
-        private static class FilterStoredFieldVisitor extends StoredFieldVisitor {
-            private final StoredFieldVisitor visitor;
-
-            FilterStoredFieldVisitor(StoredFieldVisitor visitor) {
-                this.visitor = visitor;
-            }
-
-            @Override
-            public void binaryField(FieldInfo fieldInfo, byte[] value) throws IOException {
-                visitor.binaryField(fieldInfo, value);
-            }
-
-            @Override
-            public void stringField(FieldInfo fieldInfo, byte[] value) throws IOException {
-                visitor.stringField(fieldInfo, value);
-            }
-
-            @Override
-            public void intField(FieldInfo fieldInfo, int value) throws IOException {
-                visitor.intField(fieldInfo, value);
-            }
-
-            @Override
-            public void longField(FieldInfo fieldInfo, long value) throws IOException {
-                visitor.longField(fieldInfo, value);
-            }
-
-            @Override
-            public void floatField(FieldInfo fieldInfo, float value) throws IOException {
-                visitor.floatField(fieldInfo, value);
-            }
-
-            @Override
-            public void doubleField(FieldInfo fieldInfo, double value) throws IOException {
-                visitor.doubleField(fieldInfo, value);
-            }
-
-            @Override
-            public Status needsField(FieldInfo fieldInfo) throws IOException {
-                return visitor.needsField(fieldInfo);
-            }
-        }
->>>>>>> c1746aff
     }
 
 }