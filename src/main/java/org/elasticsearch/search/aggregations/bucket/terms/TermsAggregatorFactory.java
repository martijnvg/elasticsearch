--- conflicted
+++ resolved
@@ -50,16 +50,11 @@
             @Override
             Aggregator create(String name, AggregatorFactories factories, ValuesSource valuesSource,
                               Terms.Order order, TermsAggregator.BucketCountThresholds bucketCountThresholds, IncludeExclude includeExclude,
-<<<<<<< HEAD
                     AggregationContext aggregationContext, Aggregator parent, SubAggCollectionMode subAggCollectMode,
                     boolean showTermDocCountError, List<Reducer> reducers, Map<String, Object> metaData) throws IOException {
-                return new StringTermsAggregator(name, factories, valuesSource, order, bucketCountThresholds, includeExclude,
+                final IncludeExclude.StringFilter filter = includeExclude == null ? null : includeExclude.convertToStringFilter();
+                return new StringTermsAggregator(name, factories, valuesSource, order, bucketCountThresholds, filter,
                         aggregationContext, parent, subAggCollectMode, showTermDocCountError, reducers, metaData);
-=======
-                              AggregationContext aggregationContext, Aggregator parent, SubAggCollectionMode subAggCollectMode, boolean showTermDocCountError, Map<String, Object> metaData) throws IOException {
-                final IncludeExclude.StringFilter filter = includeExclude == null ? null : includeExclude.convertToStringFilter();
-                return new StringTermsAggregator(name, factories, valuesSource, order, bucketCountThresholds, filter, aggregationContext, parent, subAggCollectMode, showTermDocCountError, metaData);
->>>>>>> fcc09f62
             }
 
             @Override
@@ -73,14 +68,9 @@
             @Override
             Aggregator create(String name, AggregatorFactories factories, ValuesSource valuesSource,
                               Terms.Order order, TermsAggregator.BucketCountThresholds bucketCountThresholds, IncludeExclude includeExclude,
-<<<<<<< HEAD
                               AggregationContext aggregationContext, Aggregator parent, SubAggCollectionMode subAggCollectMode, boolean showTermDocCountError, List<Reducer> reducers, Map<String, Object> metaData) throws IOException {
-                return new GlobalOrdinalsStringTermsAggregator(name, factories, (ValuesSource.Bytes.WithOrdinals.FieldData) valuesSource, order, bucketCountThresholds, includeExclude, aggregationContext, parent, subAggCollectMode, showTermDocCountError, reducers, metaData);
-=======
-                              AggregationContext aggregationContext, Aggregator parent, SubAggCollectionMode subAggCollectMode, boolean showTermDocCountError, Map<String, Object> metaData) throws IOException {
                 final IncludeExclude.OrdinalsFilter filter = includeExclude == null ? null : includeExclude.convertToOrdinalsFilter();
-                return new GlobalOrdinalsStringTermsAggregator(name, factories, (ValuesSource.Bytes.WithOrdinals.FieldData) valuesSource, order, bucketCountThresholds, filter, aggregationContext, parent, subAggCollectMode, showTermDocCountError, metaData);
->>>>>>> fcc09f62
+                return new GlobalOrdinalsStringTermsAggregator(name, factories, (ValuesSource.Bytes.WithOrdinals.FieldData) valuesSource, order, bucketCountThresholds, filter, aggregationContext, parent, subAggCollectMode, showTermDocCountError, reducers, metaData);
             }
 
             @Override
@@ -94,14 +84,9 @@
             @Override
             Aggregator create(String name, AggregatorFactories factories, ValuesSource valuesSource,
                               Terms.Order order, TermsAggregator.BucketCountThresholds bucketCountThresholds, IncludeExclude includeExclude,
-<<<<<<< HEAD
                               AggregationContext aggregationContext, Aggregator parent, SubAggCollectionMode subAggCollectMode, boolean showTermDocCountError, List<Reducer> reducers, Map<String, Object> metaData) throws IOException {
-                return new GlobalOrdinalsStringTermsAggregator.WithHash(name, factories, (ValuesSource.Bytes.WithOrdinals.FieldData) valuesSource, order, bucketCountThresholds, includeExclude, aggregationContext, parent, subAggCollectMode, showTermDocCountError, reducers, metaData);
-=======
-                              AggregationContext aggregationContext, Aggregator parent, SubAggCollectionMode subAggCollectMode, boolean showTermDocCountError, Map<String, Object> metaData) throws IOException {
                 final IncludeExclude.OrdinalsFilter filter = includeExclude == null ? null : includeExclude.convertToOrdinalsFilter();
-                return new GlobalOrdinalsStringTermsAggregator.WithHash(name, factories, (ValuesSource.Bytes.WithOrdinals.FieldData) valuesSource, order, bucketCountThresholds, filter, aggregationContext, parent, subAggCollectMode, showTermDocCountError, metaData);
->>>>>>> fcc09f62
+                return new GlobalOrdinalsStringTermsAggregator.WithHash(name, factories, (ValuesSource.Bytes.WithOrdinals.FieldData) valuesSource, order, bucketCountThresholds, filter, aggregationContext, parent, subAggCollectMode, showTermDocCountError, reducers, metaData);
             }
 
             @Override
