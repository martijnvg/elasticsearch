--- conflicted
+++ resolved
@@ -299,14 +299,9 @@
                 );
                 BlockLoader loader = ctx.blockLoader(
                     extractField instanceof Alias a ? ((NamedExpression) a.child()).name() : extractField.name(),
-<<<<<<< HEAD
-                    EsqlDataTypes.isUnsupported(extractField.dataType()),
+                    extractField.dataType() == DataType.UNSUPPORTED,
                     MappedFieldType.FieldExtractPreference.NONE,
                     null
-=======
-                    extractField.dataType() == DataType.UNSUPPORTED,
-                    MappedFieldType.FieldExtractPreference.NONE
->>>>>>> 5add44d7
                 );
                 fields.add(
                     new ValuesSourceReaderOperator.FieldInfo(
