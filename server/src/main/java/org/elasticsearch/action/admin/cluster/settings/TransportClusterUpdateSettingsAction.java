--- conflicted
+++ resolved
@@ -138,10 +138,6 @@
         final ClusterState state,
         final ActionListener<ClusterUpdateSettingsResponse> listener
     ) {
-<<<<<<< HEAD
-        final SettingsUpdater updater = new SettingsUpdater(clusterSettings);
-=======
->>>>>>> 76f55949
         submitUnbatchedTask(UPDATE_TASK_SOURCE, new ClusterUpdateSettingsTask(clusterSettings, Priority.IMMEDIATE, request, listener) {
             @Override
             protected ClusterUpdateSettingsResponse newResponse(boolean acknowledged) {
@@ -247,13 +243,10 @@
             this.request = request;
         }
 
-<<<<<<< HEAD
         public ClusterUpdateSettingsTask(final ClusterSettings clusterSettings, ClusterUpdateSettingsRequest request) {
             this(clusterSettings, Priority.IMMEDIATE, request, null);
         }
 
-=======
->>>>>>> 76f55949
         @Override
         public ClusterState execute(final ClusterState currentState) {
             final ClusterState clusterState = updater.updateSettings(
