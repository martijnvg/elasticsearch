/*
 * Licensed to Elasticsearch under one or more contributor
 * license agreements. See the NOTICE file distributed with
 * this work for additional information regarding copyright
 * ownership. Elasticsearch licenses this file to you under
 * the Apache License, Version 2.0 (the "License"); you may
 * not use this file except in compliance with the License.
 * You may obtain a copy of the License at
 *
 *    http://www.apache.org/licenses/LICENSE-2.0
 *
 * Unless required by applicable law or agreed to in writing,
 * software distributed under the License is distributed on an
 * "AS IS" BASIS, WITHOUT WARRANTIES OR CONDITIONS OF ANY
 * KIND, either express or implied.  See the License for the
 * specific language governing permissions and limitations
 * under the License.
 */

package org.elasticsearch.index.engine;

import com.carrotsearch.hppc.cursors.ObjectObjectCursor;
import com.carrotsearch.randomizedtesting.generators.RandomNumbers;
import org.apache.logging.log4j.Level;
import org.apache.logging.log4j.LogManager;
import org.apache.logging.log4j.Logger;
import org.apache.logging.log4j.core.LogEvent;
import org.apache.logging.log4j.core.appender.AbstractAppender;
import org.apache.logging.log4j.core.filter.RegexFilter;
import org.apache.lucene.document.Field;
import org.apache.lucene.document.LongPoint;
import org.apache.lucene.document.NumericDocValuesField;
import org.apache.lucene.document.StoredField;
import org.apache.lucene.document.TextField;
import org.apache.lucene.index.DirectoryReader;
import org.apache.lucene.index.IndexCommit;
import org.apache.lucene.index.IndexReader;
import org.apache.lucene.index.IndexWriter;
import org.apache.lucene.index.IndexWriterConfig;
import org.apache.lucene.index.IndexWriterMaxDocsChanger;
import org.apache.lucene.index.IndexableField;
import org.apache.lucene.index.LeafReader;
import org.apache.lucene.index.LeafReaderContext;
import org.apache.lucene.index.LiveIndexWriterConfig;
import org.apache.lucene.index.LogDocMergePolicy;
import org.apache.lucene.index.MergePolicy;
import org.apache.lucene.index.NoMergePolicy;
import org.apache.lucene.index.NumericDocValues;
import org.apache.lucene.index.PointValues;
import org.apache.lucene.index.SegmentInfos;
import org.apache.lucene.index.SoftDeletesRetentionMergePolicy;
import org.apache.lucene.index.Term;
import org.apache.lucene.index.Terms;
import org.apache.lucene.index.TermsEnum;
import org.apache.lucene.index.TieredMergePolicy;
import org.apache.lucene.search.IndexSearcher;
import org.apache.lucene.search.MatchAllDocsQuery;
import org.apache.lucene.search.MatchNoDocsQuery;
import org.apache.lucene.search.ReferenceManager;
import org.apache.lucene.search.Sort;
import org.apache.lucene.search.SortedSetSortField;
import org.apache.lucene.search.TermQuery;
import org.apache.lucene.search.TopDocs;
import org.apache.lucene.search.TotalHitCountCollector;
import org.apache.lucene.store.AlreadyClosedException;
import org.apache.lucene.store.Directory;
import org.apache.lucene.store.Lock;
import org.apache.lucene.store.MockDirectoryWrapper;
import org.apache.lucene.util.Bits;
import org.apache.lucene.util.BytesRef;
import org.apache.lucene.util.FixedBitSet;
import org.apache.lucene.util.SetOnce;
import org.elasticsearch.ElasticsearchException;
import org.elasticsearch.Version;
import org.elasticsearch.action.ActionListener;
import org.elasticsearch.action.index.IndexRequest;
import org.elasticsearch.action.support.TransportActions;
import org.elasticsearch.cluster.metadata.IndexMetadata;
import org.elasticsearch.cluster.routing.IndexShardRoutingTable;
import org.elasticsearch.cluster.routing.ShardRouting;
import org.elasticsearch.cluster.routing.ShardRoutingState;
import org.elasticsearch.cluster.routing.TestShardRouting;
import org.elasticsearch.common.CheckedBiConsumer;
import org.elasticsearch.common.CheckedRunnable;
import org.elasticsearch.common.Randomness;
import org.elasticsearch.common.Strings;
import org.elasticsearch.common.TriFunction;
import org.elasticsearch.common.UUIDs;
import org.elasticsearch.common.breaker.CircuitBreaker;
import org.elasticsearch.common.bytes.BytesArray;
import org.elasticsearch.common.bytes.BytesReference;
import org.elasticsearch.common.collect.Tuple;
import org.elasticsearch.common.logging.Loggers;
import org.elasticsearch.common.lucene.Lucene;
import org.elasticsearch.common.lucene.index.ElasticsearchDirectoryReader;
import org.elasticsearch.common.lucene.index.SequentialStoredFieldsLeafReader;
import org.elasticsearch.common.lucene.uid.Versions;
import org.elasticsearch.common.lucene.uid.VersionsAndSeqNoResolver;
import org.elasticsearch.common.lucene.uid.VersionsAndSeqNoResolver.DocIdAndSeqNo;
import org.elasticsearch.common.settings.Settings;
import org.elasticsearch.common.unit.TimeValue;
import org.elasticsearch.common.util.BigArrays;
import org.elasticsearch.common.util.concurrent.AbstractRunnable;
import org.elasticsearch.common.util.concurrent.ConcurrentCollections;
import org.elasticsearch.common.util.concurrent.ReleasableLock;
import org.elasticsearch.common.xcontent.XContentType;
import org.elasticsearch.core.internal.io.IOUtils;
import org.elasticsearch.index.IndexSettings;
import org.elasticsearch.index.VersionType;
import org.elasticsearch.index.codec.CodecService;
import org.elasticsearch.index.fieldvisitor.FieldsVisitor;
import org.elasticsearch.index.mapper.DocumentMapper;
import org.elasticsearch.index.mapper.IdFieldMapper;
import org.elasticsearch.index.mapper.MapperService;
import org.elasticsearch.index.mapper.ParseContext;
import org.elasticsearch.index.mapper.ParseContext.Document;
import org.elasticsearch.index.mapper.ParsedDocument;
import org.elasticsearch.index.mapper.SeqNoFieldMapper;
import org.elasticsearch.index.mapper.SourceFieldMapper;
import org.elasticsearch.index.mapper.Uid;
import org.elasticsearch.index.mapper.VersionFieldMapper;
import org.elasticsearch.index.seqno.LocalCheckpointTracker;
import org.elasticsearch.index.seqno.ReplicationTracker;
import org.elasticsearch.index.seqno.RetentionLease;
import org.elasticsearch.index.seqno.RetentionLeases;
import org.elasticsearch.index.seqno.SeqNoStats;
import org.elasticsearch.index.seqno.SequenceNumbers;
import org.elasticsearch.index.shard.SearcherHelper;
import org.elasticsearch.index.shard.ShardId;
import org.elasticsearch.index.shard.ShardUtils;
import org.elasticsearch.index.store.Store;
import org.elasticsearch.index.translog.SnapshotMatchers;
import org.elasticsearch.index.translog.TestTranslog;
import org.elasticsearch.index.translog.Translog;
import org.elasticsearch.index.translog.TranslogConfig;
import org.elasticsearch.index.translog.TranslogDeletionPolicy;
import org.elasticsearch.indices.breaker.NoneCircuitBreakerService;
import org.elasticsearch.test.IndexSettingsModule;
import org.elasticsearch.test.VersionUtils;
import org.elasticsearch.threadpool.ThreadPool;
import org.hamcrest.MatcherAssert;
import org.hamcrest.Matchers;

import java.io.Closeable;
import java.io.IOException;
import java.io.UncheckedIOException;
import java.nio.charset.Charset;
import java.nio.file.Files;
import java.nio.file.Path;
import java.util.ArrayList;
import java.util.Arrays;
import java.util.Collections;
import java.util.Comparator;
import java.util.HashMap;
import java.util.HashSet;
import java.util.Iterator;
import java.util.LinkedHashMap;
import java.util.List;
import java.util.Map;
import java.util.Queue;
import java.util.Set;
import java.util.concurrent.BrokenBarrierException;
import java.util.concurrent.CountDownLatch;
import java.util.concurrent.CyclicBarrier;
import java.util.concurrent.Phaser;
import java.util.concurrent.Semaphore;
import java.util.concurrent.TimeUnit;
import java.util.concurrent.atomic.AtomicBoolean;
import java.util.concurrent.atomic.AtomicInteger;
import java.util.concurrent.atomic.AtomicLong;
import java.util.concurrent.atomic.AtomicReference;
import java.util.function.BiFunction;
import java.util.function.Function;
import java.util.function.IntSupplier;
import java.util.function.LongSupplier;
import java.util.function.Supplier;
import java.util.function.ToLongBiFunction;
import java.util.stream.Collectors;
import java.util.stream.LongStream;
import java.util.stream.StreamSupport;

import static java.util.Collections.shuffle;
import static org.elasticsearch.index.engine.Engine.Operation.Origin.LOCAL_RESET;
import static org.elasticsearch.index.engine.Engine.Operation.Origin.LOCAL_TRANSLOG_RECOVERY;
import static org.elasticsearch.index.engine.Engine.Operation.Origin.PEER_RECOVERY;
import static org.elasticsearch.index.engine.Engine.Operation.Origin.PRIMARY;
import static org.elasticsearch.index.engine.Engine.Operation.Origin.REPLICA;
import static org.elasticsearch.index.seqno.SequenceNumbers.NO_OPS_PERFORMED;
import static org.elasticsearch.index.seqno.SequenceNumbers.UNASSIGNED_PRIMARY_TERM;
import static org.elasticsearch.index.seqno.SequenceNumbers.UNASSIGNED_SEQ_NO;
import static org.hamcrest.CoreMatchers.instanceOf;
import static org.hamcrest.CoreMatchers.sameInstance;
import static org.hamcrest.Matchers.contains;
import static org.hamcrest.Matchers.containsInAnyOrder;
import static org.hamcrest.Matchers.containsString;
import static org.hamcrest.Matchers.empty;
import static org.hamcrest.Matchers.emptyArray;
import static org.hamcrest.Matchers.equalTo;
import static org.hamcrest.Matchers.everyItem;
import static org.hamcrest.Matchers.greaterThan;
import static org.hamcrest.Matchers.greaterThanOrEqualTo;
import static org.hamcrest.Matchers.hasItem;
import static org.hamcrest.Matchers.hasKey;
import static org.hamcrest.Matchers.hasSize;
import static org.hamcrest.Matchers.in;
import static org.hamcrest.Matchers.is;
import static org.hamcrest.Matchers.lessThanOrEqualTo;
import static org.hamcrest.Matchers.not;
import static org.hamcrest.Matchers.notNullValue;
import static org.hamcrest.Matchers.nullValue;
import static org.mockito.Mockito.atLeastOnce;
import static org.mockito.Mockito.doAnswer;
import static org.mockito.Mockito.spy;
import static org.mockito.Mockito.verify;
import static org.mockito.Mockito.when;

public class InternalEngineTests extends EngineTestCase {

    public void testVersionMapAfterAutoIDDocument() throws IOException {
        engine.refresh("warm_up");
        ParsedDocument doc = testParsedDocument("1", null, testDocumentWithTextField("test"),
            new BytesArray("{}".getBytes(Charset.defaultCharset())), null);
        Engine.Index operation = randomBoolean() ?
            appendOnlyPrimary(doc, false, 1)
            : appendOnlyReplica(doc, false, 1, randomIntBetween(0, 5));
        engine.index(operation);
        assertFalse(engine.isSafeAccessRequired());
        doc = testParsedDocument("1", null, testDocumentWithTextField("updated"),
            new BytesArray("{}".getBytes(Charset.defaultCharset())), null);
        Engine.Index update = indexForDoc(doc);
        engine.index(update);
        assertTrue(engine.isSafeAccessRequired());
        assertThat(engine.getVersionMap().values(), hasSize(1));
        try (Engine.Searcher searcher = engine.acquireSearcher("test")) {
            assertEquals(0, searcher.getIndexReader().numDocs());
        }

        try (Engine.Searcher searcher = engine.acquireSearcher("test", Engine.SearcherScope.INTERNAL)) {
            assertEquals(1, searcher.getIndexReader().numDocs());
            TopDocs search = searcher.search(new MatchAllDocsQuery(), 1);
            org.apache.lucene.document.Document luceneDoc = searcher.doc(search.scoreDocs[0].doc);
            assertEquals("test", luceneDoc.get("value"));
        }

        // now lets make this document visible
        engine.refresh("test");
        if (randomBoolean()) { // random empty refresh
            engine.refresh("test");
        }
        assertTrue("safe access should be required we carried it over", engine.isSafeAccessRequired());
        try (Engine.Searcher searcher = engine.acquireSearcher("test")) {
            assertEquals(1, searcher.getIndexReader().numDocs());
            TopDocs search = searcher.search(new MatchAllDocsQuery(), 1);
            org.apache.lucene.document.Document luceneDoc = searcher.doc(search.scoreDocs[0].doc);
            assertEquals("updated", luceneDoc.get("value"));
        }

        doc = testParsedDocument("2", null, testDocumentWithTextField("test"),
            new BytesArray("{}".getBytes(Charset.defaultCharset())), null);
        operation = randomBoolean() ?
            appendOnlyPrimary(doc, false, 1)
            : appendOnlyReplica(doc, false, 1, generateNewSeqNo(engine));
        engine.index(operation);
        assertTrue("safe access should be required", engine.isSafeAccessRequired());
        assertThat(engine.getVersionMap().values(), hasSize(1)); // now we add this to the map
        engine.refresh("test");
        if (randomBoolean()) { // randomly refresh here again
            engine.refresh("test");
        }
        try (Engine.Searcher searcher = engine.acquireSearcher("test")) {
            assertEquals(2, searcher.getIndexReader().numDocs());
        }
        if (operation.origin() == PRIMARY) {
            assertFalse("safe access should NOT be required last indexing round was only append only", engine.isSafeAccessRequired());
        }
        engine.delete(new Engine.Delete(operation.id(), operation.uid(), primaryTerm.get()));
        assertTrue("safe access should be required", engine.isSafeAccessRequired());
        engine.refresh("test");
        assertTrue("safe access should be required", engine.isSafeAccessRequired());
        try (Engine.Searcher searcher = engine.acquireSearcher("test")) {
            assertEquals(1, searcher.getIndexReader().numDocs());
        }
    }

    public void testVerboseSegments() throws Exception {
        try (Store store = createStore();
             Engine engine = createEngine(defaultSettings, store, createTempDir(), NoMergePolicy.INSTANCE)) {
            List<Segment> segments = engine.segments(true);
            assertThat(segments.isEmpty(), equalTo(true));

            ParsedDocument doc = testParsedDocument("1", null, testDocumentWithTextField(), B_1, null);
            engine.index(indexForDoc(doc));
            engine.refresh("test");

            segments = engine.segments(true);
            assertThat(segments.size(), equalTo(1));
            assertThat(segments.get(0).ramTree, notNullValue());

            ParsedDocument doc2 = testParsedDocument("2", null, testDocumentWithTextField(), B_2, null);
            engine.index(indexForDoc(doc2));
            engine.refresh("test");
            ParsedDocument doc3 = testParsedDocument("3", null, testDocumentWithTextField(), B_3, null);
            engine.index(indexForDoc(doc3));
            engine.refresh("test");

            segments = engine.segments(true);
            assertThat(segments.size(), equalTo(3));
            assertThat(segments.get(0).ramTree, notNullValue());
            assertThat(segments.get(1).ramTree, notNullValue());
            assertThat(segments.get(2).ramTree, notNullValue());
        }
    }

    public void testSegmentsWithMergeFlag() throws Exception {
        try (Store store = createStore();
             Engine engine = createEngine(defaultSettings, store, createTempDir(), new TieredMergePolicy())) {
            ParsedDocument doc = testParsedDocument("1", null, testDocument(), B_1, null);
            Engine.Index index = indexForDoc(doc);
            engine.index(index);
            engine.flush();
            assertThat(engine.segments(false).size(), equalTo(1));
            index = indexForDoc(testParsedDocument("2", null, testDocument(), B_1, null));
            engine.index(index);
            engine.flush();
            List<Segment> segments = engine.segments(false);
            assertThat(segments.size(), equalTo(2));
            for (Segment segment : segments) {
                assertThat(segment.getMergeId(), nullValue());
            }
            index = indexForDoc(testParsedDocument("3", null, testDocument(), B_1, null));
            engine.index(index);
            engine.flush();
            segments = engine.segments(false);
            assertThat(segments.size(), equalTo(3));
            for (Segment segment : segments) {
                assertThat(segment.getMergeId(), nullValue());
            }

            index = indexForDoc(doc);
            engine.index(index);
            engine.flush();
            final long gen1 = store.readLastCommittedSegmentsInfo().getGeneration();
            // now, optimize and wait for merges, see that we have no merge flag
            engine.forceMerge(true, 1, false, false, false, UUIDs.randomBase64UUID());

            for (Segment segment : engine.segments(false)) {
                assertThat(segment.getMergeId(), nullValue());
            }
            // we could have multiple underlying merges, so the generation may increase more than once
            assertTrue(store.readLastCommittedSegmentsInfo().getGeneration() > gen1);

            final boolean flush = randomBoolean();
            final long gen2 = store.readLastCommittedSegmentsInfo().getGeneration();
            engine.forceMerge(flush, 1, false, false, false, UUIDs.randomBase64UUID());
            for (Segment segment : engine.segments(false)) {
                assertThat(segment.getMergeId(), nullValue());
            }

            if (flush) {
                // we should have had just 1 merge, so last generation should be exact
                assertEquals(gen2, store.readLastCommittedSegmentsInfo().getLastGeneration());
            }
        }
    }

    public void testSegmentsWithIndexSort() throws Exception {
        Sort indexSort = new Sort(new SortedSetSortField("_type", false));
        try (Store store = createStore();
             Engine engine =
                     createEngine(defaultSettings, store, createTempDir(),
                         NoMergePolicy.INSTANCE, null, null, null,
                         indexSort, null)) {
            List<Segment> segments = engine.segments(true);
            assertThat(segments.isEmpty(), equalTo(true));

            ParsedDocument doc = testParsedDocument("1", null, testDocumentWithTextField(), B_1, null);
            engine.index(indexForDoc(doc));
            engine.refresh("test");

            segments = engine.segments(false);
            assertThat(segments.size(), equalTo(1));
            assertThat(segments.get(0).getSegmentSort(), equalTo(indexSort));

            ParsedDocument doc2 = testParsedDocument("2", null, testDocumentWithTextField(), B_2, null);
            engine.index(indexForDoc(doc2));
            engine.refresh("test");
            ParsedDocument doc3 = testParsedDocument("3", null, testDocumentWithTextField(), B_3, null);
            engine.index(indexForDoc(doc3));
            engine.refresh("test");

            segments = engine.segments(true);
            assertThat(segments.size(), equalTo(3));
            assertThat(segments.get(0).getSegmentSort(), equalTo(indexSort));
            assertThat(segments.get(1).getSegmentSort(), equalTo(indexSort));
            assertThat(segments.get(2).getSegmentSort(), equalTo(indexSort));
        }
    }

    public void testSegmentsStatsIncludingFileSizes() throws Exception {
        try (Store store = createStore();
             Engine engine = createEngine(defaultSettings, store, createTempDir(), NoMergePolicy.INSTANCE)) {
            assertThat(engine.segmentsStats(true, false).getFileSizes().size(), equalTo(0));

            ParsedDocument doc = testParsedDocument("1", null, testDocumentWithTextField(), B_1, null);
            engine.index(indexForDoc(doc));
            engine.refresh("test");

            SegmentsStats stats = engine.segmentsStats(true, false);
            assertThat(stats.getFileSizes().size(), greaterThan(0));
            assertThat(() -> stats.getFileSizes().valuesIt(), everyItem(greaterThan(0L)));

            ObjectObjectCursor<String, Long> firstEntry = stats.getFileSizes().iterator().next();

            ParsedDocument doc2 = testParsedDocument("2", null, testDocumentWithTextField(), B_2, null);
            engine.index(indexForDoc(doc2));
            engine.refresh("test");

            assertThat(engine.segmentsStats(true, false).getFileSizes().get(firstEntry.key), greaterThan(firstEntry.value));
        }
    }

    public void testSegments() throws Exception {
        final AtomicLong globalCheckpoint = new AtomicLong(SequenceNumbers.NO_OPS_PERFORMED);
        try (Store store = createStore();
             InternalEngine engine = createEngine(config(defaultSettings, store, createTempDir(), NoMergePolicy.INSTANCE, null,
                 null, globalCheckpoint::get))) {
            assertThat(engine.segments(false), empty());
            int numDocsFirstSegment = randomIntBetween(5, 50);
            Set<String> liveDocsFirstSegment = new HashSet<>();
            for (int i = 0; i < numDocsFirstSegment; i++) {
                String id = Integer.toString(i);
                ParsedDocument doc = testParsedDocument(id, null, testDocument(), B_1, null);
                engine.index(indexForDoc(doc));
                liveDocsFirstSegment.add(id);
            }
            engine.refresh("test");
            List<Segment> segments = engine.segments(randomBoolean());
            assertThat(segments, hasSize(1));
            assertThat(segments.get(0).getNumDocs(), equalTo(liveDocsFirstSegment.size()));
            assertThat(segments.get(0).getDeletedDocs(), equalTo(0));
            assertFalse(segments.get(0).committed);
            int deletes = 0;
            int updates = 0;
            int appends = 0;
            int iterations = scaledRandomIntBetween(1, 50);
            for (int i = 0; i < iterations && liveDocsFirstSegment.isEmpty() == false; i++) {
                String idToUpdate = randomFrom(liveDocsFirstSegment);
                liveDocsFirstSegment.remove(idToUpdate);
                ParsedDocument doc = testParsedDocument(idToUpdate, null, testDocument(), B_1, null);
                if (randomBoolean()) {
                    engine.delete(new Engine.Delete(doc.id(), newUid(doc), primaryTerm.get()));
                    deletes++;
                } else {
                    engine.index(indexForDoc(doc));
                    updates++;
                }
                if (randomBoolean()) {
                    engine.index(indexForDoc(testParsedDocument(UUIDs.randomBase64UUID(), null, testDocument(), B_1, null)));
                    appends++;
                }
            }
            boolean committed = randomBoolean();
            if (committed) {
                engine.flush();
            }
            engine.refresh("test");
            segments = engine.segments(randomBoolean());
            assertThat(segments, hasSize(2));
            assertThat(segments.get(0).getNumDocs(), equalTo(liveDocsFirstSegment.size()));
            assertThat(segments.get(0).getDeletedDocs(), equalTo(updates + deletes));
            assertThat(segments.get(0).committed, equalTo(committed));

            assertThat(segments.get(1).getNumDocs(), equalTo(updates + appends));
            assertThat(segments.get(1).getDeletedDocs(), equalTo(deletes)); // delete tombstones
            assertThat(segments.get(1).committed, equalTo(committed));
        }
    }

    public void testCommitStats() throws IOException {
        final AtomicLong maxSeqNo = new AtomicLong(SequenceNumbers.NO_OPS_PERFORMED);
        final AtomicLong localCheckpoint = new AtomicLong(SequenceNumbers.NO_OPS_PERFORMED);
        final AtomicLong globalCheckpoint = new AtomicLong(UNASSIGNED_SEQ_NO);
        try (
            Store store = createStore();
            InternalEngine engine = createEngine(store, createTempDir(), (maxSeq, localCP) -> new LocalCheckpointTracker(
                            maxSeq,
                            localCP) {
                        @Override
                        public long getMaxSeqNo() {
                            return maxSeqNo.get();
                        }

                        @Override
                        public long getProcessedCheckpoint() {
                            return localCheckpoint.get();
                        }
                    }
            )) {
            CommitStats stats1 = engine.commitStats();
            assertThat(stats1.getGeneration(), greaterThan(0L));
            assertThat(stats1.getId(), notNullValue());
            assertThat(stats1.getUserData(), hasKey(SequenceNumbers.LOCAL_CHECKPOINT_KEY));
            assertThat(
                Long.parseLong(stats1.getUserData().get(SequenceNumbers.LOCAL_CHECKPOINT_KEY)),
                equalTo(SequenceNumbers.NO_OPS_PERFORMED));

            assertThat(stats1.getUserData(), hasKey(SequenceNumbers.MAX_SEQ_NO));
            assertThat(
                Long.parseLong(stats1.getUserData().get(SequenceNumbers.MAX_SEQ_NO)),
                equalTo(SequenceNumbers.NO_OPS_PERFORMED));

            maxSeqNo.set(rarely() ? SequenceNumbers.NO_OPS_PERFORMED : randomIntBetween(0, 1024));
            localCheckpoint.set(
                rarely() || maxSeqNo.get() == SequenceNumbers.NO_OPS_PERFORMED ?
                    SequenceNumbers.NO_OPS_PERFORMED : randomIntBetween(0, 1024));
            globalCheckpoint.set(rarely() || localCheckpoint.get() == SequenceNumbers.NO_OPS_PERFORMED ?
                UNASSIGNED_SEQ_NO : randomIntBetween(0, (int) localCheckpoint.get()));

            engine.flush(true, true);

            CommitStats stats2 = engine.commitStats();
            assertThat(stats2.getGeneration(), greaterThan(stats1.getGeneration()));
            assertThat(stats2.getId(), notNullValue());
            assertThat(stats2.getId(), not(equalTo(stats1.getId())));
            assertThat(stats2.getUserData(), hasKey(Translog.TRANSLOG_UUID_KEY));
            assertThat(stats2.getUserData().get(Translog.TRANSLOG_UUID_KEY),
                equalTo(stats1.getUserData().get(Translog.TRANSLOG_UUID_KEY)));
            assertThat(Long.parseLong(stats2.getUserData().get(SequenceNumbers.LOCAL_CHECKPOINT_KEY)), equalTo(localCheckpoint.get()));
            assertThat(stats2.getUserData(), hasKey(SequenceNumbers.MAX_SEQ_NO));
            assertThat(Long.parseLong(stats2.getUserData().get(SequenceNumbers.MAX_SEQ_NO)), equalTo(maxSeqNo.get()));
        }
    }

    public void testFlushIsDisabledDuringTranslogRecovery() throws IOException {
        engine.ensureCanFlush(); // recovered already
        ParsedDocument doc = testParsedDocument("1", null, testDocumentWithTextField(), SOURCE, null);
        engine.index(indexForDoc(doc));
        engine.close();

        engine = new InternalEngine(engine.config());
        expectThrows(IllegalStateException.class, engine::ensureCanFlush);
        expectThrows(IllegalStateException.class, () -> engine.flush(true, true));
        if (randomBoolean()) {
            engine.recoverFromTranslog(translogHandler, Long.MAX_VALUE);
        } else {
            engine.skipTranslogRecovery();
        }
        engine.ensureCanFlush(); // ready
        doc = testParsedDocument("2", null, testDocumentWithTextField(), SOURCE, null);
        engine.index(indexForDoc(doc));
        engine.flush();
    }

    public void testTranslogMultipleOperationsSameDocument() throws IOException {
        final int ops = randomIntBetween(1, 32);
        Engine initialEngine;
        final List<Engine.Operation> operations = new ArrayList<>();
        try {
            initialEngine = engine;
            for (int i = 0; i < ops; i++) {
                final ParsedDocument doc = testParsedDocument("1", null, testDocumentWithTextField(), SOURCE, null);
                if (randomBoolean()) {
                        final Engine.Index operation = new Engine.Index(newUid(doc), doc, UNASSIGNED_SEQ_NO,
                        0, i, VersionType.EXTERNAL, Engine.Operation.Origin.PRIMARY, System.nanoTime(),
                            IndexRequest.UNSET_AUTO_GENERATED_TIMESTAMP, false, UNASSIGNED_SEQ_NO, 0);
                    operations.add(operation);
                    initialEngine.index(operation);
                } else {
                    final Engine.Delete operation = new Engine.Delete("1", newUid(doc), UNASSIGNED_SEQ_NO, 0, i,
                        VersionType.EXTERNAL, Engine.Operation.Origin.PRIMARY, System.nanoTime(), UNASSIGNED_SEQ_NO, 0);
                    operations.add(operation);
                    initialEngine.delete(operation);
                }
            }
        } finally {
            IOUtils.close(engine);
        }
        try (Engine recoveringEngine = new InternalEngine(engine.config())) {
            recoveringEngine.recoverFromTranslog(translogHandler, Long.MAX_VALUE);
            recoveringEngine.refresh("test");
            try (Engine.Searcher searcher = recoveringEngine.acquireSearcher("test")) {
                final TotalHitCountCollector collector = new TotalHitCountCollector();
                searcher.search(new MatchAllDocsQuery(), collector);
                assertThat(collector.getTotalHits(), equalTo(operations.get(operations.size() - 1) instanceof Engine.Delete ? 0 : 1));
            }
        }
    }

    public void testTranslogRecoveryDoesNotReplayIntoTranslog() throws IOException {
        final int docs = randomIntBetween(1, 32);
        Engine initialEngine = null;
        try {
            initialEngine = engine;
            for (int i = 0; i < docs; i++) {
                final String id = Integer.toString(i);
                final ParsedDocument doc = testParsedDocument(id, null, testDocumentWithTextField(), SOURCE, null);
                initialEngine.index(indexForDoc(doc));
            }
        } finally {
            IOUtils.close(initialEngine);
        }

        Engine recoveringEngine = null;
        try {
            final AtomicBoolean committed = new AtomicBoolean();
            recoveringEngine = new InternalEngine(initialEngine.config()) {

                @Override
                protected void commitIndexWriter(IndexWriter writer, Translog translog) throws IOException {
                    committed.set(true);
                    super.commitIndexWriter(writer, translog);
                }
            };
            assertThat(getTranslog(recoveringEngine).stats().getUncommittedOperations(), equalTo(docs));
            recoveringEngine.recoverFromTranslog(translogHandler, Long.MAX_VALUE);
            assertTrue(committed.get());
        } finally {
            IOUtils.close(recoveringEngine);
        }
    }

    public void testTranslogRecoveryWithMultipleGenerations() throws IOException {
        final int docs = randomIntBetween(1, 4096);
        final List<Long> seqNos = LongStream.range(0, docs).boxed().collect(Collectors.toList());
        Randomness.shuffle(seqNos);
        Engine initialEngine = null;
        Engine recoveringEngine = null;
        Store store = createStore();
        final AtomicInteger counter = new AtomicInteger();
        try {
            initialEngine = createEngine(
                    store,
                    createTempDir(),
                    LocalCheckpointTracker::new,
                    (engine, operation) -> seqNos.get(counter.getAndIncrement()));
            for (int i = 0; i < docs; i++) {
                final String id = Integer.toString(i);
                final ParsedDocument doc = testParsedDocument(id, null, testDocumentWithTextField(), SOURCE, null);
                initialEngine.index(indexForDoc(doc));
                if (rarely()) {
                    getTranslog(initialEngine).rollGeneration();
                } else if (rarely()) {
                    initialEngine.flush();
                }
            }
            initialEngine.close();
            recoveringEngine = new InternalEngine(initialEngine.config());
            recoveringEngine.recoverFromTranslog(translogHandler, Long.MAX_VALUE);
            recoveringEngine.refresh("test");
            try (Engine.Searcher searcher = recoveringEngine.acquireSearcher("test")) {
                TopDocs topDocs = searcher.search(new MatchAllDocsQuery(), docs);
                assertEquals(docs, topDocs.totalHits.value);
            }
        } finally {
            IOUtils.close(initialEngine, recoveringEngine, store);
        }
    }

    public void testRecoveryFromTranslogUpToSeqNo() throws IOException {
        final AtomicLong globalCheckpoint = new AtomicLong(SequenceNumbers.NO_OPS_PERFORMED);
        try (Store store = createStore()) {
            EngineConfig config = config(defaultSettings, store, createTempDir(), newMergePolicy(),
                null, null, globalCheckpoint::get);
            final long maxSeqNo;
            try (InternalEngine engine = createEngine(config)) {
                final int docs = randomIntBetween(1, 100);
                for (int i = 0; i < docs; i++) {
                    final String id = Integer.toString(i);
                    final ParsedDocument doc = testParsedDocument(id, null, testDocumentWithTextField(),
                        SOURCE, null);
                    engine.index(indexForDoc(doc));
                    if (rarely()) {
                        engine.rollTranslogGeneration();
                    } else if (rarely()) {
                        engine.flush(randomBoolean(), true);
                    }
                }
                maxSeqNo = engine.getLocalCheckpointTracker().getMaxSeqNo();
                globalCheckpoint.set(randomLongBetween(globalCheckpoint.get(), engine.getProcessedLocalCheckpoint()));
                engine.syncTranslog();
            }
            try (InternalEngine engine = new InternalEngine(config)) {
                engine.recoverFromTranslog(translogHandler, Long.MAX_VALUE);
                assertThat(engine.getProcessedLocalCheckpoint(), equalTo(maxSeqNo));
                assertThat(engine.getLocalCheckpointTracker().getMaxSeqNo(), equalTo(maxSeqNo));
            }
            try (InternalEngine engine = new InternalEngine(config)) {
                long upToSeqNo = randomLongBetween(globalCheckpoint.get(), maxSeqNo);
                engine.recoverFromTranslog(translogHandler, upToSeqNo);
                assertThat(engine.getProcessedLocalCheckpoint(), equalTo(upToSeqNo));
                assertThat(engine.getLocalCheckpointTracker().getMaxSeqNo(), equalTo(upToSeqNo));
            }
        }
    }

    public void testConcurrentGetAndFlush() throws Exception {
        ParsedDocument doc = testParsedDocument("1", null, testDocumentWithTextField(), B_1, null);
        engine.index(indexForDoc(doc));

        final AtomicReference<Engine.GetResult> latestGetResult = new AtomicReference<>();
        latestGetResult.set(engine.get(newGet(true, doc), docMapper(), randomSearcherWrapper()));
        final AtomicBoolean flushFinished = new AtomicBoolean(false);
        final CyclicBarrier barrier = new CyclicBarrier(2);
        Thread getThread = new Thread(() -> {
            try {
                barrier.await();
            } catch (InterruptedException | BrokenBarrierException e) {
                throw new RuntimeException(e);
            }
            while (flushFinished.get() == false) {
                Engine.GetResult previousGetResult = latestGetResult.get();
                if (previousGetResult != null) {
                    previousGetResult.close();
                }
                latestGetResult.set(engine.get(newGet(true, doc), docMapper(), randomSearcherWrapper()));
                if (latestGetResult.get().exists() == false) {
                    break;
                }
            }
        });
        getThread.start();
        barrier.await();
        engine.flush();
        flushFinished.set(true);
        getThread.join();
        assertTrue(latestGetResult.get().exists());
        latestGetResult.get().close();
    }

    public void testSimpleOperations() throws Exception {
        final DocumentMapper mapper = docMapper();
        engine.refresh("warm_up");
        Engine.Searcher searchResult = engine.acquireSearcher("test");
        MatcherAssert.assertThat(searchResult, EngineSearcherTotalHitsMatcher.engineSearcherTotalHits(0));
        searchResult.close();

        final BiFunction<String, Engine.SearcherScope, Engine.Searcher> searcherFactory = engine::acquireSearcher;

        // create a document
        Document document = testDocumentWithTextField();
        document.add(new Field(SourceFieldMapper.NAME, BytesReference.toBytes(B_1), SourceFieldMapper.Defaults.FIELD_TYPE));
        ParsedDocument doc = testParsedDocument("1", null, document, B_1, null);
        engine.index(indexForDoc(doc));

        // its not there...
        searchResult = engine.acquireSearcher("test");
        MatcherAssert.assertThat(searchResult, EngineSearcherTotalHitsMatcher.engineSearcherTotalHits(0));
        MatcherAssert.assertThat(searchResult,
            EngineSearcherTotalHitsMatcher.engineSearcherTotalHits(new TermQuery(new Term("value", "test")), 0));
        searchResult.close();

        // but, not there non realtime
        try (Engine.GetResult getResult = engine.get(newGet(false, doc), mapper, randomSearcherWrapper())) {
            assertThat(getResult.exists(), equalTo(false));
        }

        // but, we can still get it (in realtime)
        try (Engine.GetResult getResult = engine.get(newGet(true, doc), mapper, randomSearcherWrapper())) {
            assertThat(getResult.exists(), equalTo(true));
            assertThat(getResult.docIdAndVersion(), notNullValue());
        }

        // but not real time is not yet visible
        try (Engine.GetResult getResult = engine.get(newGet(false, doc), mapper, randomSearcherWrapper())) {
            assertThat(getResult.exists(), equalTo(false));
        }

        // refresh and it should be there
        engine.refresh("test");

        // now its there...
        searchResult = engine.acquireSearcher("test");
        MatcherAssert.assertThat(searchResult, EngineSearcherTotalHitsMatcher.engineSearcherTotalHits(1));
        MatcherAssert.assertThat(searchResult,
            EngineSearcherTotalHitsMatcher.engineSearcherTotalHits(new TermQuery(new Term("value", "test")), 1));
        searchResult.close();

        // also in non realtime
        try (Engine.GetResult getResult = engine.get(newGet(false, doc), mapper, randomSearcherWrapper())) {
            assertThat(getResult.exists(), equalTo(true));
            assertThat(getResult.docIdAndVersion(), notNullValue());
        }

        // now do an update
        document = testDocument();
        document.add(new TextField("value", "test1", Field.Store.YES));
        document.add(new Field(SourceFieldMapper.NAME, BytesReference.toBytes(SOURCE), SourceFieldMapper.Defaults.FIELD_TYPE));
        doc = testParsedDocument("1", null, document, SOURCE, null);
        engine.index(indexForDoc(doc));

        // its not updated yet...
        searchResult = engine.acquireSearcher("test");
        MatcherAssert.assertThat(searchResult, EngineSearcherTotalHitsMatcher.engineSearcherTotalHits(1));
        MatcherAssert.assertThat(searchResult,
            EngineSearcherTotalHitsMatcher.engineSearcherTotalHits(new TermQuery(new Term("value", "test")), 1));
        MatcherAssert.assertThat(searchResult,
            EngineSearcherTotalHitsMatcher.engineSearcherTotalHits(new TermQuery(new Term("value", "test1")), 0));
        searchResult.close();

        // but, we can still get it (in realtime)
        try (Engine.GetResult getResult = engine.get(newGet(true, doc), mapper, randomSearcherWrapper())) {
            assertThat(getResult.exists(), equalTo(true));
            assertThat(getResult.docIdAndVersion(), notNullValue());
        }

        // refresh and it should be updated
        engine.refresh("test");

        searchResult = engine.acquireSearcher("test");
        MatcherAssert.assertThat(searchResult, EngineSearcherTotalHitsMatcher.engineSearcherTotalHits(1));
        MatcherAssert.assertThat(searchResult,
            EngineSearcherTotalHitsMatcher.engineSearcherTotalHits(new TermQuery(new Term("value", "test")), 0));
        MatcherAssert.assertThat(searchResult,
            EngineSearcherTotalHitsMatcher.engineSearcherTotalHits(new TermQuery(new Term("value", "test1")), 1));
        searchResult.close();

        // now delete
        engine.delete(new Engine.Delete("1", newUid(doc), primaryTerm.get()));

        // its not deleted yet
        searchResult = engine.acquireSearcher("test");
        MatcherAssert.assertThat(searchResult, EngineSearcherTotalHitsMatcher.engineSearcherTotalHits(1));
        MatcherAssert.assertThat(searchResult,
            EngineSearcherTotalHitsMatcher.engineSearcherTotalHits(new TermQuery(new Term("value", "test")), 0));
        MatcherAssert.assertThat(searchResult,
            EngineSearcherTotalHitsMatcher.engineSearcherTotalHits(new TermQuery(new Term("value", "test1")), 1));
        searchResult.close();

        // but, get should not see it (in realtime)
        try (Engine.GetResult getResult = engine.get(newGet(true, doc), mapper, randomSearcherWrapper())) {
            assertThat(getResult.exists(), equalTo(false));
        }

        // refresh and it should be deleted
        engine.refresh("test");

        searchResult = engine.acquireSearcher("test");
        MatcherAssert.assertThat(searchResult, EngineSearcherTotalHitsMatcher.engineSearcherTotalHits(0));
        MatcherAssert.assertThat(searchResult,
            EngineSearcherTotalHitsMatcher.engineSearcherTotalHits(new TermQuery(new Term("value", "test")), 0));
        MatcherAssert.assertThat(searchResult,
            EngineSearcherTotalHitsMatcher.engineSearcherTotalHits(new TermQuery(new Term("value", "test1")), 0));
        searchResult.close();

        // add it back
        document = testDocumentWithTextField();
        document.add(new Field(SourceFieldMapper.NAME, BytesReference.toBytes(B_1), SourceFieldMapper.Defaults.FIELD_TYPE));
        doc = testParsedDocument("1", null, document, B_1, null);
        engine.index(new Engine.Index(newUid(doc), primaryTerm.get(), doc, Versions.MATCH_DELETED));

        // its not there...
        searchResult = engine.acquireSearcher("test");
        MatcherAssert.assertThat(searchResult, EngineSearcherTotalHitsMatcher.engineSearcherTotalHits(0));
        MatcherAssert.assertThat(searchResult,
            EngineSearcherTotalHitsMatcher.engineSearcherTotalHits(new TermQuery(new Term("value", "test")), 0));
        MatcherAssert.assertThat(searchResult,
            EngineSearcherTotalHitsMatcher.engineSearcherTotalHits(new TermQuery(new Term("value", "test1")), 0));
        searchResult.close();

        // refresh and it should be there
        engine.refresh("test");

        // now its there...
        searchResult = engine.acquireSearcher("test");
        MatcherAssert.assertThat(searchResult, EngineSearcherTotalHitsMatcher.engineSearcherTotalHits(1));
        MatcherAssert.assertThat(searchResult,
            EngineSearcherTotalHitsMatcher.engineSearcherTotalHits(new TermQuery(new Term("value", "test")), 1));
        MatcherAssert.assertThat(searchResult,
            EngineSearcherTotalHitsMatcher.engineSearcherTotalHits(new TermQuery(new Term("value", "test1")), 0));
        searchResult.close();

        // now flush
        engine.flush();

        // and, verify get (in real time)
        try (Engine.GetResult getResult = engine.get(newGet(true, doc), mapper, randomSearcherWrapper())) {
            assertThat(getResult.exists(), equalTo(true));
            assertThat(getResult.docIdAndVersion(), notNullValue());
        }

        // make sure we can still work with the engine
        // now do an update
        document = testDocument();
        document.add(new TextField("value", "test1", Field.Store.YES));
        doc = testParsedDocument("1", null, document, B_1, null);
        engine.index(indexForDoc(doc));

        // its not updated yet...
        searchResult = engine.acquireSearcher("test");
        MatcherAssert.assertThat(searchResult, EngineSearcherTotalHitsMatcher.engineSearcherTotalHits(1));
        MatcherAssert.assertThat(searchResult,
            EngineSearcherTotalHitsMatcher.engineSearcherTotalHits(new TermQuery(new Term("value", "test")), 1));
        MatcherAssert.assertThat(searchResult,
            EngineSearcherTotalHitsMatcher.engineSearcherTotalHits(new TermQuery(new Term("value", "test1")), 0));
        searchResult.close();

        // refresh and it should be updated
        engine.refresh("test");

        searchResult = engine.acquireSearcher("test");
        MatcherAssert.assertThat(searchResult, EngineSearcherTotalHitsMatcher.engineSearcherTotalHits(1));
        MatcherAssert.assertThat(searchResult,
            EngineSearcherTotalHitsMatcher.engineSearcherTotalHits(new TermQuery(new Term("value", "test")), 0));
        MatcherAssert.assertThat(searchResult,
            EngineSearcherTotalHitsMatcher.engineSearcherTotalHits(new TermQuery(new Term("value", "test1")), 1));
        searchResult.close();
    }

    public void testGetWithSearcherWrapper() throws Exception {
        engine.refresh("warm_up");
        engine.index(indexForDoc(createParsedDoc("1", null)));
        assertThat(engine.lastRefreshedCheckpoint(), equalTo(NO_OPS_PERFORMED));
        try (Engine.GetResult get = engine.get(new Engine.Get(true, true, "1"), docMapper(), randomSearcherWrapper())) {
            // we do not track the translog location yet
            assertTrue(get.exists());
            assertFalse(get.isFromTranslog());
        }
        // refresh triggered, as we did not track translog location until the first realtime get.
        assertThat(engine.lastRefreshedCheckpoint(), equalTo(0L));

        engine.index(indexForDoc(createParsedDoc("1", null)));
        try (Engine.GetResult get = engine.get(new Engine.Get(true, true, "1"), docMapper(), searcher -> searcher)) {
            assertTrue(get.exists());
            assertTrue(get.isFromTranslog());
        }
        assertThat(engine.lastRefreshedCheckpoint(), equalTo(0L)); // no refresh; just read from translog
        if (randomBoolean()) {
            engine.index(indexForDoc(createParsedDoc("1", null)));
        }
        try (Engine.GetResult get = engine.get(new Engine.Get(true, true, "1"), docMapper(),
            searcher -> SearcherHelper.wrapSearcher(searcher, reader -> new MatchingDirectoryReader(reader, new MatchAllDocsQuery())))) {
            assertTrue(get.exists());
            assertFalse(get.isFromTranslog());
        }

        try (Engine.GetResult get = engine.get(new Engine.Get(true, true, "1"), docMapper(),
            searcher -> SearcherHelper.wrapSearcher(searcher, reader -> new MatchingDirectoryReader(reader, new MatchNoDocsQuery())))) {
            assertFalse(get.exists());
            assertFalse(get.isFromTranslog());
        }

        try (Engine.GetResult get = engine.get(new Engine.Get(true, true, "1"), docMapper(),
            searcher -> SearcherHelper.wrapSearcher(searcher, reader -> new MatchingDirectoryReader(reader, new TermQuery(newUid("1")))))) {
            assertTrue(get.exists());
            assertFalse(get.isFromTranslog());
        }

        try (Engine.GetResult get = engine.get(new Engine.Get(true, true, "1"), docMapper(),
            searcher -> SearcherHelper.wrapSearcher(searcher, reader -> new MatchingDirectoryReader(reader, new TermQuery(newUid("2")))))) {
            assertFalse(get.exists());
            assertFalse(get.isFromTranslog());
        }
        assertThat("no refresh, just read from translog or in-memory segment", engine.lastRefreshedCheckpoint(), equalTo(0L));
    }

    public void testSearchResultRelease() throws Exception {
        engine.refresh("warm_up");
        Engine.Searcher searchResult = engine.acquireSearcher("test");
        MatcherAssert.assertThat(searchResult, EngineSearcherTotalHitsMatcher.engineSearcherTotalHits(0));
        searchResult.close();

        // create a document
        ParsedDocument doc = testParsedDocument("1", null, testDocumentWithTextField(), B_1, null);
        engine.index(indexForDoc(doc));

        // its not there...
        searchResult = engine.acquireSearcher("test");
        MatcherAssert.assertThat(searchResult, EngineSearcherTotalHitsMatcher.engineSearcherTotalHits(0));
        MatcherAssert.assertThat(searchResult,
            EngineSearcherTotalHitsMatcher.engineSearcherTotalHits(new TermQuery(new Term("value", "test")), 0));
        searchResult.close();

        // refresh and it should be there
        engine.refresh("test");

        // now its there...
        searchResult = engine.acquireSearcher("test");
        MatcherAssert.assertThat(searchResult, EngineSearcherTotalHitsMatcher.engineSearcherTotalHits(1));
        MatcherAssert.assertThat(searchResult,
            EngineSearcherTotalHitsMatcher.engineSearcherTotalHits(new TermQuery(new Term("value", "test")), 1));
        // don't release the search result yet...

        // delete, refresh and do a new search, it should not be there
        engine.delete(new Engine.Delete("1", newUid(doc), primaryTerm.get()));
        engine.refresh("test");
        Engine.Searcher updateSearchResult = engine.acquireSearcher("test");
        MatcherAssert.assertThat(updateSearchResult, EngineSearcherTotalHitsMatcher.engineSearcherTotalHits(0));
        updateSearchResult.close();

        // the non release search result should not see the deleted yet...
        MatcherAssert.assertThat(searchResult, EngineSearcherTotalHitsMatcher.engineSearcherTotalHits(1));
        MatcherAssert.assertThat(searchResult,
            EngineSearcherTotalHitsMatcher.engineSearcherTotalHits(new TermQuery(new Term("value", "test")), 1));
        searchResult.close();
    }

    public void testCommitAdvancesMinTranslogForRecovery() throws IOException {
        IOUtils.close(engine, store);
        final Path translogPath = createTempDir();
        store = createStore();
        final AtomicLong globalCheckpoint = new AtomicLong(SequenceNumbers.NO_OPS_PERFORMED);
        final LongSupplier globalCheckpointSupplier = () -> globalCheckpoint.get();
        engine = createEngine(config(defaultSettings, store, translogPath, newMergePolicy(), null, null,
            globalCheckpointSupplier));
        ParsedDocument doc = testParsedDocument("1", null, testDocumentWithTextField(), B_1, null);
        engine.index(indexForDoc(doc));
        boolean inSync = randomBoolean();
        if (inSync) {
            engine.syncTranslog(); // to advance persisted local checkpoint
            globalCheckpoint.set(engine.getPersistedLocalCheckpoint());
        }

        engine.flush();
        assertThat(engine.getTranslog().currentFileGeneration(), equalTo(3L));
        assertThat(engine.getTranslog().getMinFileGeneration(), equalTo(inSync ? 3L : 2L));

        engine.flush();
        assertThat(engine.getTranslog().currentFileGeneration(), equalTo(3L));
        assertThat(engine.getTranslog().getMinFileGeneration(), equalTo(inSync ? 3L : 2L));

        engine.flush(true, true);
        assertThat(engine.getTranslog().currentFileGeneration(), equalTo(3L));
        assertThat(engine.getTranslog().getMinFileGeneration(), equalTo(inSync ? 3L : 2L));

        globalCheckpoint.set(engine.getPersistedLocalCheckpoint());
        engine.flush(true, true);
        assertThat(engine.getTranslog().currentFileGeneration(), equalTo(3L));
        assertThat(engine.getTranslog().getMinFileGeneration(), equalTo(3L));
    }

    public void testSyncTranslogConcurrently() throws Exception {
        IOUtils.close(engine, store);
        final Path translogPath = createTempDir();
        store = createStore();
        final AtomicLong globalCheckpoint = new AtomicLong(SequenceNumbers.NO_OPS_PERFORMED);
        engine = createEngine(config(defaultSettings, store, translogPath, newMergePolicy(), null, null, globalCheckpoint::get));
        List<Engine.Operation> ops = generateHistoryOnReplica(between(1, 50), false, randomBoolean(), randomBoolean());
        applyOperations(engine, ops);
        engine.flush(true, true);
        final CheckedRunnable<IOException> checker = () -> {
            assertThat(engine.getTranslogStats().getUncommittedOperations(), equalTo(0));
            assertThat(engine.getLastSyncedGlobalCheckpoint(), equalTo(globalCheckpoint.get()));
            try (Engine.IndexCommitRef safeCommit = engine.acquireSafeIndexCommit()) {
                SequenceNumbers.CommitInfo commitInfo =
                    SequenceNumbers.loadSeqNoInfoFromLuceneCommit(safeCommit.getIndexCommit().getUserData().entrySet());
                assertThat(commitInfo.localCheckpoint, equalTo(engine.getProcessedLocalCheckpoint()));
            }
        };
        final Thread[] threads = new Thread[randomIntBetween(2, 4)];
        final Phaser phaser = new Phaser(threads.length);
        globalCheckpoint.set(engine.getProcessedLocalCheckpoint());
        for (int i = 0; i < threads.length; i++) {
            threads[i] = new Thread(() -> {
                phaser.arriveAndAwaitAdvance();
                try {
                    engine.syncTranslog();
                    checker.run();
                } catch (IOException e) {
                    throw new AssertionError(e);
                }
            });
            threads[i].start();
        }
        for (Thread thread : threads) {
            thread.join();
        }
        checker.run();
    }

    public void testSyncedFlushSurvivesEngineRestart() throws IOException {
        final AtomicLong globalCheckpoint = new AtomicLong(SequenceNumbers.NO_OPS_PERFORMED);
        IOUtils.close(store, engine);
        SetOnce<IndexWriter> indexWriterHolder = new SetOnce<>();
        IndexWriterFactory indexWriterFactory = (directory, iwc) -> {
            indexWriterHolder.set(new IndexWriter(directory, iwc));
            return indexWriterHolder.get();
        };
        store = createStore();
        engine = createEngine(
            defaultSettings, store, primaryTranslogDir, newMergePolicy(), indexWriterFactory, null, globalCheckpoint::get);
        final String syncId = randomUnicodeOfCodepointLengthBetween(10, 20);
        ParsedDocument doc = testParsedDocument("1", null, testDocumentWithTextField(),
            new BytesArray("{}"), null);
        engine.index(indexForDoc(doc));
        globalCheckpoint.set(0L);
        engine.flush();
        syncFlush(indexWriterHolder.get(), engine, syncId);
        assertEquals(store.readLastCommittedSegmentsInfo().getUserData().get(Engine.SYNC_COMMIT_ID), syncId);
        EngineConfig config = engine.config();
        if (randomBoolean()) {
            engine.close();
        } else {
            engine.flushAndClose();
        }
        if (randomBoolean()) {
            final String translogUUID = Translog.createEmptyTranslog(config.getTranslogConfig().getTranslogPath(),
                UNASSIGNED_SEQ_NO, shardId, primaryTerm.get());
            store.associateIndexWithNewTranslog(translogUUID);
        }
        engine = new InternalEngine(config);
        engine.recoverFromTranslog(translogHandler, Long.MAX_VALUE);
        assertEquals(engine.getLastCommittedSegmentInfos().getUserData().get(Engine.SYNC_COMMIT_ID), syncId);
    }

    public void testSyncedFlushVanishesOnReplay() throws IOException {
        IOUtils.close(store, engine);
        SetOnce<IndexWriter> indexWriterHolder = new SetOnce<>();
        IndexWriterFactory indexWriterFactory = (directory, iwc) -> {
            indexWriterHolder.set(new IndexWriter(directory, iwc));
            return indexWriterHolder.get();
        };
        store = createStore();
        final AtomicLong globalCheckpoint = new AtomicLong(SequenceNumbers.NO_OPS_PERFORMED);
        engine = createEngine(
            defaultSettings, store, primaryTranslogDir, newMergePolicy(), indexWriterFactory, null, globalCheckpoint::get);
        final String syncId = randomUnicodeOfCodepointLengthBetween(10, 20);
        ParsedDocument doc = testParsedDocument("1", null,
            testDocumentWithTextField(), new BytesArray("{}"), null);
        globalCheckpoint.set(engine.getProcessedLocalCheckpoint());
        engine.index(indexForDoc(doc));
        engine.flush();
        syncFlush(indexWriterHolder.get(), engine, syncId);
        assertEquals(store.readLastCommittedSegmentsInfo().getUserData().get(Engine.SYNC_COMMIT_ID), syncId);
        doc = testParsedDocument("2", null, testDocumentWithTextField(), new BytesArray("{}"), null);
        engine.index(indexForDoc(doc));
        EngineConfig config = engine.config();
        engine.close();
        engine = new InternalEngine(config);
        engine.recoverFromTranslog(translogHandler, Long.MAX_VALUE);
        assertNull("Sync ID must be gone since we have a document to replay",
            engine.getLastCommittedSegmentInfos().getUserData().get(Engine.SYNC_COMMIT_ID));
    }

    void syncFlush(IndexWriter writer, InternalEngine engine, String syncId) throws IOException {
        try (ReleasableLock ignored = engine.writeLock.acquire()) {
            Map<String, String> userData = new HashMap<>();
            writer.getLiveCommitData().forEach(e -> userData.put(e.getKey(), e.getValue()));
            userData.put(Engine.SYNC_COMMIT_ID, syncId);
            writer.setLiveCommitData(userData.entrySet());
            writer.commit();
        }
    }

    public void testVersioningNewCreate() throws IOException {
        ParsedDocument doc = testParsedDocument("1", null, testDocument(), B_1, null);
        Engine.Index create = new Engine.Index(newUid(doc), primaryTerm.get(), doc, Versions.MATCH_DELETED);
        Engine.IndexResult indexResult = engine.index(create);
        assertThat(indexResult.getVersion(), equalTo(1L));

        create = new Engine.Index(newUid(doc), doc, indexResult.getSeqNo(), create.primaryTerm(), indexResult.getVersion(),
            null, REPLICA, 0, -1, false, UNASSIGNED_SEQ_NO, 0);
        indexResult = replicaEngine.index(create);
        assertThat(indexResult.getVersion(), equalTo(1L));
    }

    public void testReplicatedVersioningWithFlush() throws IOException {
        ParsedDocument doc = testParsedDocument("1", null, testDocument(), B_1, null);
        Engine.Index create = new Engine.Index(newUid(doc), primaryTerm.get(), doc, Versions.MATCH_DELETED);
        Engine.IndexResult indexResult = engine.index(create);
        assertThat(indexResult.getVersion(), equalTo(1L));
        assertTrue(indexResult.isCreated());


        create = new Engine.Index(newUid(doc), doc, indexResult.getSeqNo(), create.primaryTerm(), indexResult.getVersion(),
            null, REPLICA, 0, -1, false, UNASSIGNED_SEQ_NO, 0);
        indexResult = replicaEngine.index(create);
        assertThat(indexResult.getVersion(), equalTo(1L));
        assertTrue(indexResult.isCreated());

        if (randomBoolean()) {
            engine.flush();
        }
        if (randomBoolean()) {
            replicaEngine.flush();
        }

        Engine.Index update = new Engine.Index(newUid(doc), primaryTerm.get(), doc, 1);
        Engine.IndexResult updateResult = engine.index(update);
        assertThat(updateResult.getVersion(), equalTo(2L));
        assertFalse(updateResult.isCreated());


        update = new Engine.Index(newUid(doc), doc, updateResult.getSeqNo(), update.primaryTerm(), updateResult.getVersion(),
            null, REPLICA, 0, -1, false, UNASSIGNED_SEQ_NO, 0);
        updateResult = replicaEngine.index(update);
        assertThat(updateResult.getVersion(), equalTo(2L));
        assertFalse(updateResult.isCreated());
        replicaEngine.refresh("test");
        try (Engine.Searcher searcher = replicaEngine.acquireSearcher("test")) {
            assertEquals(1, searcher.getDirectoryReader().numDocs());
        }

        engine.refresh("test");
        try (Engine.Searcher searcher = engine.acquireSearcher("test")) {
            assertEquals(1, searcher.getDirectoryReader().numDocs());
        }
    }

    /**
     * simulates what an upsert / update API does
     */
    public void testVersionedUpdate() throws IOException {
        final BiFunction<String, Engine.SearcherScope, Engine.Searcher> searcherFactory = engine::acquireSearcher;

        ParsedDocument doc = testParsedDocument("1", null, testDocument(), B_1, null);
        Engine.Index create = new Engine.Index(newUid(doc), primaryTerm.get(), doc, Versions.MATCH_DELETED);
        Engine.IndexResult indexResult = engine.index(create);
        assertThat(indexResult.getVersion(), equalTo(1L));
        try (Engine.GetResult get = engine.get(new Engine.Get(true, false, doc.id()), docMapper(), randomSearcherWrapper())) {
            assertEquals(1, get.version());
        }

        Engine.Index update_1 = new Engine.Index(newUid(doc), primaryTerm.get(), doc, 1);
        Engine.IndexResult update_1_result = engine.index(update_1);
        assertThat(update_1_result.getVersion(), equalTo(2L));

        try (Engine.GetResult get = engine.get(new Engine.Get(true, false, doc.id()), docMapper(), randomSearcherWrapper())) {
            assertEquals(2, get.version());
        }

        Engine.Index update_2 = new Engine.Index(newUid(doc), primaryTerm.get(), doc, 2);
        Engine.IndexResult update_2_result = engine.index(update_2);
        assertThat(update_2_result.getVersion(), equalTo(3L));

        try (Engine.GetResult get = engine.get(new Engine.Get(true, false, doc.id()), docMapper(), randomSearcherWrapper())) {
            assertEquals(3, get.version());
        }

    }

    public void testGetIfSeqNoIfPrimaryTerm() throws IOException {

        ParsedDocument doc = testParsedDocument("1", null, testDocument(), B_1, null);
        Engine.Index create = new Engine.Index(newUid(doc), primaryTerm.get(), doc, Versions.MATCH_DELETED);
        Engine.IndexResult indexResult = engine.index(create);
        if (randomBoolean()) {
            engine.refresh("test");
        }
        if (randomBoolean()) {
            engine.flush();
        }
        try (Engine.GetResult get = engine.get(
            new Engine.Get(true, true, doc.id())
                .setIfSeqNo(indexResult.getSeqNo()).setIfPrimaryTerm(primaryTerm.get()),
            docMapper(), randomSearcherWrapper())) {
            assertEquals(indexResult.getSeqNo(), get.docIdAndVersion().seqNo);
        }

        expectThrows(VersionConflictEngineException.class, () -> engine.get(new Engine.Get(true, false, doc.id())
                .setIfSeqNo(indexResult.getSeqNo() + 1).setIfPrimaryTerm(primaryTerm.get()),
            docMapper(), randomSearcherWrapper()));

        expectThrows(VersionConflictEngineException.class, () -> engine.get(new Engine.Get(true, false, doc.id())
                .setIfSeqNo(indexResult.getSeqNo()).setIfPrimaryTerm(primaryTerm.get() + 1),
            docMapper(), randomSearcherWrapper()));

        final VersionConflictEngineException versionConflictEngineException
            = expectThrows(VersionConflictEngineException.class, () -> engine.get(new Engine.Get(true, false, doc.id())
                .setIfSeqNo(indexResult.getSeqNo() + 1).setIfPrimaryTerm(primaryTerm.get() + 1),
            docMapper(), randomSearcherWrapper()));
        assertThat(versionConflictEngineException.getStackTrace(), emptyArray());
    }

    public void testVersioningNewIndex() throws IOException {
        ParsedDocument doc = testParsedDocument("1", null, testDocument(), B_1, null);
        Engine.Index index = indexForDoc(doc);
        Engine.IndexResult indexResult = engine.index(index);
        assertThat(indexResult.getVersion(), equalTo(1L));

        index = new Engine.Index(newUid(doc), doc, indexResult.getSeqNo(), index.primaryTerm(), indexResult.getVersion(),
            null, REPLICA, 0, -1, false, UNASSIGNED_SEQ_NO, 0);
        indexResult = replicaEngine.index(index);
        assertThat(indexResult.getVersion(), equalTo(1L));
    }

    /*
     * we are testing an edge case here where we have a fully deleted segment that is retained but has all it's IDs pruned away.
     */
    public void testLookupVersionWithPrunedAwayIds() throws IOException {
        try (Directory dir = newDirectory()) {
            IndexWriterConfig indexWriterConfig = new IndexWriterConfig(Lucene.STANDARD_ANALYZER);
            indexWriterConfig.setSoftDeletesField(Lucene.SOFT_DELETES_FIELD);
            try (IndexWriter writer = new IndexWriter(dir,
                indexWriterConfig.setMergePolicy(new SoftDeletesRetentionMergePolicy(Lucene.SOFT_DELETES_FIELD,
                    MatchAllDocsQuery::new, new PrunePostingsMergePolicy(indexWriterConfig.getMergePolicy(), "_id"))))) {
                org.apache.lucene.document.Document doc = new org.apache.lucene.document.Document();
                doc.add(new Field(IdFieldMapper.NAME, "1", IdFieldMapper.Defaults.FIELD_TYPE));
                doc.add(new NumericDocValuesField(VersionFieldMapper.NAME, -1));
                doc.add(new NumericDocValuesField(SeqNoFieldMapper.NAME, 1));
                doc.add(new NumericDocValuesField(SeqNoFieldMapper.PRIMARY_TERM_NAME, 1));
                writer.addDocument(doc);
                writer.flush();
                writer.softUpdateDocument(new Term(IdFieldMapper.NAME, "1"), doc, new NumericDocValuesField(Lucene.SOFT_DELETES_FIELD, 1));
                writer.updateNumericDocValue(new Term(IdFieldMapper.NAME, "1"), Lucene.SOFT_DELETES_FIELD, 1);
                writer.forceMerge(1);
                try (DirectoryReader reader = DirectoryReader.open(writer)) {
                    assertEquals(1, reader.leaves().size());
                    assertNull(VersionsAndSeqNoResolver.loadDocIdAndVersion(reader, new Term(IdFieldMapper.NAME, "1"), false));
                }
            }
        }
    }

    public void testUpdateWithFullyDeletedSegments() throws IOException {
        final AtomicLong globalCheckpoint = new AtomicLong(SequenceNumbers.NO_OPS_PERFORMED);
        final Set<String> liveDocs = new HashSet<>();
        try (Store store = createStore();
             InternalEngine engine = createEngine(config(defaultSettings, store, createTempDir(), newMergePolicy(), null,
                 null, globalCheckpoint::get))) {
            int numDocs = scaledRandomIntBetween(10, 100);
            for (int i = 0; i < numDocs; i++) {
                ParsedDocument doc = testParsedDocument(Integer.toString(i), null, testDocument(), B_1, null);
                engine.index(indexForDoc(doc));
                liveDocs.add(doc.id());
            }

            for (int i = 0; i < numDocs; i++) {
                ParsedDocument doc = testParsedDocument(Integer.toString(i), null, testDocument(), B_1, null);
                engine.index(indexForDoc(doc));
                liveDocs.add(doc.id());
            }
        }
    }

    public void testForceMergeWithSoftDeletesRetention() throws Exception {
        final long retainedExtraOps = randomLongBetween(0, 10);
        Settings.Builder settings = Settings.builder()
            .put(defaultSettings.getSettings())
            .put(IndexSettings.INDEX_SOFT_DELETES_RETENTION_OPERATIONS_SETTING.getKey(), retainedExtraOps);
        final IndexMetadata indexMetadata = IndexMetadata.builder(defaultSettings.getIndexMetadata()).settings(settings).build();
        final IndexSettings indexSettings = IndexSettingsModule.newIndexSettings(indexMetadata);
        final AtomicLong globalCheckpoint = new AtomicLong(SequenceNumbers.NO_OPS_PERFORMED);
        final MapperService mapperService = createMapperService();
        final Set<String> liveDocs = new HashSet<>();
        try (Store store = createStore();
             InternalEngine engine = createEngine(config(indexSettings, store, createTempDir(), newMergePolicy(), null,
                 null, globalCheckpoint::get))) {
            int numDocs = scaledRandomIntBetween(10, 100);
            for (int i = 0; i < numDocs; i++) {
                ParsedDocument doc = testParsedDocument(Integer.toString(i), null, testDocument(), B_1, null);
                engine.index(indexForDoc(doc));
                liveDocs.add(doc.id());
            }
            for (int i = 0; i < numDocs; i++) {
                ParsedDocument doc = testParsedDocument(Integer.toString(i), null, testDocument(), B_1, null);
                if (randomBoolean()) {
                    engine.delete(new Engine.Delete(doc.id(), newUid(doc.id()), primaryTerm.get()));
                    liveDocs.remove(doc.id());
                }
                if (randomBoolean()) {
                    engine.index(indexForDoc(doc));
                    liveDocs.add(doc.id());
                }
                if (randomBoolean()) {
                    engine.flush(randomBoolean(), true);
                }
            }
            engine.flush();

            long localCheckpoint = engine.getProcessedLocalCheckpoint();
            globalCheckpoint.set(randomLongBetween(0, localCheckpoint));
            engine.syncTranslog();
            final long safeCommitCheckpoint;
            try (Engine.IndexCommitRef safeCommit = engine.acquireSafeIndexCommit()) {
                safeCommitCheckpoint = Long.parseLong(safeCommit.getIndexCommit().getUserData().get(SequenceNumbers.LOCAL_CHECKPOINT_KEY));
            }
            engine.forceMerge(true, 1, false, false, false, UUIDs.randomBase64UUID());
            assertConsistentHistoryBetweenTranslogAndLuceneIndex(engine, mapperService);
            Map<Long, Translog.Operation> ops = readAllOperationsInLucene(engine, mapperService::fieldType)
                .stream().collect(Collectors.toMap(Translog.Operation::seqNo, Function.identity()));
            for (long seqno = 0; seqno <= localCheckpoint; seqno++) {
                long minSeqNoToRetain = Math.min(globalCheckpoint.get() + 1 - retainedExtraOps, safeCommitCheckpoint + 1);
                String msg = "seq# [" + seqno + "], global checkpoint [" + globalCheckpoint + "], retained-ops [" + retainedExtraOps + "]";
                if (seqno < minSeqNoToRetain) {
                    Translog.Operation op = ops.get(seqno);
                    if (op != null) {
                        assertThat(op, instanceOf(Translog.Index.class));
                        assertThat(msg, ((Translog.Index) op).id(), is(in(liveDocs)));
                        assertEquals(msg, ((Translog.Index) op).source(), B_1);
                    }
                } else {
                    assertThat(msg, ops.get(seqno), notNullValue());
                }
            }
            settings.put(IndexSettings.INDEX_SOFT_DELETES_RETENTION_OPERATIONS_SETTING.getKey(), 0);
            indexSettings.updateIndexMetadata(IndexMetadata.builder(defaultSettings.getIndexMetadata()).settings(settings).build());
            engine.onSettingsChanged();
            globalCheckpoint.set(localCheckpoint);
            engine.syncTranslog();

            engine.forceMerge(true, 1, false, false, false, UUIDs.randomBase64UUID());
            assertConsistentHistoryBetweenTranslogAndLuceneIndex(engine, mapperService);
            assertThat(readAllOperationsInLucene(engine, mapperService::fieldType), hasSize(liveDocs.size()));
        }
    }

    public void testForceMergeWithSoftDeletesRetentionAndRecoverySource() throws Exception {
        final long retainedExtraOps = randomLongBetween(0, 10);
        Settings.Builder settings = Settings.builder()
            .put(defaultSettings.getSettings())
            .put(IndexSettings.INDEX_SOFT_DELETES_RETENTION_OPERATIONS_SETTING.getKey(), retainedExtraOps);
        final IndexMetadata indexMetadata = IndexMetadata.builder(defaultSettings.getIndexMetadata()).settings(settings).build();
        final IndexSettings indexSettings = IndexSettingsModule.newIndexSettings(indexMetadata);
        final AtomicLong globalCheckpoint = new AtomicLong(SequenceNumbers.NO_OPS_PERFORMED);
        final MapperService mapperService = createMapperService();
        final boolean omitSourceAllTheTime = randomBoolean();
        final Set<String> liveDocs = new HashSet<>();
        final Set<String> liveDocsWithSource = new HashSet<>();
        try (Store store = createStore();
             InternalEngine engine = createEngine(config(indexSettings, store, createTempDir(), newMergePolicy(), null,
                 null,
                 globalCheckpoint::get))) {
            int numDocs = scaledRandomIntBetween(10, 100);
            for (int i = 0; i < numDocs; i++) {
                boolean useRecoverySource = randomBoolean() || omitSourceAllTheTime;
                ParsedDocument doc = testParsedDocument(Integer.toString(i), null, testDocument(), B_1, null,
                    useRecoverySource);
                engine.index(indexForDoc(doc));
                liveDocs.add(doc.id());
                if (useRecoverySource == false) {
                    liveDocsWithSource.add(Integer.toString(i));
                }
            }
            for (int i = 0; i < numDocs; i++) {
                boolean useRecoverySource = randomBoolean() || omitSourceAllTheTime;
                ParsedDocument doc = testParsedDocument(Integer.toString(i), null, testDocument(), B_1, null,
                    useRecoverySource);
                if (randomBoolean()) {
                    engine.delete(new Engine.Delete(doc.id(), newUid(doc.id()), primaryTerm.get()));
                    liveDocs.remove(doc.id());
                    liveDocsWithSource.remove(doc.id());
                }
                if (randomBoolean()) {
                    engine.index(indexForDoc(doc));
                    liveDocs.add(doc.id());
                    if (useRecoverySource == false) {
                        liveDocsWithSource.add(doc.id());
                    } else {
                        liveDocsWithSource.remove(doc.id());
                    }
                }
                if (randomBoolean()) {
                    engine.flush(randomBoolean(), true);
                }
            }
            engine.flush();
            globalCheckpoint.set(randomLongBetween(0, engine.getPersistedLocalCheckpoint()));
            engine.syncTranslog();
            final long minSeqNoToRetain;
            try (Engine.IndexCommitRef safeCommit = engine.acquireSafeIndexCommit()) {
                long safeCommitLocalCheckpoint = Long.parseLong(
                    safeCommit.getIndexCommit().getUserData().get(SequenceNumbers.LOCAL_CHECKPOINT_KEY));
                minSeqNoToRetain = Math.min(globalCheckpoint.get() + 1 - retainedExtraOps, safeCommitLocalCheckpoint + 1);
            }
            engine.forceMerge(true, 1, false, false, false, UUIDs.randomBase64UUID());
            assertConsistentHistoryBetweenTranslogAndLuceneIndex(engine, mapperService);
            Map<Long, Translog.Operation> ops = readAllOperationsInLucene(engine, mapperService::fieldType)
                .stream().collect(Collectors.toMap(Translog.Operation::seqNo, Function.identity()));
            for (long seqno = 0; seqno <= engine.getPersistedLocalCheckpoint(); seqno++) {
                String msg = "seq# [" + seqno + "], global checkpoint [" + globalCheckpoint + "], retained-ops [" + retainedExtraOps + "]";
                if (seqno < minSeqNoToRetain) {
                    Translog.Operation op = ops.get(seqno);
                    if (op != null) {
                        assertThat(op, instanceOf(Translog.Index.class));
                        assertThat(msg, ((Translog.Index) op).id(), is(in(liveDocs)));
                    }
                } else {
                    Translog.Operation op = ops.get(seqno);
                    assertThat(msg, op, notNullValue());
                    if (op instanceof Translog.Index) {
                        assertEquals(msg, ((Translog.Index) op).source(), B_1);
                    }
                }
            }
            settings.put(IndexSettings.INDEX_SOFT_DELETES_RETENTION_OPERATIONS_SETTING.getKey(), 0);
            indexSettings.updateIndexMetadata(IndexMetadata.builder(defaultSettings.getIndexMetadata()).settings(settings).build());
            engine.onSettingsChanged();
            // If we already merged down to 1 segment, then the next force-merge will be a noop. We need to add an extra segment to make
            // merges happen so we can verify that _recovery_source are pruned. See: https://github.com/elastic/elasticsearch/issues/41628.
            final int numSegments;
            try (Engine.Searcher searcher = engine.acquireSearcher("test", Engine.SearcherScope.INTERNAL)) {
                numSegments = searcher.getDirectoryReader().leaves().size();
            }
            if (numSegments == 1) {
                boolean useRecoverySource = randomBoolean() || omitSourceAllTheTime;
                ParsedDocument doc = testParsedDocument("dummy", null, testDocument(), B_1, null, useRecoverySource);
                engine.index(indexForDoc(doc));
                if (useRecoverySource == false) {
                    liveDocsWithSource.add(doc.id());
                }
                engine.syncTranslog();
                globalCheckpoint.set(engine.getPersistedLocalCheckpoint());
                engine.flush(randomBoolean(), true);
            } else {
                globalCheckpoint.set(engine.getPersistedLocalCheckpoint());
                engine.syncTranslog();
            }
            engine.forceMerge(true, 1, false, false, false, UUIDs.randomBase64UUID());
            assertConsistentHistoryBetweenTranslogAndLuceneIndex(engine, mapperService);
            assertThat(readAllOperationsInLucene(engine, mapperService::fieldType), hasSize(liveDocsWithSource.size()));
        }
    }

    public void testForceMergeAndClose() throws IOException, InterruptedException {
        int numIters = randomIntBetween(2, 10);
        for (int j = 0; j < numIters; j++) {
            try (Store store = createStore()) {
                final InternalEngine engine = createEngine(store, createTempDir());
                final CountDownLatch startGun = new CountDownLatch(1);
                final CountDownLatch indexed = new CountDownLatch(1);

                Thread thread = new Thread() {
                    @Override
                    public void run() {
                        try {
                            try {
                                startGun.await();
                            } catch (InterruptedException e) {
                                throw new RuntimeException(e);
                            }
                            int i = 0;
                            while (true) {
                                int numDocs = randomIntBetween(1, 20);
                                for (int j = 0; j < numDocs; j++) {
                                    i++;
                                    ParsedDocument doc = testParsedDocument(Integer.toString(i), null, testDocument(), B_1,
                                        null);
                                    Engine.Index index = indexForDoc(doc);
                                    engine.index(index);
                                }
                                engine.refresh("test");
                                indexed.countDown();
                                try {
                                    engine.forceMerge(
                                        randomBoolean(), 1, false, randomBoolean(), randomBoolean(), UUIDs.randomBase64UUID());
                                } catch (IOException e) {
                                    return;
                                }
                            }
                        } catch (AlreadyClosedException ex) {
                            // fine
                        } catch (IOException e) {
                            throw new AssertionError(e);
                        }
                    }
                };

                thread.start();
                startGun.countDown();
                int someIters = randomIntBetween(1, 10);
                for (int i = 0; i < someIters; i++) {
                    engine.forceMerge(randomBoolean(), 1, false, randomBoolean(), randomBoolean(), UUIDs.randomBase64UUID());
                }
                indexed.await();
                IOUtils.close(engine);
                thread.join();
            }
        }

    }

    public void testVersioningCreateExistsException() throws IOException {
        ParsedDocument doc = testParsedDocument("1", null, testDocument(), B_1, null);
        Engine.Index create = new Engine.Index(newUid(doc), doc, UNASSIGNED_SEQ_NO, 1,
            Versions.MATCH_DELETED, VersionType.INTERNAL, PRIMARY, 0, -1, false, UNASSIGNED_SEQ_NO, 0);
        Engine.IndexResult indexResult = engine.index(create);
        assertThat(indexResult.getVersion(), equalTo(1L));

        create = new Engine.Index(newUid(doc), doc, UNASSIGNED_SEQ_NO, 1, Versions.MATCH_DELETED,
            VersionType.INTERNAL, PRIMARY, 0, -1, false, UNASSIGNED_SEQ_NO, 0);
        indexResult = engine.index(create);
        assertThat(indexResult.getResultType(), equalTo(Engine.Result.Type.FAILURE));
        assertThat(indexResult.getFailure(), instanceOf(VersionConflictEngineException.class));
    }

    public void testOutOfOrderDocsOnReplica() throws IOException {
        final List<Engine.Operation> ops = generateSingleDocHistory(true,
            randomFrom(VersionType.INTERNAL, VersionType.EXTERNAL, VersionType.EXTERNAL_GTE),
            2, 2, 20, "1");
        assertOpsOnReplica(ops, replicaEngine, true, logger);
    }

    public void testConcurrentOutOfOrderDocsOnReplica() throws IOException, InterruptedException {
        final List<Engine.Operation> opsDoc1 =
            generateSingleDocHistory(true, randomFrom(VersionType.INTERNAL, VersionType.EXTERNAL),
                2, 100, 300, "1");
        final Engine.Operation lastOpDoc1 = opsDoc1.get(opsDoc1.size() - 1);
        final String lastFieldValueDoc1;
        if (lastOpDoc1 instanceof Engine.Index) {
            Engine.Index index = (Engine.Index) lastOpDoc1;
            lastFieldValueDoc1 = index.docs().get(0).get("value");
        } else {
            // delete
            lastFieldValueDoc1 = null;
        }
        final List<Engine.Operation> opsDoc2 =
            generateSingleDocHistory(true, randomFrom(VersionType.INTERNAL, VersionType.EXTERNAL),
                2, 100, 300, "2");
        final Engine.Operation lastOpDoc2 = opsDoc2.get(opsDoc2.size() - 1);
        final String lastFieldValueDoc2;
        if (lastOpDoc2 instanceof Engine.Index) {
            Engine.Index index = (Engine.Index) lastOpDoc2;
            lastFieldValueDoc2 = index.docs().get(0).get("value");
        } else {
            // delete
            lastFieldValueDoc2 = null;
        }
        // randomly interleave
        final AtomicLong seqNoGenerator = new AtomicLong();
        BiFunction<Engine.Operation, Long, Engine.Operation> seqNoUpdater = (operation, newSeqNo) -> {
            if (operation instanceof Engine.Index) {
                Engine.Index index = (Engine.Index) operation;
                Document doc = testDocumentWithTextField(index.docs().get(0).get("value"));
                ParsedDocument parsedDocument = testParsedDocument(index.id(), index.routing(), doc, index.source(), null);
                return new Engine.Index(index.uid(), parsedDocument, newSeqNo, index.primaryTerm(), index.version(),
                    index.versionType(), index.origin(), index.startTime(), index.getAutoGeneratedIdTimestamp(), index.isRetry(),
                    UNASSIGNED_SEQ_NO, 0);
            } else {
                Engine.Delete delete = (Engine.Delete) operation;
                return new Engine.Delete(delete.id(), delete.uid(), newSeqNo, delete.primaryTerm(),
                    delete.version(), delete.versionType(), delete.origin(), delete.startTime(), UNASSIGNED_SEQ_NO, 0);
            }
        };
        final List<Engine.Operation> allOps = new ArrayList<>();
        Iterator<Engine.Operation> iter1 = opsDoc1.iterator();
        Iterator<Engine.Operation> iter2 = opsDoc2.iterator();
        while (iter1.hasNext() && iter2.hasNext()) {
            final Engine.Operation next = randomBoolean() ? iter1.next() : iter2.next();
            allOps.add(seqNoUpdater.apply(next, seqNoGenerator.getAndIncrement()));
        }
        iter1.forEachRemaining(o -> allOps.add(seqNoUpdater.apply(o, seqNoGenerator.getAndIncrement())));
        iter2.forEachRemaining(o -> allOps.add(seqNoUpdater.apply(o, seqNoGenerator.getAndIncrement())));
        // insert some duplicates
        randomSubsetOf(allOps).forEach(op -> allOps.add(seqNoUpdater.apply(op, op.seqNo())));

        shuffle(allOps, random());
        concurrentlyApplyOps(allOps, engine);

        engine.refresh("test");

        if (lastFieldValueDoc1 != null) {
            try (Engine.Searcher searcher = engine.acquireSearcher("test")) {
                final TotalHitCountCollector collector = new TotalHitCountCollector();
                searcher.search(new TermQuery(new Term("value", lastFieldValueDoc1)), collector);
                assertThat(collector.getTotalHits(), equalTo(1));
            }
        }
        if (lastFieldValueDoc2 != null) {
            try (Engine.Searcher searcher = engine.acquireSearcher("test")) {
                final TotalHitCountCollector collector = new TotalHitCountCollector();
                searcher.search(new TermQuery(new Term("value", lastFieldValueDoc2)), collector);
                assertThat(collector.getTotalHits(), equalTo(1));
            }
        }

        int totalExpectedOps = 0;
        if (lastFieldValueDoc1 != null) {
            totalExpectedOps++;
        }
        if (lastFieldValueDoc2 != null) {
            totalExpectedOps++;
        }
        assertVisibleCount(engine, totalExpectedOps);
    }

    public void testInternalVersioningOnPrimary() throws IOException {
        final List<Engine.Operation> ops = generateSingleDocHistory(false, VersionType.INTERNAL,
            2, 2, 20, "1");
        assertOpsOnPrimary(ops, Versions.NOT_FOUND, true, engine);
    }

    public void testVersionOnPrimaryWithConcurrentRefresh() throws Exception {
        List<Engine.Operation> ops = generateSingleDocHistory(false, VersionType.INTERNAL,
            2, 10, 100, "1");
        CountDownLatch latch = new CountDownLatch(1);
        AtomicBoolean running = new AtomicBoolean(true);
        Thread refreshThread = new Thread(() -> {
            latch.countDown();
            while (running.get()) {
                engine.refresh("test");
            }
        });
        refreshThread.start();
        try {
            latch.await();
            assertOpsOnPrimary(ops, Versions.NOT_FOUND, true, engine);
        } finally {
            running.set(false);
            refreshThread.join();
        }
    }

    private int assertOpsOnPrimary(List<Engine.Operation> ops, long currentOpVersion, boolean docDeleted, InternalEngine engine)
        throws IOException {
        String lastFieldValue = null;
        int opsPerformed = 0;
        long lastOpVersion = currentOpVersion;
        long lastOpSeqNo = UNASSIGNED_SEQ_NO;
        long lastOpTerm = UNASSIGNED_PRIMARY_TERM;
        PrimaryTermSupplier currentTerm = (PrimaryTermSupplier) engine.engineConfig.getPrimaryTermSupplier();
        BiFunction<Long, Engine.Index, Engine.Index> indexWithVersion = (version, index) -> new Engine.Index(index.uid(), index.parsedDoc(),
            UNASSIGNED_SEQ_NO, currentTerm.get(), version, index.versionType(), index.origin(), index.startTime(),
            index.getAutoGeneratedIdTimestamp(), index.isRetry(), UNASSIGNED_SEQ_NO, 0);
        BiFunction<Long, Engine.Delete, Engine.Delete> delWithVersion = (version, delete) -> new Engine.Delete(delete.id(),
            delete.uid(), UNASSIGNED_SEQ_NO, currentTerm.get(), version, delete.versionType(), delete.origin(), delete.startTime(),
            UNASSIGNED_SEQ_NO, 0);
        TriFunction<Long, Long, Engine.Index, Engine.Index> indexWithSeq = (seqNo, term, index) -> new Engine.Index(index.uid(),
            index.parsedDoc(), UNASSIGNED_SEQ_NO, currentTerm.get(), index.version(), index.versionType(), index.origin(),
            index.startTime(), index.getAutoGeneratedIdTimestamp(), index.isRetry(), seqNo, term);
        TriFunction<Long, Long, Engine.Delete, Engine.Delete> delWithSeq = (seqNo, term, delete) -> new Engine.Delete(
            delete.id(), delete.uid(), UNASSIGNED_SEQ_NO, currentTerm.get(), delete.version(), delete.versionType(), delete.origin(),
            delete.startTime(), seqNo, term);
        Function<Engine.Index, Engine.Index> indexWithCurrentTerm = index -> new Engine.Index(index.uid(),
            index.parsedDoc(), UNASSIGNED_SEQ_NO, currentTerm.get(), index.version(), index.versionType(), index.origin(),
            index.startTime(), index.getAutoGeneratedIdTimestamp(), index.isRetry(), index.getIfSeqNo(), index.getIfPrimaryTerm());
        Function<Engine.Delete, Engine.Delete> deleteWithCurrentTerm = delete -> new Engine.Delete(
            delete.id(), delete.uid(), UNASSIGNED_SEQ_NO, currentTerm.get(), delete.version(), delete.versionType(), delete.origin(),
            delete.startTime(), delete.getIfSeqNo(), delete.getIfPrimaryTerm());
        for (Engine.Operation op : ops) {
            final boolean versionConflict = rarely();
            final boolean versionedOp = versionConflict || randomBoolean();
            final long conflictingVersion = docDeleted || randomBoolean() ?
                lastOpVersion + (randomBoolean() ? 1 : -1) :
                Versions.MATCH_DELETED;
            final long conflictingSeqNo = lastOpSeqNo == UNASSIGNED_SEQ_NO  || randomBoolean() ?
                lastOpSeqNo + 5 : // use 5 to go above 0 for magic numbers
                lastOpSeqNo;
            final long conflictingTerm = conflictingSeqNo == lastOpSeqNo || randomBoolean() ? lastOpTerm + 1 : lastOpTerm;
            if (rarely()) {
                currentTerm.set(currentTerm.get() + 1L);
                engine.rollTranslogGeneration();
            }
            final long correctVersion = docDeleted ? Versions.MATCH_DELETED : lastOpVersion;
            logger.info("performing [{}]{}{}",
                op.operationType().name().charAt(0),
                versionConflict ? " (conflict " + conflictingVersion + ")" : "",
                versionedOp ? " (versioned " + correctVersion + ", seqNo " + lastOpSeqNo + ", term " + lastOpTerm + " )" : "");
            if (op instanceof Engine.Index) {
                final Engine.Index index = (Engine.Index) op;
                if (versionConflict) {
                    // generate a conflict
                    final Engine.IndexResult result;
                    if (randomBoolean()) {
                        result = engine.index(indexWithSeq.apply(conflictingSeqNo, conflictingTerm, index));
                    } else {
                        result = engine.index(indexWithVersion.apply(conflictingVersion, index));
                    }
                    assertThat(result.isCreated(), equalTo(false));
                    assertThat(result.getVersion(), equalTo(lastOpVersion));
                    assertThat(result.getResultType(), equalTo(Engine.Result.Type.FAILURE));
                    assertThat(result.getFailure(), instanceOf(VersionConflictEngineException.class));
                    assertThat(result.getFailure().getStackTrace(), emptyArray());
                } else {
                    final Engine.IndexResult result;
                    if (versionedOp) {
                        // TODO: add support for non-existing docs
                        if (randomBoolean() && lastOpSeqNo != SequenceNumbers.UNASSIGNED_SEQ_NO && docDeleted == false) {
                            result = engine.index(indexWithSeq.apply(lastOpSeqNo, lastOpTerm, index));
                        } else {
                            result = engine.index(indexWithVersion.apply(correctVersion, index));
                        }
                    } else {
                        result = engine.index(indexWithCurrentTerm.apply(index));
                    }
                    assertThat(result.isCreated(), equalTo(docDeleted));
                    assertThat(result.getVersion(), equalTo(Math.max(lastOpVersion + 1, 1)));
                    assertThat(result.getResultType(), equalTo(Engine.Result.Type.SUCCESS));
                    assertThat(result.getFailure(), nullValue());
                    lastFieldValue = index.docs().get(0).get("value");
                    docDeleted = false;
                    lastOpVersion = result.getVersion();
                    lastOpSeqNo = result.getSeqNo();
                    lastOpTerm = result.getTerm();
                    opsPerformed++;
                }
            } else {
                final Engine.Delete delete = (Engine.Delete) op;
                if (versionConflict) {
                    // generate a conflict
                    Engine.DeleteResult result;
                    if (randomBoolean()) {
                        result = engine.delete(delWithSeq.apply(conflictingSeqNo, conflictingTerm, delete));
                    } else {
                        result = engine.delete(delWithVersion.apply(conflictingVersion, delete));
                    }
                    assertThat(result.isFound(), equalTo(docDeleted == false));
                    assertThat(result.getVersion(), equalTo(lastOpVersion));
                    assertThat(result.getResultType(), equalTo(Engine.Result.Type.FAILURE));
                    assertThat(result.getFailure(), instanceOf(VersionConflictEngineException.class));
                    assertThat(result.getFailure().getStackTrace(), emptyArray());
                } else {
                    final Engine.DeleteResult result;
                    long correctSeqNo = docDeleted ? UNASSIGNED_SEQ_NO : lastOpSeqNo;
                    if (versionedOp && lastOpSeqNo != UNASSIGNED_SEQ_NO && randomBoolean()) {
                        result = engine.delete(delWithSeq.apply(correctSeqNo, lastOpTerm, delete));
                    } else if (versionedOp) {
                        result = engine.delete(delWithVersion.apply(correctVersion, delete));
                    } else {
                        result = engine.delete(deleteWithCurrentTerm.apply(delete));
                    }
                    assertThat(result.isFound(), equalTo(docDeleted == false));
                    assertThat(result.getVersion(), equalTo(Math.max(lastOpVersion + 1, 1)));
                    assertThat(result.getResultType(), equalTo(Engine.Result.Type.SUCCESS));
                    assertThat(result.getFailure(), nullValue());
                    docDeleted = true;
                    lastOpVersion = result.getVersion();
                    lastOpSeqNo = result.getSeqNo();
                    lastOpTerm = result.getTerm();
                    opsPerformed++;
                }
            }
            if (randomBoolean()) {
                // refresh and take the chance to check everything is ok so far
                assertVisibleCount(engine, docDeleted ? 0 : 1);
                // even if doc is not not deleted, lastFieldValue can still be null if this is the
                // first op and it failed.
                if (docDeleted == false && lastFieldValue != null) {
                    try (Engine.Searcher searcher = engine.acquireSearcher("test")) {
                        final TotalHitCountCollector collector = new TotalHitCountCollector();
                        searcher.search(new TermQuery(new Term("value", lastFieldValue)), collector);
                        assertThat(collector.getTotalHits(), equalTo(1));
                    }
                }
            }
            if (randomBoolean()) {
                engine.flush();
                engine.refresh("test");
            }

            if (rarely()) {
                // simulate GC deletes
                engine.refresh("gc_simulation", Engine.SearcherScope.INTERNAL, true);
                engine.clearDeletedTombstones();
                if (docDeleted) {
                    lastOpVersion = Versions.NOT_FOUND;
                    lastOpSeqNo = UNASSIGNED_SEQ_NO;
                    lastOpTerm = UNASSIGNED_PRIMARY_TERM;
                }
            }
        }

        assertVisibleCount(engine, docDeleted ? 0 : 1);
        if (docDeleted == false) {
            try (Engine.Searcher searcher = engine.acquireSearcher("test")) {
                final TotalHitCountCollector collector = new TotalHitCountCollector();
                searcher.search(new TermQuery(new Term("value", lastFieldValue)), collector);
                assertThat(collector.getTotalHits(), equalTo(1));
            }
        }
        return opsPerformed;
    }

    @AwaitsFix(bugUrl = "https://github.com/elastic/elasticsearch/issues/53182")
    public void testNonInternalVersioningOnPrimary() throws IOException {
        final Set<VersionType> nonInternalVersioning = new HashSet<>(Arrays.asList(VersionType.values()));
        nonInternalVersioning.remove(VersionType.INTERNAL);
        final VersionType versionType = randomFrom(nonInternalVersioning);
        final List<Engine.Operation> ops = generateSingleDocHistory(false, versionType, 2,
            2, 20, "1");
        final Engine.Operation lastOp = ops.get(ops.size() - 1);
        final String lastFieldValue;
        if (lastOp instanceof Engine.Index) {
            Engine.Index index = (Engine.Index) lastOp;
            lastFieldValue = index.docs().get(0).get("value");
        } else {
            // delete
            lastFieldValue = null;
        }
        // other version types don't support out of order processing.
        if (versionType == VersionType.EXTERNAL) {
            shuffle(ops, random());
        }
        long highestOpVersion = Versions.NOT_FOUND;
        long seqNo = -1;
        boolean docDeleted = true;
        for (Engine.Operation op : ops) {
            logger.info("performing [{}], v [{}], seq# [{}], term [{}]",
                op.operationType().name().charAt(0), op.version(), op.seqNo(), op.primaryTerm());
            if (op instanceof Engine.Index) {
                final Engine.Index index = (Engine.Index) op;
                Engine.IndexResult result = engine.index(index);
                if (op.versionType().isVersionConflictForWrites(highestOpVersion, op.version(), docDeleted) == false) {
                    seqNo++;
                    assertThat(result.getSeqNo(), equalTo(seqNo));
                    assertThat(result.isCreated(), equalTo(docDeleted));
                    assertThat(result.getVersion(), equalTo(op.version()));
                    assertThat(result.getResultType(), equalTo(Engine.Result.Type.SUCCESS));
                    assertThat(result.getFailure(), nullValue());
                    docDeleted = false;
                    highestOpVersion = op.version();
                } else {
                    assertThat(result.isCreated(), equalTo(false));
                    assertThat(result.getVersion(), equalTo(highestOpVersion));
                    assertThat(result.getResultType(), equalTo(Engine.Result.Type.FAILURE));
                    assertThat(result.getFailure(), instanceOf(VersionConflictEngineException.class));
                    assertThat(result.getFailure().getStackTrace(), emptyArray());
                }
            } else {
                final Engine.Delete delete = (Engine.Delete) op;
                Engine.DeleteResult result = engine.delete(delete);
                if (op.versionType().isVersionConflictForWrites(highestOpVersion, op.version(), docDeleted) == false) {
                    seqNo++;
                    assertThat(result.getSeqNo(), equalTo(seqNo));
                    assertThat(result.isFound(), equalTo(docDeleted == false));
                    assertThat(result.getVersion(), equalTo(op.version()));
                    assertThat(result.getResultType(), equalTo(Engine.Result.Type.SUCCESS));
                    assertThat(result.getFailure(), nullValue());
                    docDeleted = true;
                    highestOpVersion = op.version();
                } else {
                    assertThat(result.isFound(), equalTo(docDeleted == false));
                    assertThat(result.getVersion(), equalTo(highestOpVersion));
                    assertThat(result.getResultType(), equalTo(Engine.Result.Type.FAILURE));
                    assertThat(result.getFailure(), instanceOf(VersionConflictEngineException.class));
                    assertThat(result.getFailure().getStackTrace(), emptyArray());
                }
            }
            if (randomBoolean()) {
                engine.refresh("test");
            }
            if (randomBoolean()) {
                engine.flush();
                engine.refresh("test");
            }
        }

        assertVisibleCount(engine, docDeleted ? 0 : 1);
        if (docDeleted == false) {
            logger.info("searching for [{}]", lastFieldValue);
            try (Engine.Searcher searcher = engine.acquireSearcher("test")) {
                final TotalHitCountCollector collector = new TotalHitCountCollector();
                searcher.search(new TermQuery(new Term("value", lastFieldValue)), collector);
                assertThat(collector.getTotalHits(), equalTo(1));
            }
        }
    }

    public void testVersioningPromotedReplica() throws IOException {
        final List<Engine.Operation> replicaOps = generateSingleDocHistory(true, VersionType.INTERNAL, 1,
            2, 20, "1");
        List<Engine.Operation> primaryOps = generateSingleDocHistory(false, VersionType.INTERNAL, 2,
            2, 20, "1");
        Engine.Operation lastReplicaOp = replicaOps.get(replicaOps.size() - 1);
        final boolean deletedOnReplica = lastReplicaOp instanceof Engine.Delete;
        final long finalReplicaVersion = lastReplicaOp.version();
        final long finalReplicaSeqNo = lastReplicaOp.seqNo();
        assertOpsOnReplica(replicaOps, replicaEngine, true, logger);
        final int opsOnPrimary = assertOpsOnPrimary(primaryOps, finalReplicaVersion, deletedOnReplica, replicaEngine);
        final long currentSeqNo = getSequenceID(replicaEngine,
            new Engine.Get(false, false, lastReplicaOp.uid().text())).v1();
        try (Engine.Searcher searcher = engine.acquireSearcher("test", Engine.SearcherScope.INTERNAL)) {
            final TotalHitCountCollector collector = new TotalHitCountCollector();
            searcher.search(new MatchAllDocsQuery(), collector);
            if (collector.getTotalHits() > 0) {
                // last op wasn't delete
                assertThat(currentSeqNo, equalTo(finalReplicaSeqNo + opsOnPrimary));
            }
        }
    }

    public void testConcurrentExternalVersioningOnPrimary() throws IOException, InterruptedException {
        final List<Engine.Operation> ops = generateSingleDocHistory(false, VersionType.EXTERNAL, 2,
            100, 300, "1");
        final Engine.Operation lastOp = ops.get(ops.size() - 1);
        final String lastFieldValue;
        if (lastOp instanceof Engine.Index) {
            Engine.Index index = (Engine.Index) lastOp;
            lastFieldValue = index.docs().get(0).get("value");
        } else {
            // delete
            lastFieldValue = null;
        }
        shuffle(ops, random());
        concurrentlyApplyOps(ops, engine);

        assertVisibleCount(engine, lastFieldValue == null ? 0 : 1);
        if (lastFieldValue != null) {
            try (Engine.Searcher searcher = engine.acquireSearcher("test")) {
                final TotalHitCountCollector collector = new TotalHitCountCollector();
                searcher.search(new TermQuery(new Term("value", lastFieldValue)), collector);
                assertThat(collector.getTotalHits(), equalTo(1));
            }
        }
    }

    public void testConcurrentGetAndSetOnPrimary() throws IOException, InterruptedException {
        Thread[] thread = new Thread[randomIntBetween(3, 5)];
        CountDownLatch startGun = new CountDownLatch(thread.length);
        final int opsPerThread = randomIntBetween(10, 20);
        class OpAndVersion {
            final long version;
            final String removed;
            final String added;

            OpAndVersion(long version, String removed, String added) {
                this.version = version;
                this.removed = removed;
                this.added = added;
            }
        }
        final AtomicInteger idGenerator = new AtomicInteger();
        final Queue<OpAndVersion> history = ConcurrentCollections.newQueue();
        ParsedDocument doc = testParsedDocument("1", null, testDocument(), bytesArray(""), null);
        final Term uidTerm = newUid(doc);
        engine.index(indexForDoc(doc));
        for (int i = 0; i < thread.length; i++) {
            thread[i] = new Thread(() -> {
                startGun.countDown();
                try {
                    startGun.await();
                } catch (InterruptedException e) {
                    throw new AssertionError(e);
                }
                for (int op = 0; op < opsPerThread; op++) {
                    try (Engine.GetResult get = engine.get(new Engine.Get(true, false, doc.id()), docMapper(), randomSearcherWrapper())) {
                        FieldsVisitor visitor = new FieldsVisitor(true);
                        get.docIdAndVersion().reader.document(get.docIdAndVersion().docId, visitor);
                        List<String> values = new ArrayList<>(Strings.commaDelimitedListToSet(visitor.source().utf8ToString()));
                        String removed = op % 3 == 0 && values.size() > 0 ? values.remove(0) : null;
                        String added = "v_" + idGenerator.incrementAndGet();
                        values.add(added);
                        Engine.Index index = new Engine.Index(uidTerm,
                            testParsedDocument("1", null, testDocument(),
                                bytesArray(Strings.collectionToCommaDelimitedString(values)), null),
                            UNASSIGNED_SEQ_NO, 2,
                            get.version(), VersionType.INTERNAL,
                            PRIMARY, System.currentTimeMillis(), -1, false, UNASSIGNED_SEQ_NO, 0);
                        Engine.IndexResult indexResult = engine.index(index);
                        if (indexResult.getResultType() == Engine.Result.Type.SUCCESS) {
                            history.add(new OpAndVersion(indexResult.getVersion(), removed, added));
                        }

                    } catch (IOException e) {
                        throw new AssertionError(e);
                    }
                }
            });
            thread[i].start();
        }
        for (int i = 0; i < thread.length; i++) {
            thread[i].join();
        }
        List<OpAndVersion> sortedHistory = new ArrayList<>(history);
        sortedHistory.sort(Comparator.comparing(o -> o.version));
        Set<String> currentValues = new HashSet<>();
        for (int i = 0; i < sortedHistory.size(); i++) {
            OpAndVersion op = sortedHistory.get(i);
            if (i > 0) {
                assertThat("duplicate version", op.version, not(equalTo(sortedHistory.get(i - 1).version)));
            }
            boolean exists = op.removed == null ? true : currentValues.remove(op.removed);
            assertTrue(op.removed + " should exist", exists);
            exists = currentValues.add(op.added);
            assertTrue(op.added + " should not exist", exists);
        }

        try (Engine.GetResult get = engine.get(new Engine.Get(true, false, doc.id()), docMapper(), randomSearcherWrapper())) {
            FieldsVisitor visitor = new FieldsVisitor(true);
            get.docIdAndVersion().reader.document(get.docIdAndVersion().docId, visitor);
            List<String> values = Arrays.asList(Strings.commaDelimitedListToStringArray(visitor.source().utf8ToString()));
            assertThat(currentValues, equalTo(new HashSet<>(values)));
        }
    }

    public void testBasicCreatedFlag() throws IOException {
        ParsedDocument doc = testParsedDocument("1", null, testDocument(), B_1, null);
        Engine.Index index = indexForDoc(doc);
        Engine.IndexResult indexResult = engine.index(index);
        assertTrue(indexResult.isCreated());

        index = indexForDoc(doc);
        indexResult = engine.index(index);
        assertFalse(indexResult.isCreated());

        engine.delete(new Engine.Delete("1", newUid(doc), primaryTerm.get()));

        index = indexForDoc(doc);
        indexResult = engine.index(index);
        assertTrue(indexResult.isCreated());
    }

    private static class MockAppender extends AbstractAppender {
        public boolean sawIndexWriterMessage;

        public boolean sawIndexWriterIFDMessage;

        MockAppender(final String name) throws IllegalAccessException {
            super(name, RegexFilter.createFilter(".*(\n.*)*", new String[0],
                false, null, null), null);
        }

        @Override
        public void append(LogEvent event) {
            final String formattedMessage = event.getMessage().getFormattedMessage();
            if (event.getLevel() == Level.TRACE && event.getMarker().getName().contains("[index][0]")) {
                if (event.getLoggerName().endsWith(".IW") &&
                    formattedMessage.contains("IW: now apply all deletes")) {
                    sawIndexWriterMessage = true;
                }
                if (event.getLoggerName().endsWith(".IFD")) {
                    sawIndexWriterIFDMessage = true;
                }
            }
        }
    }

    // #5891: make sure IndexWriter's infoStream output is
    // sent to lucene.iw with log level TRACE:

    public void testIndexWriterInfoStream() throws IllegalAccessException, IOException {
        assumeFalse("who tests the tester?", VERBOSE);
        MockAppender mockAppender = new MockAppender("testIndexWriterInfoStream");
        mockAppender.start();

        Logger rootLogger = LogManager.getRootLogger();
        Level savedLevel = rootLogger.getLevel();
        Loggers.addAppender(rootLogger, mockAppender);
        Loggers.setLevel(rootLogger, Level.DEBUG);
        rootLogger = LogManager.getRootLogger();

        try {
            // First, with DEBUG, which should NOT log IndexWriter output:
            ParsedDocument doc = testParsedDocument("1", null, testDocumentWithTextField(), B_1, null);
            engine.index(indexForDoc(doc));
            engine.flush();
            assertFalse(mockAppender.sawIndexWriterMessage);

            // Again, with TRACE, which should log IndexWriter output:
            Loggers.setLevel(rootLogger, Level.TRACE);
            engine.index(indexForDoc(doc));
            engine.flush();
            assertTrue(mockAppender.sawIndexWriterMessage);
            engine.close();
        } finally {
            Loggers.removeAppender(rootLogger, mockAppender);
            mockAppender.stop();
            Loggers.setLevel(rootLogger, savedLevel);
        }
    }

    public void testSeqNoAndCheckpoints() throws IOException, InterruptedException {
        final int opCount = randomIntBetween(1, 256);
        long primarySeqNo = SequenceNumbers.NO_OPS_PERFORMED;
        final String[] ids = new String[]{"1", "2", "3"};
        final Set<String> indexedIds = new HashSet<>();
        long localCheckpoint = SequenceNumbers.NO_OPS_PERFORMED;
        long replicaLocalCheckpoint = SequenceNumbers.NO_OPS_PERFORMED;
        final long globalCheckpoint;
        long maxSeqNo = SequenceNumbers.NO_OPS_PERFORMED;
        IOUtils.close(store, engine);
        store = createStore();
        InternalEngine initialEngine = null;

        try {
            initialEngine = createEngine(defaultSettings, store, createTempDir(), newLogMergePolicy(), null);
            final ShardRouting primary = TestShardRouting.newShardRouting("test",
                shardId.id(), "node1", null, true,
                ShardRoutingState.STARTED, allocationId);
            final ShardRouting initializingReplica =
                TestShardRouting.newShardRouting(shardId, "node2", false, ShardRoutingState.INITIALIZING);

            ReplicationTracker gcpTracker = (ReplicationTracker) initialEngine.config().getGlobalCheckpointSupplier();
            gcpTracker.updateFromMaster(1L, new HashSet<>(Collections.singletonList(primary.allocationId().getId())),
                new IndexShardRoutingTable.Builder(shardId).addShard(primary).build());
            gcpTracker.activatePrimaryMode(primarySeqNo);
            if (defaultSettings.isSoftDeleteEnabled()) {
                final CountDownLatch countDownLatch = new CountDownLatch(1);
                gcpTracker.addPeerRecoveryRetentionLease(initializingReplica.currentNodeId(),
                    SequenceNumbers.NO_OPS_PERFORMED, ActionListener.wrap(countDownLatch::countDown));
                countDownLatch.await();
            }
            gcpTracker.updateFromMaster(2L, new HashSet<>(Collections.singletonList(primary.allocationId().getId())),
                new IndexShardRoutingTable.Builder(shardId).addShard(primary).addShard(initializingReplica).build());
            gcpTracker.initiateTracking(initializingReplica.allocationId().getId());
            gcpTracker.markAllocationIdAsInSync(initializingReplica.allocationId().getId(), replicaLocalCheckpoint);
            final ShardRouting replica = initializingReplica.moveToStarted();
            gcpTracker.updateFromMaster(3L, new HashSet<>(Arrays.asList(primary.allocationId().getId(), replica.allocationId().getId())),
                new IndexShardRoutingTable.Builder(shardId).addShard(primary).addShard(replica).build());

            for (int op = 0; op < opCount; op++) {
                final String id;
                // mostly index, sometimes delete
                if (rarely() && indexedIds.isEmpty() == false) {
                    // we have some docs indexed, so delete one of them
                    id = randomFrom(indexedIds);
                    final Engine.Delete delete = new Engine.Delete(
                        id, newUid(id), UNASSIGNED_SEQ_NO, primaryTerm.get(),
                        rarely() ? 100 : Versions.MATCH_ANY, VersionType.INTERNAL, PRIMARY, System.nanoTime(), UNASSIGNED_SEQ_NO, 0);
                    final Engine.DeleteResult result = initialEngine.delete(delete);
                    if (result.getResultType() == Engine.Result.Type.SUCCESS) {
                        assertThat(result.getSeqNo(), equalTo(primarySeqNo + 1));
                        assertThat(initialEngine.getSeqNoStats(-1).getMaxSeqNo(), equalTo(primarySeqNo + 1));
                        indexedIds.remove(id);
                        primarySeqNo++;
                    } else {
                        assertThat(result.getSeqNo(), equalTo(UNASSIGNED_SEQ_NO));
                        assertThat(initialEngine.getSeqNoStats(-1).getMaxSeqNo(), equalTo(primarySeqNo));
                    }
                } else {
                    // index a document
                    id = randomFrom(ids);
                    ParsedDocument doc = testParsedDocument(id, null, testDocumentWithTextField(), SOURCE, null);
                    final Engine.Index index = new Engine.Index(newUid(doc), doc,
                        UNASSIGNED_SEQ_NO, primaryTerm.get(),
                        rarely() ? 100 : Versions.MATCH_ANY, VersionType.INTERNAL,
                        PRIMARY, System.nanoTime(), -1, false, UNASSIGNED_SEQ_NO, 0);
                    final Engine.IndexResult result = initialEngine.index(index);
                    if (result.getResultType() == Engine.Result.Type.SUCCESS) {
                        assertThat(result.getSeqNo(), equalTo(primarySeqNo + 1));
                        assertThat(initialEngine.getSeqNoStats(-1).getMaxSeqNo(), equalTo(primarySeqNo + 1));
                        indexedIds.add(id);
                        primarySeqNo++;
                    } else {
                        assertThat(result.getSeqNo(), equalTo(UNASSIGNED_SEQ_NO));
                        assertThat(initialEngine.getSeqNoStats(-1).getMaxSeqNo(), equalTo(primarySeqNo));
                    }
                }

                initialEngine.syncTranslog(); // to advance persisted local checkpoint

                if (randomInt(10) < 3) {
                    // only update rarely as we do it every doc
                    replicaLocalCheckpoint = randomIntBetween(Math.toIntExact(replicaLocalCheckpoint), Math.toIntExact(primarySeqNo));
                }
                gcpTracker.updateLocalCheckpoint(primary.allocationId().getId(),
                    initialEngine.getPersistedLocalCheckpoint());
                gcpTracker.updateLocalCheckpoint(replica.allocationId().getId(), replicaLocalCheckpoint);

                if (rarely()) {
                    localCheckpoint = primarySeqNo;
                    maxSeqNo = primarySeqNo;
                    initialEngine.flush(true, true);
                }
            }

            logger.info("localcheckpoint {}, global {}", replicaLocalCheckpoint, primarySeqNo);
            globalCheckpoint = gcpTracker.getGlobalCheckpoint();

            assertEquals(primarySeqNo, initialEngine.getSeqNoStats(-1).getMaxSeqNo());
            assertEquals(primarySeqNo, initialEngine.getPersistedLocalCheckpoint());
            assertThat(globalCheckpoint, equalTo(replicaLocalCheckpoint));

            assertThat(
                Long.parseLong(initialEngine.commitStats().getUserData().get(SequenceNumbers.LOCAL_CHECKPOINT_KEY)),
                equalTo(localCheckpoint));
            initialEngine.getTranslog().sync(); // to guarantee the global checkpoint is written to the translog checkpoint
            assertThat(
                initialEngine.getTranslog().getLastSyncedGlobalCheckpoint(),
                equalTo(globalCheckpoint));
            assertThat(
                Long.parseLong(initialEngine.commitStats().getUserData().get(SequenceNumbers.MAX_SEQ_NO)),
                equalTo(maxSeqNo));

        } finally {
            IOUtils.close(initialEngine);
        }

        try (InternalEngine recoveringEngine = new InternalEngine(initialEngine.config())) {
            recoveringEngine.recoverFromTranslog(translogHandler, Long.MAX_VALUE);

            assertEquals(primarySeqNo, recoveringEngine.getSeqNoStats(-1).getMaxSeqNo());
            assertThat(
                Long.parseLong(recoveringEngine.commitStats().getUserData().get(SequenceNumbers.LOCAL_CHECKPOINT_KEY)),
                equalTo(primarySeqNo));
            assertThat(
                recoveringEngine.getTranslog().getLastSyncedGlobalCheckpoint(),
                equalTo(globalCheckpoint));
            assertThat(
                Long.parseLong(recoveringEngine.commitStats().getUserData().get(SequenceNumbers.MAX_SEQ_NO)),
                // after recovering from translog, all docs have been flushed to Lucene segments, so here we will assert
                // that the committed max seq no is equivalent to what the current primary seq no is, as all data
                // we have assigned sequence numbers to should be in the commit
                equalTo(primarySeqNo));
            assertThat(recoveringEngine.getProcessedLocalCheckpoint(), equalTo(primarySeqNo));
            assertThat(recoveringEngine.getPersistedLocalCheckpoint(), equalTo(primarySeqNo));
            assertThat(recoveringEngine.getSeqNoStats(-1).getMaxSeqNo(), equalTo(primarySeqNo));
            assertThat(generateNewSeqNo(recoveringEngine), equalTo(primarySeqNo + 1));
        }
    }

    // this test writes documents to the engine while concurrently flushing/commit
    // and ensuring that the commit points contain the correct sequence number data
    public void testConcurrentWritesAndCommits() throws Exception {
        List<Engine.IndexCommitRef> commits = new ArrayList<>();
        try (Store store = createStore();
             InternalEngine engine = createEngine(config(defaultSettings, store, createTempDir(), newMergePolicy(), null))) {
            final int numIndexingThreads = scaledRandomIntBetween(2, 4);
            final int numDocsPerThread = randomIntBetween(500, 1000);
            final CyclicBarrier barrier = new CyclicBarrier(numIndexingThreads + 1);
            final List<Thread> indexingThreads = new ArrayList<>();
            final CountDownLatch doneLatch = new CountDownLatch(numIndexingThreads);
            // create N indexing threads to index documents simultaneously
            for (int threadNum = 0; threadNum < numIndexingThreads; threadNum++) {
                final int threadIdx = threadNum;
                Thread indexingThread = new Thread(() -> {
                    try {
                        barrier.await(); // wait for all threads to start at the same time
                        // index random number of docs
                        for (int i = 0; i < numDocsPerThread; i++) {
                            final String id = "thread" + threadIdx + "#" + i;
                            ParsedDocument doc = testParsedDocument(id, null, testDocument(), B_1, null);
                            engine.index(indexForDoc(doc));
                        }
                    } catch (Exception e) {
                        throw new RuntimeException(e);
                    } finally {
                        doneLatch.countDown();
                    }

                });
                indexingThreads.add(indexingThread);
            }

            // start the indexing threads
            for (Thread thread : indexingThreads) {
                thread.start();
            }
            barrier.await(); // wait for indexing threads to all be ready to start
            int commitLimit = randomIntBetween(10, 20);
            long sleepTime = 1;
            // create random commit points
            boolean doneIndexing;
            do {
                doneIndexing = doneLatch.await(sleepTime, TimeUnit.MILLISECONDS);
                commits.add(engine.acquireLastIndexCommit(true));
                if (commits.size() > commitLimit) { // don't keep on piling up too many commits
                    IOUtils.close(commits.remove(randomIntBetween(0, commits.size()-1)));
                    // we increase the wait time to make sure we eventually if things are slow wait for threads to finish.
                    // this will reduce pressure on disks and will allow threads to make progress without piling up too many commits
                    sleepTime = sleepTime * 2;
                }
            } while (doneIndexing == false);

            // now, verify all the commits have the correct docs according to the user commit data
            long prevLocalCheckpoint = SequenceNumbers.NO_OPS_PERFORMED;
            long prevMaxSeqNo = SequenceNumbers.NO_OPS_PERFORMED;
            for (Engine.IndexCommitRef commitRef : commits) {
                final IndexCommit commit = commitRef.getIndexCommit();
                Map<String, String> userData = commit.getUserData();
                long localCheckpoint = userData.containsKey(SequenceNumbers.LOCAL_CHECKPOINT_KEY) ?
                    Long.parseLong(userData.get(SequenceNumbers.LOCAL_CHECKPOINT_KEY)) :
                    SequenceNumbers.NO_OPS_PERFORMED;
                long maxSeqNo = userData.containsKey(SequenceNumbers.MAX_SEQ_NO) ?
                    Long.parseLong(userData.get(SequenceNumbers.MAX_SEQ_NO)) :
                    UNASSIGNED_SEQ_NO;
                // local checkpoint and max seq no shouldn't go backwards
                assertThat(localCheckpoint, greaterThanOrEqualTo(prevLocalCheckpoint));
                assertThat(maxSeqNo, greaterThanOrEqualTo(prevMaxSeqNo));
                try (IndexReader reader = DirectoryReader.open(commit)) {
                    Long highest = getHighestSeqNo(reader);
                    final long highestSeqNo;
                    if (highest != null) {
                        highestSeqNo = highest.longValue();
                    } else {
                        highestSeqNo = SequenceNumbers.NO_OPS_PERFORMED;
                    }
                    // make sure localCheckpoint <= highest seq no found <= maxSeqNo
                    assertThat(highestSeqNo, greaterThanOrEqualTo(localCheckpoint));
                    assertThat(highestSeqNo, lessThanOrEqualTo(maxSeqNo));
                    // make sure all sequence numbers up to and including the local checkpoint are in the index
                    FixedBitSet seqNosBitSet = getSeqNosSet(reader, highestSeqNo);
                    for (int i = 0; i <= localCheckpoint; i++) {
                        assertTrue("local checkpoint [" + localCheckpoint + "], _seq_no [" + i + "] should be indexed",
                            seqNosBitSet.get(i));
                    }
                }
                prevLocalCheckpoint = localCheckpoint;
                prevMaxSeqNo = maxSeqNo;
            }
            IOUtils.close(commits);
        }
    }

    private static Long getHighestSeqNo(final IndexReader reader) throws IOException {
        final String fieldName = SeqNoFieldMapper.NAME;
        long size = PointValues.size(reader, fieldName);
        if (size == 0) {
            return null;
        }
        byte[] max = PointValues.getMaxPackedValue(reader, fieldName);
        return LongPoint.decodeDimension(max, 0);
    }

    private static FixedBitSet getSeqNosSet(final IndexReader reader, final long highestSeqNo) throws IOException {
        // _seq_no are stored as doc values for the time being, so this is how we get them
        // (as opposed to using an IndexSearcher or IndexReader)
        final FixedBitSet bitSet = new FixedBitSet((int) highestSeqNo + 1);
        final List<LeafReaderContext> leaves = reader.leaves();
        if (leaves.isEmpty()) {
            return bitSet;
        }

        for (int i = 0; i < leaves.size(); i++) {
            final LeafReader leaf = leaves.get(i).reader();
            final NumericDocValues values = leaf.getNumericDocValues(SeqNoFieldMapper.NAME);
            if (values == null) {
                continue;
            }
            final Bits bits = leaf.getLiveDocs();
            for (int docID = 0; docID < leaf.maxDoc(); docID++) {
                if (bits == null || bits.get(docID)) {
                    if (values.advanceExact(docID) == false) {
                        throw new AssertionError("Document does not have a seq number: " + docID);
                    }
                    final long seqNo = values.longValue();
                    assertFalse("should not have more than one document with the same seq_no[" +
                        seqNo + "]", bitSet.get((int) seqNo));
                    bitSet.set((int) seqNo);
                }
            }
        }
        return bitSet;
    }

    // #8603: make sure we can separately log IFD's messages
    public void testIndexWriterIFDInfoStream() throws IllegalAccessException, IOException {
        assumeFalse("who tests the tester?", VERBOSE);
        MockAppender mockAppender = new MockAppender("testIndexWriterIFDInfoStream");
        mockAppender.start();

        final Logger iwIFDLogger = LogManager.getLogger("org.elasticsearch.index.engine.Engine.IFD");

        Loggers.addAppender(iwIFDLogger, mockAppender);
        Loggers.setLevel(iwIFDLogger, Level.DEBUG);

        try {
            // First, with DEBUG, which should NOT log IndexWriter output:
            ParsedDocument doc = testParsedDocument("1", null, testDocumentWithTextField(), B_1, null);
            engine.index(indexForDoc(doc));
            engine.flush();
            assertFalse(mockAppender.sawIndexWriterMessage);
            assertFalse(mockAppender.sawIndexWriterIFDMessage);

            // Again, with TRACE, which should only log IndexWriter IFD output:
            Loggers.setLevel(iwIFDLogger, Level.TRACE);
            engine.index(indexForDoc(doc));
            engine.flush();
            assertFalse(mockAppender.sawIndexWriterMessage);
            assertTrue(mockAppender.sawIndexWriterIFDMessage);

        } finally {
            Loggers.removeAppender(iwIFDLogger, mockAppender);
            mockAppender.stop();
            Loggers.setLevel(iwIFDLogger, (Level) null);
        }
    }

    public void testEnableGcDeletes() throws Exception {
        try (Store store = createStore();
             Engine engine = createEngine(config(defaultSettings, store, createTempDir(), newMergePolicy(), null))) {
            engine.config().setEnableGcDeletes(false);

            final DocumentMapper mapper = docMapper();

            // Add document
            Document document = testDocument();
            document.add(new TextField("value", "test1", Field.Store.YES));

            ParsedDocument doc = testParsedDocument("1", null, document, B_2, null);
            engine.index(new Engine.Index(newUid(doc), doc, UNASSIGNED_SEQ_NO, 0, 1,
                VersionType.EXTERNAL,
                Engine.Operation.Origin.PRIMARY, System.nanoTime(), -1, false, UNASSIGNED_SEQ_NO, 0));

            // Delete document we just added:
            engine.delete(new Engine.Delete("1", newUid(doc), UNASSIGNED_SEQ_NO, 0,
                10, VersionType.EXTERNAL, Engine.Operation.Origin.PRIMARY, System.nanoTime(), UNASSIGNED_SEQ_NO, 0));

            // Get should not find the document
            Engine.GetResult getResult = engine.get(newGet(true, doc), mapper, randomSearcherWrapper());
            assertThat(getResult.exists(), equalTo(false));

            // Give the gc pruning logic a chance to kick in
            Thread.sleep(1000);

            if (randomBoolean()) {
                engine.refresh("test");
            }

            // Delete non-existent document
            engine.delete(new Engine.Delete("2", newUid("2"), UNASSIGNED_SEQ_NO, 0,
                10, VersionType.EXTERNAL, Engine.Operation.Origin.PRIMARY, System.nanoTime(), UNASSIGNED_SEQ_NO, 0));

            // Get should not find the document (we never indexed uid=2):
            getResult = engine.get(new Engine.Get(true, false, "2"), mapper, randomSearcherWrapper());
            assertThat(getResult.exists(), equalTo(false));

            // Try to index uid=1 with a too-old version, should fail:
            Engine.Index index = new Engine.Index(newUid(doc), doc, UNASSIGNED_SEQ_NO, 0, 2,
                VersionType.EXTERNAL, Engine.Operation.Origin.PRIMARY, System.nanoTime(), -1, false, UNASSIGNED_SEQ_NO, 0);
            Engine.IndexResult indexResult = engine.index(index);
            assertThat(indexResult.getResultType(), equalTo(Engine.Result.Type.FAILURE));
            assertThat(indexResult.getFailure(), instanceOf(VersionConflictEngineException.class));

            // Get should still not find the document
            getResult = engine.get(newGet(true, doc), mapper, randomSearcherWrapper());
            assertThat(getResult.exists(), equalTo(false));

            // Try to index uid=2 with a too-old version, should fail:
            Engine.Index index1 = new Engine.Index(newUid(doc), doc, UNASSIGNED_SEQ_NO, 0, 2,
                VersionType.EXTERNAL, Engine.Operation.Origin.PRIMARY, System.nanoTime(), -1, false, UNASSIGNED_SEQ_NO, 0);
            indexResult = engine.index(index1);
            assertThat(indexResult.getResultType(), equalTo(Engine.Result.Type.FAILURE));
            assertThat(indexResult.getFailure(), instanceOf(VersionConflictEngineException.class));

            // Get should not find the document
            getResult = engine.get(newGet(true, doc), mapper, randomSearcherWrapper());
            assertThat(getResult.exists(), equalTo(false));
        }
    }

    public void testExtractShardId() {
        try (Engine.Searcher test = this.engine.acquireSearcher("test", Engine.SearcherScope.INTERNAL)) {
            ShardId shardId = ShardUtils.extractShardId(test.getDirectoryReader());
            assertNotNull(shardId);
            assertEquals(shardId, engine.config().getShardId());
        }
    }

    /**
     * Random test that throws random exception and ensures all references are
     * counted down / released and resources are closed.
     */
    public void testFailStart() throws IOException {
        // this test fails if any reader, searcher or directory is not closed - MDW FTW
        final int iters = scaledRandomIntBetween(10, 100);
        for (int i = 0; i < iters; i++) {
            MockDirectoryWrapper wrapper = newMockDirectory();
            wrapper.setFailOnOpenInput(randomBoolean());
            wrapper.setAllowRandomFileNotFoundException(randomBoolean());
            wrapper.setRandomIOExceptionRate(randomDouble());
            wrapper.setRandomIOExceptionRateOnOpen(randomDouble());
            final Path translogPath = createTempDir("testFailStart");
            try (Store store = createStore(wrapper)) {
                int refCount = store.refCount();
                assertTrue("refCount: " + store.refCount(), store.refCount() > 0);
                InternalEngine holder;
                try {
                    holder = createEngine(store, translogPath);
                } catch (EngineCreationFailureException | IOException ex) {
                    assertEquals(store.refCount(), refCount);
                    continue;
                }
                assertEquals(store.refCount(), refCount + 1);
                final int numStarts = scaledRandomIntBetween(1, 5);
                for (int j = 0; j < numStarts; j++) {
                    try {
                        assertEquals(store.refCount(), refCount + 1);
                        holder.close();
                        holder = createEngine(store, translogPath);
                        assertEquals(store.refCount(), refCount + 1);
                    } catch (EngineCreationFailureException ex) {
                        // all is fine
                        assertEquals(store.refCount(), refCount);
                        break;
                    }
                }
                holder.close();
                assertEquals(store.refCount(), refCount);
            }
        }
    }

    public void testSettings() {
        CodecService codecService = new CodecService(null, logger);
        LiveIndexWriterConfig currentIndexWriterConfig = engine.getCurrentIndexWriterConfig();

        assertEquals(engine.config().getCodec().getName(), codecService.codec(codecName).getName());
        assertEquals(currentIndexWriterConfig.getCodec().getName(), codecService.codec(codecName).getName());
    }

    public void testCurrentTranslogUUIIDIsCommitted() throws IOException {
        final AtomicLong globalCheckpoint = new AtomicLong(SequenceNumbers.NO_OPS_PERFORMED);
        try (Store store = createStore()) {
            EngineConfig config = config(defaultSettings, store, createTempDir(), newMergePolicy(), null, null,
                globalCheckpoint::get);

            // create
            {
                store.createEmpty(Version.CURRENT.luceneVersion);
                final String translogUUID =
                    Translog.createEmptyTranslog(config.getTranslogConfig().getTranslogPath(),
                        SequenceNumbers.NO_OPS_PERFORMED, shardId, primaryTerm.get());
                store.associateIndexWithNewTranslog(translogUUID);
                ParsedDocument doc = testParsedDocument(Integer.toString(0), null, testDocument(),
                    new BytesArray("{}"), null);
                Engine.Index firstIndexRequest = new Engine.Index(newUid(doc), doc, UNASSIGNED_SEQ_NO, 0,
                    Versions.MATCH_DELETED, VersionType.INTERNAL, PRIMARY, System.nanoTime(), -1, false, UNASSIGNED_SEQ_NO, 0);

                try (InternalEngine engine = createEngine(config)) {
                    engine.index(firstIndexRequest);
                    engine.syncTranslog(); // to advance persisted local checkpoint
                    assertEquals(engine.getProcessedLocalCheckpoint(), engine.getPersistedLocalCheckpoint());
                    globalCheckpoint.set(engine.getPersistedLocalCheckpoint());
                    expectThrows(IllegalStateException.class, () -> engine.recoverFromTranslog(translogHandler, Long.MAX_VALUE));
                    Map<String, String> userData = engine.getLastCommittedSegmentInfos().getUserData();
                    assertEquals(engine.getTranslog().getTranslogUUID(), userData.get(Translog.TRANSLOG_UUID_KEY));
                }
            }
            // open and recover tlog
            {
                for (int i = 0; i < 2; i++) {
                    try (InternalEngine engine = new InternalEngine(config)) {
                        expectThrows(IllegalStateException.class, engine::ensureCanFlush);
                        Map<String, String> userData = engine.getLastCommittedSegmentInfos().getUserData();
                        assertEquals(engine.getTranslog().getTranslogUUID(), userData.get(Translog.TRANSLOG_UUID_KEY));
                        engine.recoverFromTranslog(translogHandler, Long.MAX_VALUE);
                        userData = engine.getLastCommittedSegmentInfos().getUserData();
                        assertEquals(engine.getTranslog().getTranslogUUID(), userData.get(Translog.TRANSLOG_UUID_KEY));
                    }
                }
            }
            // open index with new tlog
            {
                final String translogUUID =
                    Translog.createEmptyTranslog(config.getTranslogConfig().getTranslogPath(),
                        SequenceNumbers.NO_OPS_PERFORMED, shardId, primaryTerm.get());
                store.associateIndexWithNewTranslog(translogUUID);
                try (InternalEngine engine = new InternalEngine(config)) {
                    Map<String, String> userData = engine.getLastCommittedSegmentInfos().getUserData();
                    assertEquals(engine.getTranslog().getTranslogUUID(), userData.get(Translog.TRANSLOG_UUID_KEY));
                    engine.recoverFromTranslog(translogHandler, Long.MAX_VALUE);
                    assertEquals(2, engine.getTranslog().currentFileGeneration());
                    assertEquals(0L, engine.getTranslog().stats().getUncommittedOperations());
                }
            }

            // open and recover tlog with empty tlog
            {
                for (int i = 0; i < 2; i++) {
                    try (InternalEngine engine = new InternalEngine(config)) {
                        Map<String, String> userData = engine.getLastCommittedSegmentInfos().getUserData();
                        assertEquals(engine.getTranslog().getTranslogUUID(), userData.get(Translog.TRANSLOG_UUID_KEY));
                        engine.recoverFromTranslog(translogHandler, Long.MAX_VALUE);
                        userData = engine.getLastCommittedSegmentInfos().getUserData();
                        assertEquals(engine.getTranslog().getTranslogUUID(), userData.get(Translog.TRANSLOG_UUID_KEY));
                    }
                }
            }
        }
    }

    public void testMissingTranslog() throws IOException {
        // test that we can force start the engine , even if the translog is missing.
        engine.close();
        // fake a new translog, causing the engine to point to a missing one.
        final long newPrimaryTerm = randomLongBetween(0L, primaryTerm.get());
        final Translog translog = createTranslog(() -> newPrimaryTerm);
        long id = translog.currentFileGeneration();
        translog.close();
        IOUtils.rm(translog.location().resolve(Translog.getFilename(id)));
        expectThrows(EngineCreationFailureException.class, "engine shouldn't start without a valid translog id",
            () -> createEngine(store, primaryTranslogDir));
        // when a new translog is created it should be ok
        final String translogUUID = Translog.createEmptyTranslog(primaryTranslogDir, UNASSIGNED_SEQ_NO, shardId, newPrimaryTerm);
        store.associateIndexWithNewTranslog(translogUUID);
        EngineConfig config = config(defaultSettings, store, primaryTranslogDir, newMergePolicy(), null);
        engine = new InternalEngine(config);
    }

    public void testTranslogReplayWithFailure() throws IOException {
        final MockDirectoryWrapper directory = newMockDirectory();
        final Path translogPath = createTempDir("testTranslogReplayWithFailure");
        try (Store store = createStore(directory)) {
            final int numDocs = randomIntBetween(1, 10);
            try (InternalEngine engine = createEngine(store, translogPath)) {
                for (int i = 0; i < numDocs; i++) {
                    ParsedDocument doc = testParsedDocument(Integer.toString(i), null, testDocument(), new BytesArray("{}"), null);
                    Engine.Index firstIndexRequest = new Engine.Index(newUid(doc), doc, UNASSIGNED_SEQ_NO, 0,
                        Versions.MATCH_DELETED, VersionType.INTERNAL, PRIMARY, System.nanoTime(), -1, false, UNASSIGNED_SEQ_NO, 0);
                    Engine.IndexResult indexResult = engine.index(firstIndexRequest);
                    assertThat(indexResult.getVersion(), equalTo(1L));
                }
                assertVisibleCount(engine, numDocs);
            }
            // since we rollback the IW we are writing the same segment files again after starting IW but MDW prevents
            // this so we have to disable the check explicitly
            final int numIters = randomIntBetween(3, 5);
            for (int i = 0; i < numIters; i++) {
                directory.setRandomIOExceptionRateOnOpen(randomDouble());
                directory.setRandomIOExceptionRate(randomDouble());
                directory.setFailOnOpenInput(randomBoolean());
                directory.setAllowRandomFileNotFoundException(randomBoolean());
                boolean started = false;
                InternalEngine engine = null;
                try {
                    engine = createEngine(store, translogPath);
                    started = true;
                } catch (EngineException | IOException e) {
                    logger.trace("exception on open", e);
                }
                directory.setRandomIOExceptionRateOnOpen(0.0);
                directory.setRandomIOExceptionRate(0.0);
                directory.setFailOnOpenInput(false);
                directory.setAllowRandomFileNotFoundException(false);
                if (started) {
                    engine.refresh("warm_up");
                    assertVisibleCount(engine, numDocs, false);
                    engine.close();
                }
            }
        }
    }

    public void testTranslogCleanUpPostCommitCrash() throws Exception {
        IndexSettings indexSettings = new IndexSettings(defaultSettings.getIndexMetadata(), defaultSettings.getNodeSettings(),
            defaultSettings.getScopedSettings());
        try (Store store = createStore()) {
            AtomicBoolean throwErrorOnCommit = new AtomicBoolean();
            final Path translogPath = createTempDir();
            final AtomicLong globalCheckpoint = new AtomicLong(SequenceNumbers.NO_OPS_PERFORMED);
            final LongSupplier globalCheckpointSupplier = () -> globalCheckpoint.get();
            store.createEmpty(Version.CURRENT.luceneVersion);
            final String translogUUID = Translog.createEmptyTranslog(translogPath, globalCheckpoint.get(), shardId, primaryTerm.get());
            store.associateIndexWithNewTranslog(translogUUID);
            try (InternalEngine engine =
                     new InternalEngine(config(indexSettings, store, translogPath, newMergePolicy(), null, null,
                         globalCheckpointSupplier)) {

                @Override
                protected void commitIndexWriter(IndexWriter writer, Translog translog) throws IOException {
                    super.commitIndexWriter(writer, translog);
                    if (throwErrorOnCommit.get()) {
                        throw new RuntimeException("power's out");
                    }
                }
            }) {
                engine.recoverFromTranslog(translogHandler, Long.MAX_VALUE);
                final ParsedDocument doc1 = testParsedDocument("1", null,
                    testDocumentWithTextField(), SOURCE, null);
                engine.index(indexForDoc(doc1));
                engine.syncTranslog(); // to advance local checkpoint
                assertEquals(engine.getProcessedLocalCheckpoint(), engine.getPersistedLocalCheckpoint());
                globalCheckpoint.set(engine.getPersistedLocalCheckpoint());
                throwErrorOnCommit.set(true);
                FlushFailedEngineException e = expectThrows(FlushFailedEngineException.class, engine::flush);
                assertThat(e.getCause().getMessage(), equalTo("power's out"));
            }
            try (InternalEngine engine =
                     new InternalEngine(config(indexSettings, store, translogPath, newMergePolicy(), null, null,
                         globalCheckpointSupplier))) {
                engine.recoverFromTranslog(translogHandler, Long.MAX_VALUE);
                assertVisibleCount(engine, 1);
                final long localCheckpoint = Long.parseLong(
                    engine.getLastCommittedSegmentInfos().userData.get(SequenceNumbers.LOCAL_CHECKPOINT_KEY));
                final long committedGen = engine.getTranslog().getMinGenerationForSeqNo(localCheckpoint + 1).translogFileGeneration;
                for (int gen = 1; gen < committedGen; gen++) {
                    final Path genFile = translogPath.resolve(Translog.getFilename(gen));
                    assertFalse(genFile + " wasn't cleaned up", Files.exists(genFile));
                }
            }
        }
    }

    public void testSkipTranslogReplay() throws IOException {
        final int numDocs = randomIntBetween(1, 10);
        for (int i = 0; i < numDocs; i++) {
            ParsedDocument doc = testParsedDocument(Integer.toString(i), null, testDocument(), new BytesArray("{}"), null);
            Engine.Index firstIndexRequest = new Engine.Index(newUid(doc), doc, UNASSIGNED_SEQ_NO, 0,
                Versions.MATCH_DELETED, VersionType.INTERNAL, PRIMARY, System.nanoTime(), -1, false, UNASSIGNED_SEQ_NO, 0);
            Engine.IndexResult indexResult = engine.index(firstIndexRequest);
            assertThat(indexResult.getVersion(), equalTo(1L));
        }
        EngineConfig config = engine.config();
        assertVisibleCount(engine, numDocs);
        engine.close();
        try (InternalEngine engine = new InternalEngine(config)) {
            engine.skipTranslogRecovery();
            try (Engine.Searcher searcher = engine.acquireSearcher("test", Engine.SearcherScope.INTERNAL)) {
                TopDocs topDocs = searcher.search(new MatchAllDocsQuery(), randomIntBetween(numDocs, numDocs + 10));
                assertThat(topDocs.totalHits.value, equalTo(0L));
            }
        }
    }

    private Path[] filterExtraFSFiles(Path[] files) {
        List<Path> paths = new ArrayList<>();
        for (Path p : files) {
            if (p.getFileName().toString().startsWith("extra")) {
                continue;
            }
            paths.add(p);
        }
        return paths.toArray(new Path[0]);
    }

    public void testTranslogReplay() throws IOException {
        final LongSupplier inSyncGlobalCheckpointSupplier = () -> this.engine.getProcessedLocalCheckpoint();
        final int numDocs = randomIntBetween(1, 10);
        for (int i = 0; i < numDocs; i++) {
            ParsedDocument doc = testParsedDocument(Integer.toString(i), null, testDocument(), new BytesArray("{}"), null);
            Engine.Index firstIndexRequest = new Engine.Index(newUid(doc), doc, UNASSIGNED_SEQ_NO, 1,
                Versions.MATCH_DELETED, VersionType.INTERNAL, PRIMARY, System.nanoTime(), -1, false, UNASSIGNED_SEQ_NO, 0);
            Engine.IndexResult indexResult = engine.index(firstIndexRequest);
            assertThat(indexResult.getVersion(), equalTo(1L));
        }
        assertVisibleCount(engine, numDocs);
        translogHandler = createTranslogHandler(engine.engineConfig.getIndexSettings());

        engine.close();
        // we need to reuse the engine config unless the parser.mappingModified won't work
        engine = new InternalEngine(copy(engine.config(), inSyncGlobalCheckpointSupplier));
        engine.recoverFromTranslog(translogHandler, Long.MAX_VALUE);
        engine.refresh("warm_up");

        assertVisibleCount(engine, numDocs, false);
        assertEquals(numDocs, translogHandler.appliedOperations());

        engine.close();
        translogHandler = createTranslogHandler(engine.engineConfig.getIndexSettings());
        engine = createEngine(store, primaryTranslogDir, inSyncGlobalCheckpointSupplier);
        engine.refresh("warm_up");
        assertVisibleCount(engine, numDocs, false);
        assertEquals(0, translogHandler.appliedOperations());

        final boolean flush = randomBoolean();
        int randomId = randomIntBetween(numDocs + 1, numDocs + 10);
        ParsedDocument doc = testParsedDocument(Integer.toString(randomId), null, testDocument(), new BytesArray("{}"), null);
        Engine.Index firstIndexRequest = new Engine.Index(newUid(doc), doc, UNASSIGNED_SEQ_NO, 1, 1,
            VersionType.EXTERNAL, PRIMARY, System.nanoTime(), -1, false, UNASSIGNED_SEQ_NO, 0);
        Engine.IndexResult indexResult = engine.index(firstIndexRequest);
        assertThat(indexResult.getVersion(), equalTo(1L));
        if (flush) {
            engine.flush();
            engine.refresh("test");
        }

        doc = testParsedDocument(Integer.toString(randomId), null, testDocument(), new BytesArray("{}"), null);
        Engine.Index idxRequest = new Engine.Index(newUid(doc), doc, UNASSIGNED_SEQ_NO, 1, 2,
            VersionType.EXTERNAL, PRIMARY, System.nanoTime(), -1, false, UNASSIGNED_SEQ_NO, 0);
        Engine.IndexResult result = engine.index(idxRequest);
        engine.refresh("test");
        assertThat(result.getVersion(), equalTo(2L));
        try (Engine.Searcher searcher = engine.acquireSearcher("test")) {
            TopDocs topDocs = searcher.search(new MatchAllDocsQuery(), numDocs + 1);
            assertThat(topDocs.totalHits.value, equalTo(numDocs + 1L));
        }

        engine.close();
        translogHandler = createTranslogHandler(engine.engineConfig.getIndexSettings());
        engine = createEngine(store, primaryTranslogDir, inSyncGlobalCheckpointSupplier);
        engine.refresh("warm_up");
        try (Engine.Searcher searcher = engine.acquireSearcher("test")) {
            TopDocs topDocs = searcher.search(new MatchAllDocsQuery(), numDocs + 1);
            assertThat(topDocs.totalHits.value, equalTo(numDocs + 1L));
        }
        assertEquals(flush ? 1 : 2, translogHandler.appliedOperations());
        engine.delete(new Engine.Delete(Integer.toString(randomId), newUid(doc), primaryTerm.get()));
        if (randomBoolean()) {
            engine.close();
            engine = createEngine(store, primaryTranslogDir, inSyncGlobalCheckpointSupplier);
        }
        engine.refresh("test");
        try (Engine.Searcher searcher = engine.acquireSearcher("test")) {
            TopDocs topDocs = searcher.search(new MatchAllDocsQuery(), numDocs);
            assertThat(topDocs.totalHits.value, equalTo((long) numDocs));
        }
    }

    public void testRecoverFromForeignTranslog() throws IOException {
        final int numDocs = randomIntBetween(1, 10);
        for (int i = 0; i < numDocs; i++) {
            ParsedDocument doc = testParsedDocument(Integer.toString(i), null, testDocument(), new BytesArray("{}"), null);
            Engine.Index firstIndexRequest = new Engine.Index(newUid(doc), doc, UNASSIGNED_SEQ_NO, 1,
                Versions.MATCH_DELETED, VersionType.INTERNAL, PRIMARY, System.nanoTime(), -1, false, UNASSIGNED_SEQ_NO, 0);
            Engine.IndexResult index = engine.index(firstIndexRequest);
            assertThat(index.getVersion(), equalTo(1L));
        }
        assertVisibleCount(engine, numDocs);
        Translog.TranslogGeneration generation = engine.getTranslog().getGeneration();
        engine.close();

        final Path badTranslogLog = createTempDir();
        final String badUUID = Translog.createEmptyTranslog(badTranslogLog, SequenceNumbers.NO_OPS_PERFORMED, shardId, primaryTerm.get());
        Translog translog = new Translog(
            new TranslogConfig(shardId, badTranslogLog, INDEX_SETTINGS, BigArrays.NON_RECYCLING_INSTANCE),
            badUUID, new TranslogDeletionPolicy(), () -> SequenceNumbers.NO_OPS_PERFORMED, primaryTerm::get, seqNo -> {});
        translog.add(new Translog.Index("SomeBogusId", 0, primaryTerm.get(),
            "{}".getBytes(Charset.forName("UTF-8"))));
        assertEquals(generation.translogFileGeneration, translog.currentFileGeneration());
        translog.close();

        EngineConfig config = engine.config();
        /* create a TranslogConfig that has been created with a different UUID */
        TranslogConfig translogConfig = new TranslogConfig(shardId, translog.location(), config.getIndexSettings(),
            BigArrays.NON_RECYCLING_INSTANCE);

        EngineConfig brokenConfig = new EngineConfig(
                shardId,
                threadPool,
                config.getIndexSettings(),
                null,
                store,
                newMergePolicy(),
                config.getAnalyzer(),
                config.getSimilarity(),
                new CodecService(null, logger),
                config.getEventListener(),
                IndexSearcher.getDefaultQueryCache(),
                IndexSearcher.getDefaultQueryCachingPolicy(),
                translogConfig,
                TimeValue.timeValueMinutes(5),
                config.getExternalRefreshListener(),
                config.getInternalRefreshListener(),
                null,
                new NoneCircuitBreakerService(),
                () -> UNASSIGNED_SEQ_NO,
                () -> RetentionLeases.EMPTY,
                primaryTerm::get,
                tombstoneDocSupplier());
        expectThrows(EngineCreationFailureException.class, () -> new InternalEngine(brokenConfig));

        engine = createEngine(store, primaryTranslogDir); // and recover again!
        assertVisibleCount(engine, numDocs, true);
    }

    public void testShardNotAvailableExceptionWhenEngineClosedConcurrently() throws IOException, InterruptedException {
        AtomicReference<Exception> exception = new AtomicReference<>();
        String operation = randomFrom("optimize", "refresh", "flush");
        Thread mergeThread = new Thread() {
            @Override
            public void run() {
                boolean stop = false;
                logger.info("try with {}", operation);
                while (stop == false) {
                    try {
                        switch (operation) {
                            case "optimize": {
                                engine.forceMerge(true, 1, false, false, false, UUIDs.randomBase64UUID());
                                break;
                            }
                            case "refresh": {
                                engine.refresh("test refresh");
                                break;
                            }
                            case "flush": {
                                engine.flush(true, true);
                                break;
                            }
                        }
                    } catch (Exception e) {
                        exception.set(e);
                        stop = true;
                    }
                }
            }
        };
        mergeThread.start();
        engine.close();
        mergeThread.join();
        logger.info("exception caught: ", exception.get());
        assertTrue("expected an Exception that signals shard is not available",
            TransportActions.isShardNotAvailableException(exception.get()));
    }

    /**
     * Tests that when the close method returns the engine is actually guaranteed to have cleaned up and that resources are closed
     */
    public void testConcurrentEngineClosed() throws BrokenBarrierException, InterruptedException {
        Thread[] closingThreads = new Thread[3];
        CyclicBarrier barrier = new CyclicBarrier(1 + closingThreads.length + 1);
        Thread failEngine = new Thread(new AbstractRunnable() {
            @Override
            public void onFailure(Exception e) {
                throw new AssertionError(e);
            }

            @Override
            protected void doRun() throws Exception {
                barrier.await();
                engine.failEngine("test", new RuntimeException("test"));
            }
        });
        failEngine.start();
        for (int i = 0;i < closingThreads.length ; i++) {
            boolean flushAndClose = randomBoolean();
            closingThreads[i] = new Thread(new AbstractRunnable() {
                @Override
                public void onFailure(Exception e) {
                    throw new AssertionError(e);
                }

                @Override
                protected void doRun() throws Exception {
                    barrier.await();
                    if (flushAndClose) {
                        engine.flushAndClose();
                    } else {
                        engine.close();
                    }
                    // try to acquire the writer lock - i.e., everything is closed, we need to synchronize
                    // to avoid races between closing threads
                    synchronized (closingThreads) {
                        try (Lock ignored = store.directory().obtainLock(IndexWriter.WRITE_LOCK_NAME)) {
                            // all good.
                        }
                    }
                }
            });
            closingThreads[i].setName("closingThread_" + i);
            closingThreads[i].start();
        }
        barrier.await();
        failEngine.join();
        for (Thread t : closingThreads) {
            t.join();
        }
    }

    private static class ThrowingIndexWriter extends IndexWriter {
        private AtomicReference<Supplier<Exception>> failureToThrow = new AtomicReference<>();

        ThrowingIndexWriter(Directory d, IndexWriterConfig conf) throws IOException {
            super(d, conf);
        }

        @Override
        public long addDocument(Iterable<? extends IndexableField> doc) throws IOException {
            maybeThrowFailure();
            return super.addDocument(doc);
        }

        private void maybeThrowFailure() throws IOException {
            if (failureToThrow.get() != null) {
                Exception failure = failureToThrow.get().get();
                clearFailure(); // one shot
                if (failure instanceof RuntimeException) {
                    throw (RuntimeException) failure;
                } else if (failure instanceof IOException) {
                    throw (IOException) failure;
                } else {
                    assert false: "unsupported failure class: " + failure.getClass().getCanonicalName();
                }
            }
        }

        @Override
        public long softUpdateDocument(Term term, Iterable<? extends IndexableField> doc, Field... softDeletes) throws IOException {
            maybeThrowFailure();
            return super.softUpdateDocument(term, doc, softDeletes);
        }

        @Override
        public long deleteDocuments(Term... terms) throws IOException {
            maybeThrowFailure();
            return super.deleteDocuments(terms);
        }

        public void setThrowFailure(Supplier<Exception> failureSupplier) {
            failureToThrow.set(failureSupplier);
        }

        public void clearFailure() {
            failureToThrow.set(null);
        }
    }

    public void testHandleDocumentFailure() throws Exception {
        try (Store store = createStore()) {
            final ParsedDocument doc1 = testParsedDocument("1", null, testDocumentWithTextField(), B_1, null);
            final ParsedDocument doc2 = testParsedDocument("2", null, testDocumentWithTextField(), B_1, null);
            final ParsedDocument doc3 = testParsedDocument("3", null, testDocumentWithTextField(), B_1, null);

            AtomicReference<ThrowingIndexWriter> throwingIndexWriter = new AtomicReference<>();
            try (InternalEngine engine = createEngine(defaultSettings, store, createTempDir(), NoMergePolicy.INSTANCE,
                (directory, iwc) -> {
                  throwingIndexWriter.set(new ThrowingIndexWriter(directory, iwc));
                  return throwingIndexWriter.get();
                })
            ) {
                // test document failure while indexing
                if (randomBoolean()) {
                    throwingIndexWriter.get().setThrowFailure(() -> new IOException("simulated"));
                } else {
                    throwingIndexWriter.get().setThrowFailure(() -> new IllegalArgumentException("simulated max token length"));
                }
                // test index with document failure
                Engine.IndexResult indexResult = engine.index(indexForDoc(doc1));
                assertNotNull(indexResult.getFailure());
                assertThat(indexResult.getSeqNo(), equalTo(0L));
                assertThat(indexResult.getVersion(), equalTo(Versions.MATCH_ANY));
                assertNotNull(indexResult.getTranslogLocation());

                throwingIndexWriter.get().clearFailure();
                indexResult = engine.index(indexForDoc(doc1));
                assertThat(indexResult.getSeqNo(), equalTo(1L));
                assertThat(indexResult.getVersion(), equalTo(1L));
                assertNull(indexResult.getFailure());
                assertNotNull(indexResult.getTranslogLocation());
                engine.index(indexForDoc(doc2));

                // test non document level failure is thrown
                if (randomBoolean()) {
                    // simulate close by corruption
                    throwingIndexWriter.get().setThrowFailure(null);
                    UncheckedIOException uncheckedIOException = expectThrows(UncheckedIOException.class, () -> {
                        Engine.Index index = indexForDoc(doc3);
                        index.parsedDoc().rootDoc().add(new StoredField("foo", "bar") {
                            // this is a hack to add a failure during store document which triggers a tragic event
                            // and in turn fails the engine
                            @Override
                            public BytesRef binaryValue() {
                                throw new UncheckedIOException(new MockDirectoryWrapper.FakeIOException());
                            }
                        });
                        engine.index(index);
                    });
                    assertTrue(uncheckedIOException.getCause() instanceof MockDirectoryWrapper.FakeIOException);
                } else {
                    // normal close
                    engine.close();
                }
                // now the engine is closed check we respond correctly
                expectThrows(AlreadyClosedException.class, () -> engine.index(indexForDoc(doc1)));
                expectThrows(AlreadyClosedException.class,
                    () -> engine.delete(new Engine.Delete("", newUid(doc1), primaryTerm.get())));
                expectThrows(AlreadyClosedException.class, () -> engine.noOp(
                    new Engine.NoOp(engine.getLocalCheckpointTracker().generateSeqNo(),
                        engine.config().getPrimaryTermSupplier().getAsLong(),
                        randomFrom(Engine.Operation.Origin.values()), randomNonNegativeLong(), "test")));
            }
        }
    }

    public void testDeleteWithFatalError() throws Exception {
        final IllegalStateException tragicException = new IllegalStateException("fail to store tombstone");
        try (Store store = createStore()) {
            EngineConfig.TombstoneDocSupplier tombstoneDocSupplier = new EngineConfig.TombstoneDocSupplier() {
                @Override
                public ParsedDocument newDeleteTombstoneDoc(String id) {
                    ParsedDocument parsedDocument = tombstoneDocSupplier().newDeleteTombstoneDoc(id);
                    parsedDocument.rootDoc().add(new StoredField("foo", "bar") {
                        // this is a hack to add a failure during store document which triggers a tragic event
                        // and in turn fails the engine
                        @Override
                        public BytesRef binaryValue() {
                            throw tragicException;
                        }
                    });
                    return parsedDocument;
                }

                @Override
                public ParsedDocument newNoopTombstoneDoc(String reason) {
                    return tombstoneDocSupplier().newNoopTombstoneDoc(reason);
                }
            };
            EngineConfig config = config(this.engine.config(), store, createTempDir(), tombstoneDocSupplier);
            try (InternalEngine engine = createEngine(null, null, null, config)) {
                final ParsedDocument doc = testParsedDocument("1", null, testDocumentWithTextField(), SOURCE, null);
                engine.index(indexForDoc(doc));
                expectThrows(IllegalStateException.class,
                    () -> engine.delete(new Engine.Delete("1", newUid("1"), primaryTerm.get())));
                assertTrue(engine.isClosed.get());
                assertSame(tragicException, engine.failedEngine.get());
            }
        }
    }

    public void testDoubleDeliveryPrimary() throws IOException {
        final ParsedDocument doc = testParsedDocument("1", null, testDocumentWithTextField(),
            new BytesArray("{}".getBytes(Charset.defaultCharset())), null);
        final boolean create = randomBoolean();
        Engine.Index operation = appendOnlyPrimary(doc, false, 1, create);
        Engine.Index retry = appendOnlyPrimary(doc, true, 1, create);
        if (randomBoolean()) {
            Engine.IndexResult indexResult = engine.index(operation);
            assertLuceneOperations(engine, 1, 0, 0);
            assertEquals(0, engine.getNumVersionLookups());
            assertNotNull(indexResult.getTranslogLocation());
            Engine.IndexResult retryResult = engine.index(retry);
            assertLuceneOperations(engine, 1, create ? 0 : 1, 0);
            assertEquals(1, engine.getNumVersionLookups());
            if (create) {
                assertNull(retryResult.getTranslogLocation());
            } else {
                assertNotNull(retryResult.getTranslogLocation());
            }
        } else {
            Engine.IndexResult retryResult = engine.index(retry);
            assertLuceneOperations(engine, 1, 0, 0);
            assertEquals(1, engine.getNumVersionLookups());
            assertNotNull(retryResult.getTranslogLocation());
            Engine.IndexResult indexResult = engine.index(operation);
            assertLuceneOperations(engine, 1, create ? 0 : 1, 0);
            assertEquals(2, engine.getNumVersionLookups());
            assertNotNull(retryResult.getTranslogLocation());
            if (create) {
                assertNull(indexResult.getTranslogLocation());
            } else {
                assertNotNull(indexResult.getTranslogLocation());
            }
        }

        engine.refresh("test");
        try (Engine.Searcher searcher = engine.acquireSearcher("test")) {
            TopDocs topDocs = searcher.search(new MatchAllDocsQuery(), 10);
            assertEquals(1, topDocs.totalHits.value);
        }
        operation = appendOnlyPrimary(doc, false, 1, create);
        retry = appendOnlyPrimary(doc, true, 1, create);
        if (randomBoolean()) {
            Engine.IndexResult indexResult = engine.index(operation);
            if (create) {
                assertNull(indexResult.getTranslogLocation());
            } else {
                assertNotNull(indexResult.getTranslogLocation());
            }
            Engine.IndexResult retryResult = engine.index(retry);
            if (create) {
                assertNull(retryResult.getTranslogLocation());
            } else {
                assertNotNull(retryResult.getTranslogLocation());
            }
        } else {
            Engine.IndexResult retryResult = engine.index(retry);
            if (create) {
                assertNull(retryResult.getTranslogLocation());
            } else {
                assertNotNull(retryResult.getTranslogLocation());
            }
            Engine.IndexResult indexResult = engine.index(operation);
            if (create) {
                assertNull(indexResult.getTranslogLocation());
            } else {
                assertNotNull(indexResult.getTranslogLocation());
            }
        }

        engine.refresh("test");
        try (Engine.Searcher searcher = engine.acquireSearcher("test")) {
            TopDocs topDocs = searcher.search(new MatchAllDocsQuery(), 10);
            assertEquals(1, topDocs.totalHits.value);
        }
    }

    public void testDoubleDeliveryReplicaAppendingAndDeleteOnly() throws IOException {
        final ParsedDocument doc = testParsedDocument("1", null, testDocumentWithTextField(),
            new BytesArray("{}".getBytes(Charset.defaultCharset())), null);
        Engine.Index operation = appendOnlyReplica(doc, false, 1, randomIntBetween(0, 5));
        Engine.Index retry = appendOnlyReplica(doc, true, 1, randomIntBetween(0, 5));
        Engine.Delete delete = new Engine.Delete(operation.id(), operation.uid(),
            Math.max(retry.seqNo(), operation.seqNo())+1, operation.primaryTerm(), operation.version()+1,
                operation.versionType(), REPLICA, operation.startTime()+1, UNASSIGNED_SEQ_NO, 0);
        // operations with a seq# equal or lower to the local checkpoint are not indexed to lucene
        // and the version lookup is skipped
        final boolean sameSeqNo = operation.seqNo() == retry.seqNo();
        if (randomBoolean()) {
            Engine.IndexResult indexResult = engine.index(operation);
            assertLuceneOperations(engine, 1, 0, 0);
            assertEquals(0, engine.getNumVersionLookups());
            assertNotNull(indexResult.getTranslogLocation());
            engine.delete(delete);
            assertEquals(1, engine.getNumVersionLookups());
            assertLuceneOperations(engine, 1, 0, 1);
            Engine.IndexResult retryResult = engine.index(retry);
            assertEquals(sameSeqNo ? 1 : 2, engine.getNumVersionLookups());
            assertNotNull(retryResult.getTranslogLocation());
            assertTrue(retryResult.getTranslogLocation().compareTo(indexResult.getTranslogLocation()) > 0);
        } else {
            Engine.IndexResult retryResult = engine.index(retry);
            assertLuceneOperations(engine, 1, 0, 0);
            assertEquals(0, engine.getNumVersionLookups());
            assertNotNull(retryResult.getTranslogLocation());
            engine.delete(delete);
            assertLuceneOperations(engine, 1, 0, 1);
            assertEquals(1, engine.getNumVersionLookups());
            Engine.IndexResult indexResult = engine.index(operation);
            assertEquals(sameSeqNo ? 1 : 2, engine.getNumVersionLookups());
            assertNotNull(retryResult.getTranslogLocation());
            assertTrue(retryResult.getTranslogLocation().compareTo(indexResult.getTranslogLocation()) < 0);
        }

        engine.refresh("test");
        try (Engine.Searcher searcher = engine.acquireSearcher("test")) {
            TopDocs topDocs = searcher.search(new MatchAllDocsQuery(), 10);
            assertEquals(0, topDocs.totalHits.value);
        }
    }

    public void testDoubleDeliveryReplicaAppendingOnly() throws IOException {
        final Supplier<ParsedDocument> doc = () -> testParsedDocument("1", null, testDocumentWithTextField(),
            new BytesArray("{}".getBytes(Charset.defaultCharset())), null);
        boolean replicaOperationIsRetry = randomBoolean();
        Engine.Index operation = appendOnlyReplica(doc.get(), replicaOperationIsRetry, 1, randomIntBetween(0, 5));

        Engine.IndexResult result = engine.index(operation);
        assertLuceneOperations(engine, 1, 0, 0);
        assertEquals(0, engine.getNumVersionLookups());
        assertNotNull(result.getTranslogLocation());

        // promote to primary: first do refresh
        engine.refresh("test");
        try (Engine.Searcher searcher = engine.acquireSearcher("test")) {
            TopDocs topDocs = searcher.search(new MatchAllDocsQuery(), 10);
            assertEquals(1, topDocs.totalHits.value);
        }

        final boolean create = randomBoolean();
        operation = appendOnlyPrimary(doc.get(), false, 1, create);
        Engine.Index retry = appendOnlyPrimary(doc.get(), true, 1, create);
        if (randomBoolean()) {
            // if the replica operation wasn't a retry, the operation arriving on the newly promoted primary must be a retry
            if (replicaOperationIsRetry) {
                Engine.IndexResult indexResult = engine.index(operation);
                if (create) {
                    assertNull(indexResult.getTranslogLocation());
                } else {
                    assertNotNull(indexResult.getTranslogLocation());
                }
            }
            Engine.IndexResult retryResult = engine.index(retry);
            if (create) {
                assertNull(retryResult.getTranslogLocation());
            } else {
                assertNotNull(retryResult.getTranslogLocation());
            }
        } else {
            Engine.IndexResult retryResult = engine.index(retry);
            if (create) {
                assertNull(retryResult.getTranslogLocation());
            } else {
                assertNotNull(retryResult.getTranslogLocation());
            }
            Engine.IndexResult indexResult = engine.index(operation);
            if (create) {
                assertNull(indexResult.getTranslogLocation());
            } else {
                assertNotNull(indexResult.getTranslogLocation());
            }
        }

        engine.refresh("test");
        try (Engine.Searcher searcher = engine.acquireSearcher("test")) {
            TopDocs topDocs = searcher.search(new MatchAllDocsQuery(), 10);
            assertEquals(1, topDocs.totalHits.value);
        }
    }

    public void testDoubleDeliveryReplica() throws IOException {
        final ParsedDocument doc = testParsedDocument("1", null, testDocumentWithTextField(),
            new BytesArray("{}".getBytes(Charset.defaultCharset())), null);
        Engine.Index operation = replicaIndexForDoc(doc, 1, 20, false);
        Engine.Index duplicate = replicaIndexForDoc(doc, 1, 20, true);
        if (randomBoolean()) {
            Engine.IndexResult indexResult = engine.index(operation);
            assertLuceneOperations(engine, 1, 0, 0);
            assertEquals(0, engine.getNumVersionLookups());
            assertNotNull(indexResult.getTranslogLocation());
            if (randomBoolean()) {
                engine.refresh("test");
            }
            Engine.IndexResult retryResult = engine.index(duplicate);
            assertLuceneOperations(engine, 1, 0, 0);
            assertEquals(0, engine.getNumVersionLookups());
            assertNotNull(retryResult.getTranslogLocation());
            assertTrue(retryResult.getTranslogLocation().compareTo(indexResult.getTranslogLocation()) > 0);
        } else {
            Engine.IndexResult retryResult = engine.index(duplicate);
            assertLuceneOperations(engine, 1, 0, 0);
            assertEquals(0, engine.getNumVersionLookups());
            assertNotNull(retryResult.getTranslogLocation());
            if (randomBoolean()) {
                engine.refresh("test");
            }
            Engine.IndexResult indexResult = engine.index(operation);
            assertLuceneOperations(engine, 1, 0, 0);
            assertEquals(0, engine.getNumVersionLookups());
            assertNotNull(retryResult.getTranslogLocation());
            assertTrue(retryResult.getTranslogLocation().compareTo(indexResult.getTranslogLocation()) < 0);
        }

        engine.refresh("test");
        try (Engine.Searcher searcher = engine.acquireSearcher("test")) {
            TopDocs topDocs = searcher.search(new MatchAllDocsQuery(), 10);
            assertEquals(1, topDocs.totalHits.value);
        }
        engine.refresh("test");
        try (Engine.Searcher searcher = engine.acquireSearcher("test")) {
            TopDocs topDocs = searcher.search(new MatchAllDocsQuery(), 10);
            assertEquals(1, topDocs.totalHits.value);
        }
        if (engine.engineConfig.getIndexSettings().isSoftDeleteEnabled()) {
            List<Translog.Operation> ops = readAllOperationsInLucene(engine, createMapperService()::fieldType);
            assertThat(ops.stream().map(o -> o.seqNo()).collect(Collectors.toList()), hasItem(20L));
        }
    }

    public void testRetryWithAutogeneratedIdWorksAndNoDuplicateDocs() throws IOException {

        final ParsedDocument doc = testParsedDocument("1", null, testDocumentWithTextField(),
            new BytesArray("{}".getBytes(Charset.defaultCharset())), null);
        boolean isRetry = false;
        long autoGeneratedIdTimestamp = 0;

        Engine.Index index = new Engine.Index(newUid(doc), doc, UNASSIGNED_SEQ_NO, 1,
            randomBoolean() ? Versions.MATCH_DELETED : Versions.MATCH_ANY, VersionType.INTERNAL, PRIMARY, System.nanoTime(),
            autoGeneratedIdTimestamp, isRetry, UNASSIGNED_SEQ_NO, 0);
        Engine.IndexResult indexResult = engine.index(index);
        assertThat(indexResult.getVersion(), equalTo(1L));

        index = new Engine.Index(newUid(doc), doc, indexResult.getSeqNo(), index.primaryTerm(), indexResult.getVersion(),
            null, REPLICA, System.nanoTime(), autoGeneratedIdTimestamp, isRetry, UNASSIGNED_SEQ_NO, 0);
        indexResult = replicaEngine.index(index);
        assertThat(indexResult.getVersion(), equalTo(1L));

        isRetry = true;
        index = new Engine.Index(newUid(doc), doc, UNASSIGNED_SEQ_NO, 1, Versions.MATCH_ANY, VersionType.INTERNAL,
            PRIMARY, System.nanoTime(), autoGeneratedIdTimestamp, isRetry, UNASSIGNED_SEQ_NO, 0);
        indexResult = engine.index(index);
        assertThat(indexResult.getVersion(), equalTo(1L));
        assertNotEquals(indexResult.getSeqNo(), UNASSIGNED_SEQ_NO);
        engine.refresh("test");
        try (Engine.Searcher searcher = engine.acquireSearcher("test")) {
            TopDocs topDocs = searcher.search(new MatchAllDocsQuery(), 10);
            assertEquals(1, topDocs.totalHits.value);
        }

        index = new Engine.Index(newUid(doc), doc, indexResult.getSeqNo(), index.primaryTerm(), indexResult.getVersion(),
            null, REPLICA, System.nanoTime(), autoGeneratedIdTimestamp, isRetry, UNASSIGNED_SEQ_NO, 0);
        indexResult = replicaEngine.index(index);
        assertThat(indexResult.getResultType(), equalTo(Engine.Result.Type.SUCCESS));
        replicaEngine.refresh("test");
        try (Engine.Searcher searcher = replicaEngine.acquireSearcher("test")) {
            TopDocs topDocs = searcher.search(new MatchAllDocsQuery(), 10);
            assertEquals(1, topDocs.totalHits.value);
        }
    }

    public void testRetryWithAutogeneratedIdsAndWrongOrderWorksAndNoDuplicateDocs() throws IOException {

        final ParsedDocument doc = testParsedDocument("1", null, testDocumentWithTextField(),
            new BytesArray("{}".getBytes(Charset.defaultCharset())), null);
        boolean isRetry = true;
        long autoGeneratedIdTimestamp = 0;

        Engine.Index firstIndexRequest = new Engine.Index(newUid(doc), doc, UNASSIGNED_SEQ_NO, 1,
            randomBoolean() ? Versions.MATCH_DELETED : Versions.MATCH_ANY, VersionType.INTERNAL, PRIMARY, System.nanoTime(),
            autoGeneratedIdTimestamp, isRetry, UNASSIGNED_SEQ_NO, 0);
        Engine.IndexResult result = engine.index(firstIndexRequest);
        assertThat(result.getVersion(), equalTo(1L));

        Engine.Index firstIndexRequestReplica = new Engine.Index(newUid(doc), doc, result.getSeqNo(), firstIndexRequest.primaryTerm(),
            result.getVersion(), null, REPLICA, System.nanoTime(), autoGeneratedIdTimestamp, isRetry, UNASSIGNED_SEQ_NO, 0);
        Engine.IndexResult indexReplicaResult = replicaEngine.index(firstIndexRequestReplica);
        assertThat(indexReplicaResult.getVersion(), equalTo(1L));

        isRetry = false;
        Engine.Index secondIndexRequest = new Engine.Index(newUid(doc), doc, UNASSIGNED_SEQ_NO, 1,
            Versions.MATCH_DELETED, VersionType.INTERNAL, PRIMARY, System.nanoTime(), autoGeneratedIdTimestamp, isRetry, UNASSIGNED_SEQ_NO,
            0);
        Engine.IndexResult indexResult = engine.index(secondIndexRequest);
        assertFalse(indexResult.isCreated());
        engine.refresh("test");
        try (Engine.Searcher searcher = engine.acquireSearcher("test")) {
            TopDocs topDocs = searcher.search(new MatchAllDocsQuery(), 10);
            assertEquals(1, topDocs.totalHits.value);
        }

        Engine.Index secondIndexRequestReplica = new Engine.Index(newUid(doc), doc, result.getSeqNo(), secondIndexRequest.primaryTerm(),
            result.getVersion(), null, REPLICA, System.nanoTime(), autoGeneratedIdTimestamp, isRetry, UNASSIGNED_SEQ_NO, 0);
        replicaEngine.index(secondIndexRequestReplica);
        replicaEngine.refresh("test");
        try (Engine.Searcher searcher = replicaEngine.acquireSearcher("test")) {
            TopDocs topDocs = searcher.search(new MatchAllDocsQuery(), 10);
            assertEquals(1, topDocs.totalHits.value);
        }
    }

    public Engine.Index randomAppendOnly(ParsedDocument doc, boolean retry, final long autoGeneratedIdTimestamp) {
        if (randomBoolean()) {
            return appendOnlyPrimary(doc, retry, autoGeneratedIdTimestamp);
        } else {
            return appendOnlyReplica(doc, retry, autoGeneratedIdTimestamp, 0);
        }
    }

    public Engine.Index appendOnlyPrimary(ParsedDocument doc, boolean retry, final long autoGeneratedIdTimestamp, boolean create) {
        return new Engine.Index(newUid(doc), doc, UNASSIGNED_SEQ_NO, 1, create ? Versions.MATCH_DELETED : Versions.MATCH_ANY,
            VersionType.INTERNAL, Engine.Operation.Origin.PRIMARY, System.nanoTime(), autoGeneratedIdTimestamp, retry,
            UNASSIGNED_SEQ_NO, 0);
    }

    public Engine.Index appendOnlyPrimary(ParsedDocument doc, boolean retry, final long autoGeneratedIdTimestamp) {
        return appendOnlyPrimary(doc, retry, autoGeneratedIdTimestamp, randomBoolean());
    }

    public Engine.Index appendOnlyReplica(ParsedDocument doc, boolean retry, final long autoGeneratedIdTimestamp, final long seqNo) {
        return new Engine.Index(newUid(doc), doc, seqNo, 2, 1, null,
            Engine.Operation.Origin.REPLICA, System.nanoTime(), autoGeneratedIdTimestamp, retry, UNASSIGNED_SEQ_NO, 0);
    }

    public void testRetryConcurrently() throws InterruptedException, IOException {
        Thread[] thread = new Thread[randomIntBetween(3, 5)];
        int numDocs = randomIntBetween(1000, 10000);
        List<Engine.Index> docs = new ArrayList<>();
        final boolean primary = randomBoolean();
        final boolean create = randomBoolean();
        for (int i = 0; i < numDocs; i++) {
            final ParsedDocument doc = testParsedDocument(Integer.toString(i), null,
                testDocumentWithTextField(), new BytesArray("{}".getBytes(Charset.defaultCharset())), null);
            final Engine.Index originalIndex;
            final Engine.Index retryIndex;
            if (primary) {
               originalIndex = appendOnlyPrimary(doc, false, i, create);
               retryIndex = appendOnlyPrimary(doc, true, i, create);
            } else {
                originalIndex = appendOnlyReplica(doc, false, i, i * 2);
                retryIndex = appendOnlyReplica(doc, true, i, i * 2);
            }
            docs.add(originalIndex);
            docs.add(retryIndex);
        }
        Collections.shuffle(docs, random());
        CountDownLatch startGun = new CountDownLatch(thread.length);
        AtomicInteger offset = new AtomicInteger(-1);
        for (int i = 0; i < thread.length; i++) {
            thread[i] = new Thread(() -> {
                startGun.countDown();
                try {
                    startGun.await();
                } catch (InterruptedException e) {
                    throw new AssertionError(e);
                }
                int docOffset;
                while ((docOffset = offset.incrementAndGet()) < docs.size()) {
                    try {
                        engine.index(docs.get(docOffset));
                    } catch (IOException e) {
                        throw new AssertionError(e);
                    }
                }
            });
            thread[i].start();
        }
        for (int i = 0; i < thread.length; i++) {
            thread[i].join();
        }
        engine.refresh("test");
        try (Engine.Searcher searcher = engine.acquireSearcher("test")) {
            int count = searcher.count(new MatchAllDocsQuery());
            assertEquals(numDocs, count);
        }
        if (create || primary == false) {
            assertLuceneOperations(engine, numDocs, 0, 0);
        }
    }

    public void testEngineMaxTimestampIsInitialized() throws IOException {

        final AtomicLong globalCheckpoint = new AtomicLong(SequenceNumbers.NO_OPS_PERFORMED);
        final long timestamp1 = Math.abs(randomNonNegativeLong());
        final Path storeDir = createTempDir();
        final Path translogDir = createTempDir();
        final long timestamp2 = randomNonNegativeLong();
        final long maxTimestamp12 = Math.max(timestamp1, timestamp2);
        final Function<Store, EngineConfig> configSupplier =
            store -> config(defaultSettings, store, translogDir,
                NoMergePolicy.INSTANCE, null, null, globalCheckpoint::get);
        try (Store store = createStore(newFSDirectory(storeDir)); Engine engine = createEngine(configSupplier.apply(store))) {
            assertEquals(IndexRequest.UNSET_AUTO_GENERATED_TIMESTAMP,
                engine.segmentsStats(false, false).getMaxUnsafeAutoIdTimestamp());
            final ParsedDocument doc = testParsedDocument("1", null, testDocumentWithTextField(),
                new BytesArray("{}".getBytes(Charset.defaultCharset())), null);
            engine.index(appendOnlyPrimary(doc, true, timestamp1));
            assertEquals(timestamp1, engine.segmentsStats(false, false).getMaxUnsafeAutoIdTimestamp());
        }
        try (Store store = createStore(newFSDirectory(storeDir));
             InternalEngine engine = new InternalEngine(configSupplier.apply(store))) {
            assertEquals(IndexRequest.UNSET_AUTO_GENERATED_TIMESTAMP,
                engine.segmentsStats(false, false).getMaxUnsafeAutoIdTimestamp());
            engine.recoverFromTranslog(translogHandler, Long.MAX_VALUE);
            assertEquals(timestamp1, engine.segmentsStats(false, false).getMaxUnsafeAutoIdTimestamp());
            final ParsedDocument doc = testParsedDocument("1", null, testDocumentWithTextField(),
                new BytesArray("{}".getBytes(Charset.defaultCharset())), null);
            engine.index(appendOnlyPrimary(doc, true, timestamp2, false));
            assertEquals(maxTimestamp12, engine.segmentsStats(false, false).getMaxUnsafeAutoIdTimestamp());
            globalCheckpoint.set(1); // make sure flush cleans up commits for later.
            engine.flush();
        }
        try (Store store = createStore(newFSDirectory(storeDir))) {
            if (randomBoolean() || true) {
                final String translogUUID = Translog.createEmptyTranslog(translogDir,
                    SequenceNumbers.NO_OPS_PERFORMED, shardId, primaryTerm.get());
                store.associateIndexWithNewTranslog(translogUUID);
            }
            try (Engine engine = new InternalEngine(configSupplier.apply(store))) {
                assertEquals(maxTimestamp12, engine.segmentsStats(false, false).getMaxUnsafeAutoIdTimestamp());
            }
        }
    }

    public void testAppendConcurrently() throws InterruptedException, IOException {
        Thread[] thread = new Thread[randomIntBetween(3, 5)];
        int numDocs = randomIntBetween(1000, 10000);
        assertEquals(0, engine.getNumVersionLookups());
        assertEquals(0, engine.getNumIndexVersionsLookups());
        boolean primary = randomBoolean();
        List<Engine.Index> docs = new ArrayList<>();
        for (int i = 0; i < numDocs; i++) {
            final ParsedDocument doc = testParsedDocument(Integer.toString(i), null,
                testDocumentWithTextField(), new BytesArray("{}".getBytes(Charset.defaultCharset())), null);
            Engine.Index index = primary ? appendOnlyPrimary(doc, false, i) : appendOnlyReplica(doc, false, i, i);
            docs.add(index);
        }
        Collections.shuffle(docs, random());
        CountDownLatch startGun = new CountDownLatch(thread.length);

        AtomicInteger offset = new AtomicInteger(-1);
        for (int i = 0; i < thread.length; i++) {
            thread[i] = new Thread() {
                @Override
                public void run() {
                    startGun.countDown();
                    try {
                        startGun.await();
                    } catch (InterruptedException e) {
                        throw new AssertionError(e);
                    }
                    assertThat(engine.getVersionMap().values(), empty());
                    int docOffset;
                    while ((docOffset = offset.incrementAndGet()) < docs.size()) {
                        try {
                            engine.index(docs.get(docOffset));
                        } catch (IOException e) {
                            throw new AssertionError(e);
                        }
                    }
                }
            };
            thread[i].start();
        }
        try (Engine.Searcher searcher = engine.acquireSearcher("test", Engine.SearcherScope.INTERNAL)) {
            assertEquals("unexpected refresh", 0, searcher.getIndexReader().maxDoc());
        }
        for (int i = 0; i < thread.length; i++) {
            thread[i].join();
        }

        engine.refresh("test");
        try (Engine.Searcher searcher = engine.acquireSearcher("test")) {
            int count = searcher.count(new MatchAllDocsQuery());
            assertEquals(docs.size(), count);
        }
        assertEquals(0, engine.getNumVersionLookups());
        assertEquals(0, engine.getNumIndexVersionsLookups());
        assertThat(engine.getMaxSeenAutoIdTimestamp(),
            equalTo(docs.stream().mapToLong(Engine.Index::getAutoGeneratedIdTimestamp).max().getAsLong()));
        assertLuceneOperations(engine, numDocs, 0, 0);
    }

    public static long getNumVersionLookups(InternalEngine engine) { // for other tests to access this
        return engine.getNumVersionLookups();
    }

    public static long getNumIndexVersionsLookups(InternalEngine engine) { // for other tests to access this
        return engine.getNumIndexVersionsLookups();
    }

    public void testFailEngineOnRandomIO() throws IOException, InterruptedException {
        MockDirectoryWrapper wrapper = newMockDirectory();
        final Path translogPath = createTempDir("testFailEngineOnRandomIO");
        try (Store store = createStore(wrapper)) {
            CyclicBarrier join = new CyclicBarrier(2);
            CountDownLatch start = new CountDownLatch(1);
            AtomicInteger controller = new AtomicInteger(0);
            EngineConfig config = config(defaultSettings, store, translogPath, newMergePolicy(), new ReferenceManager.RefreshListener() {
                    @Override
                    public void beforeRefresh() throws IOException {
                    }

                    @Override
                    public void afterRefresh(boolean didRefresh) throws IOException {
                        int i = controller.incrementAndGet();
                        if (i == 1) {
                            throw new MockDirectoryWrapper.FakeIOException();
                        } else if (i == 2) {
                            try {
                                start.await();
                            } catch (InterruptedException e) {
                                throw new AssertionError(e);
                            }
                            throw new ElasticsearchException("something completely different");
                        }
                    }
                });
            InternalEngine internalEngine = createEngine(config);
            int docId = 0;
            final ParsedDocument doc = testParsedDocument(Integer.toString(docId), null,
                testDocumentWithTextField(), new BytesArray("{}".getBytes(Charset.defaultCharset())), null);

            Engine.Index index = randomBoolean() ? indexForDoc(doc) : randomAppendOnly(doc, false, docId);
            internalEngine.index(index);
            Runnable r = () ->  {
                try {
                    join.await();
                } catch (Exception e) {
                    throw new AssertionError(e);
                }
                try {
                    internalEngine.refresh("test");
                    fail();
                } catch (AlreadyClosedException ex) {
                    if (ex.getCause() != null) {
                        assertTrue(ex.toString(), ex.getCause() instanceof MockDirectoryWrapper.FakeIOException);
                    }
                } catch (RefreshFailedEngineException ex) {
                    // fine
                } finally {
                    start.countDown();
                }

            };
            Thread t = new Thread(r);
            Thread t1 = new Thread(r);
            t.start();
            t1.start();
            t.join();
            t1.join();
            assertTrue(internalEngine.isClosed.get());
            assertTrue(internalEngine.failedEngine.get() instanceof MockDirectoryWrapper.FakeIOException);
        }
    }

    public void testSequenceIDs() throws Exception {
        Tuple<Long, Long> seqID = getSequenceID(engine, new Engine.Get(false, false, "1"));
        // Non-existent doc returns no seqnum and no primary term
        assertThat(seqID.v1(), equalTo(UNASSIGNED_SEQ_NO));
        assertThat(seqID.v2(), equalTo(0L));

        // create a document
        Document document = testDocumentWithTextField();
        document.add(new Field(SourceFieldMapper.NAME, BytesReference.toBytes(B_1), SourceFieldMapper.Defaults.FIELD_TYPE));
        ParsedDocument doc = testParsedDocument("1", null, document, B_1, null);
        engine.index(indexForDoc(doc));
        engine.refresh("test");

        seqID = getSequenceID(engine, newGet(false, doc));
        logger.info("--> got seqID: {}", seqID);
        assertThat(seqID.v1(), equalTo(0L));
        assertThat(seqID.v2(), equalTo(primaryTerm.get()));

        // Index the same document again
        document = testDocumentWithTextField();
        document.add(new Field(SourceFieldMapper.NAME, BytesReference.toBytes(B_1), SourceFieldMapper.Defaults.FIELD_TYPE));
        doc = testParsedDocument("1", null, document, B_1, null);
        engine.index(indexForDoc(doc));
        engine.refresh("test");

        seqID = getSequenceID(engine, newGet(false, doc));
        logger.info("--> got seqID: {}", seqID);
        assertThat(seqID.v1(), equalTo(1L));
        assertThat(seqID.v2(), equalTo(primaryTerm.get()));

        // Index the same document for the third time, this time changing the primary term
        document = testDocumentWithTextField();
        document.add(new Field(SourceFieldMapper.NAME, BytesReference.toBytes(B_1), SourceFieldMapper.Defaults.FIELD_TYPE));
        doc = testParsedDocument("1", null, document, B_1, null);
        engine.index(new Engine.Index(newUid(doc), doc, UNASSIGNED_SEQ_NO, 3,
                        Versions.MATCH_ANY, VersionType.INTERNAL, Engine.Operation.Origin.PRIMARY,
                        System.nanoTime(), -1, false, UNASSIGNED_SEQ_NO, 0));
        engine.refresh("test");

        seqID = getSequenceID(engine, newGet(false, doc));
        logger.info("--> got seqID: {}", seqID);
        assertThat(seqID.v1(), equalTo(2L));
        assertThat(seqID.v2(), equalTo(3L));

        // we can query by the _seq_no
        Engine.Searcher searchResult = engine.acquireSearcher("test");
        MatcherAssert.assertThat(searchResult, EngineSearcherTotalHitsMatcher.engineSearcherTotalHits(1));
        MatcherAssert.assertThat(searchResult,
            EngineSearcherTotalHitsMatcher.engineSearcherTotalHits(LongPoint.newExactQuery("_seq_no", 2), 1));
        searchResult.close();
    }

    public void testLookupSeqNoByIdInLucene() throws Exception {
        int numOps = between(10, 100);
        long seqNo = 0;
        List<Engine.Operation> operations = new ArrayList<>(numOps);
        for (int i = 0; i < numOps; i++) {
            String id = Integer.toString(between(1, 50));
            boolean isIndexing = randomBoolean();
            int copies = frequently() ? 1 : between(2, 4);
            for (int c = 0; c < copies; c++) {
                final ParsedDocument doc = EngineTestCase.createParsedDoc(id, null);
                if (isIndexing) {
                    operations.add(new Engine.Index(EngineTestCase.newUid(doc), doc, seqNo, primaryTerm.get(),
                        i, null, Engine.Operation.Origin.REPLICA, threadPool.relativeTimeInMillis(), -1, true,  UNASSIGNED_SEQ_NO, 0L));
                } else {
                    operations.add(new Engine.Delete(doc.id(), EngineTestCase.newUid(doc), seqNo, primaryTerm.get(),
                        i, null, Engine.Operation.Origin.REPLICA, threadPool.relativeTimeInMillis(), UNASSIGNED_SEQ_NO, 0L));
                }
            }
            seqNo++;
            if (rarely()) {
                seqNo++;
            }
        }
        Randomness.shuffle(operations);
        Map<String, Engine.Operation> latestOps = new HashMap<>(); // id -> latest seq_no
        try (Store store = createStore();
             InternalEngine engine = createEngine(config(defaultSettings, store, createTempDir(), newMergePolicy(), null))) {
            CheckedRunnable<IOException> lookupAndCheck = () -> {
                try (Engine.Searcher searcher = engine.acquireSearcher("test", Engine.SearcherScope.INTERNAL)) {
                    Map<String, Long> liveOps = latestOps.entrySet().stream()
                        .filter(e -> e.getValue().operationType() == Engine.Operation.TYPE.INDEX)
                        .collect(Collectors.toMap(e -> e.getKey(), e -> e.getValue().seqNo()));
                    assertThat(getDocIds(engine, true).stream().collect(Collectors.toMap(e -> e.getId(), e -> e.getSeqNo())),
                        equalTo(liveOps));
                    for (String id : latestOps.keySet()) {
                        String msg = "latestOps=" + latestOps + " op=" + id;
                        DocIdAndSeqNo docIdAndSeqNo = VersionsAndSeqNoResolver.loadDocIdAndSeqNo(searcher.getIndexReader(), newUid(id));
                        if (liveOps.containsKey(id) == false) {
                            assertNull(msg, docIdAndSeqNo);
                        } else {
                            assertNotNull(msg, docIdAndSeqNo);
                            assertThat(msg, docIdAndSeqNo.seqNo, equalTo(latestOps.get(id).seqNo()));
                        }
                    }
                    String notFoundId = randomValueOtherThanMany(liveOps::containsKey, () -> Long.toString(randomNonNegativeLong()));
                    assertNull(VersionsAndSeqNoResolver.loadDocIdAndSeqNo(searcher.getIndexReader(), newUid(notFoundId)));
                }
            };
            for (Engine.Operation op : operations) {
                if (op instanceof Engine.Index) {
                    engine.index((Engine.Index) op);
                    if (latestOps.containsKey(op.id()) == false || latestOps.get(op.id()).seqNo() < op.seqNo()) {
                        latestOps.put(op.id(), op);
                    }
                } else if (op instanceof Engine.Delete) {
                    engine.delete((Engine.Delete) op);
                    if (latestOps.containsKey(op.id()) == false || latestOps.get(op.id()).seqNo() < op.seqNo()) {
                        latestOps.put(op.id(), op);
                    }
                }
                if (randomInt(100) < 10) {
                    engine.refresh("test");
                    lookupAndCheck.run();
                }
                if (rarely()) {
                    engine.flush(false, true);
                    lookupAndCheck.run();
                }
            }
            engine.refresh("test");
            lookupAndCheck.run();
        }
    }

    /**
     * A sequence number generator that will generate a sequence number and if {@code stall} is set to true will wait on the barrier and the
     * referenced latch before returning. If the local checkpoint should advance (because {@code stall} is false, then the value of
     * {@code expectedLocalCheckpoint} is set accordingly.
     *
     * @param latchReference          to latch the thread for the purpose of stalling
     * @param barrier                 to signal the thread has generated a new sequence number
     * @param stall                   whether or not the thread should stall
     * @param expectedLocalCheckpoint the expected local checkpoint after generating a new sequence
     *                                number
     * @return a sequence number generator
     */
    private ToLongBiFunction<Engine, Engine.Operation> getStallingSeqNoGenerator(
            final AtomicReference<CountDownLatch> latchReference,
            final CyclicBarrier barrier,
            final AtomicBoolean stall,
            final AtomicLong expectedLocalCheckpoint) {
        return (engine, operation) -> {
            final long seqNo = generateNewSeqNo(engine);
            final CountDownLatch latch = latchReference.get();
            if (stall.get()) {
                try {
                    barrier.await();
                    latch.await();
                } catch (BrokenBarrierException | InterruptedException e) {
                    throw new RuntimeException(e);
                }
            } else {
                if (expectedLocalCheckpoint.get() + 1 == seqNo) {
                    expectedLocalCheckpoint.set(seqNo);
                }
            }
            return seqNo;
        };
    }

    public void testSequenceNumberAdvancesToMaxSeqOnEngineOpenOnPrimary() throws BrokenBarrierException, InterruptedException, IOException {
        engine.close();
        final int docs = randomIntBetween(1, 32);
        InternalEngine initialEngine = null;
        try {
            final AtomicReference<CountDownLatch> latchReference = new AtomicReference<>(new CountDownLatch(1));
            final CyclicBarrier barrier = new CyclicBarrier(2);
            final AtomicBoolean stall = new AtomicBoolean();
            final AtomicLong expectedLocalCheckpoint = new AtomicLong(SequenceNumbers.NO_OPS_PERFORMED);
            final List<Thread> threads = new ArrayList<>();
            initialEngine =
                    createEngine(defaultSettings, store, primaryTranslogDir,
                        newMergePolicy(), null, LocalCheckpointTracker::new, null,
                        getStallingSeqNoGenerator(latchReference, barrier, stall, expectedLocalCheckpoint));
            final InternalEngine finalInitialEngine = initialEngine;
            for (int i = 0; i < docs; i++) {
                final String id = Integer.toString(i);
                final ParsedDocument doc = testParsedDocument(id, null, testDocumentWithTextField(), SOURCE, null);

                stall.set(randomBoolean());
                final Thread thread = new Thread(() -> {
                    try {
                        finalInitialEngine.index(indexForDoc(doc));
                    } catch (IOException e) {
                        throw new AssertionError(e);
                    }
                });
                thread.start();
                if (stall.get()) {
                    threads.add(thread);
                    barrier.await();
                } else {
                    thread.join();
                }
            }

            assertThat(initialEngine.getProcessedLocalCheckpoint(), equalTo(expectedLocalCheckpoint.get()));
            assertThat(initialEngine.getSeqNoStats(-1).getMaxSeqNo(), equalTo((long) (docs - 1)));
            initialEngine.flush(true, true);
            assertEquals(initialEngine.getProcessedLocalCheckpoint(), initialEngine.getPersistedLocalCheckpoint());

            latchReference.get().countDown();
            for (final Thread thread : threads) {
                thread.join();
            }
        } finally {
            IOUtils.close(initialEngine);
        }
        try (InternalEngine recoveringEngine = new InternalEngine(initialEngine.config())) {
            recoveringEngine.recoverFromTranslog(translogHandler, Long.MAX_VALUE);
            recoveringEngine.fillSeqNoGaps(2);
            assertEquals(recoveringEngine.getProcessedLocalCheckpoint(), recoveringEngine.getPersistedLocalCheckpoint());
            assertThat(recoveringEngine.getProcessedLocalCheckpoint(), greaterThanOrEqualTo((long) (docs - 1)));
        }
    }


    /** java docs */
    public void testOutOfOrderSequenceNumbersWithVersionConflict() throws IOException {
        final List<Engine.Operation> operations = new ArrayList<>();

        final int numberOfOperations = randomIntBetween(16, 32);
        final AtomicLong sequenceNumber = new AtomicLong();
        final Engine.Operation.Origin origin = randomFrom(LOCAL_TRANSLOG_RECOVERY, PEER_RECOVERY, PRIMARY, REPLICA);
        final LongSupplier sequenceNumberSupplier =
            origin == PRIMARY ? () -> UNASSIGNED_SEQ_NO : sequenceNumber::getAndIncrement;
        final Supplier<ParsedDocument> doc = () -> {
            final Document document = testDocumentWithTextField();
            document.add(new Field(SourceFieldMapper.NAME, BytesReference.toBytes(B_1), SourceFieldMapper.Defaults.FIELD_TYPE));
            return testParsedDocument("1", null, document, B_1, null);
        };
        final Term uid = newUid("1");
        final BiFunction<String, Engine.SearcherScope, Engine.Searcher> searcherFactory = engine::acquireSearcher;
        for (int i = 0; i < numberOfOperations; i++) {
            if (randomBoolean()) {
                final Engine.Index index = new Engine.Index(
                    uid,
                    doc.get(),
                    sequenceNumberSupplier.getAsLong(),
                    1,
                    i,
                    origin == PRIMARY ? VersionType.EXTERNAL : null,
                    origin,
                    System.nanoTime(),
                    IndexRequest.UNSET_AUTO_GENERATED_TIMESTAMP,
                    false, UNASSIGNED_SEQ_NO, 0);
                operations.add(index);
            } else {
                final Engine.Delete delete = new Engine.Delete(
                    "1",
                    uid,
                    sequenceNumberSupplier.getAsLong(),
                    1,
                    i,
                    origin == PRIMARY ? VersionType.EXTERNAL : null,
                    origin,
                    System.nanoTime(), UNASSIGNED_SEQ_NO, 0);
                operations.add(delete);
            }
        }

        final boolean exists = operations.get(operations.size() - 1) instanceof Engine.Index;
        Randomness.shuffle(operations);

        for (final Engine.Operation operation : operations) {
            if (operation instanceof Engine.Index) {
                engine.index((Engine.Index) operation);
            } else {
                engine.delete((Engine.Delete) operation);
            }
        }

        final long expectedLocalCheckpoint;
        if (origin == PRIMARY) {
            // we can only advance as far as the number of operations that did not conflict
            int count = 0;

            // each time the version increments as we walk the list, that counts as a successful operation
            long version = -1;
            for (int i = 0; i < numberOfOperations; i++) {
                if (operations.get(i).version() >= version) {
                    count++;
                    version = operations.get(i).version();
                }
            }

            // sequence numbers start at zero, so the expected local checkpoint is the number of successful operations minus one
            expectedLocalCheckpoint = count - 1;
        } else {
            expectedLocalCheckpoint = numberOfOperations - 1;
        }

        assertThat(engine.getProcessedLocalCheckpoint(), equalTo(expectedLocalCheckpoint));
        try (Engine.GetResult result = engine.get(new Engine.Get(true, false, "1"), docMapper(), randomSearcherWrapper())) {
            assertThat(result.exists(), equalTo(exists));
        }
    }

    /**
     * Test that we do not leak out information on a deleted doc due to it existing in version map. There are at least 2 cases:
     * <ul>
     *     <li>Guessing the deleted seqNo makes the operation succeed</li>
     *     <li>Providing any other seqNo leaks info that the doc was deleted (and its SeqNo)</li>
     * </ul>
     */
    public void testVersionConflictIgnoreDeletedDoc() throws IOException {
        ParsedDocument doc = testParsedDocument("1", null, testDocument(),
            new BytesArray("{}".getBytes(Charset.defaultCharset())), null);
        engine.delete(new Engine.Delete("1", newUid("1"), 1));
        for (long seqNo : new long[]{0, 1, randomNonNegativeLong()}) {
            assertDeletedVersionConflict(engine.index(new Engine.Index(newUid("1"), doc, UNASSIGNED_SEQ_NO, 1,
                    Versions.MATCH_ANY, VersionType.INTERNAL,
                    PRIMARY, randomNonNegativeLong(), IndexRequest.UNSET_AUTO_GENERATED_TIMESTAMP, false, seqNo, 1)),
                "update: " + seqNo);

            assertDeletedVersionConflict(engine.delete(new Engine.Delete("1", newUid("1"), UNASSIGNED_SEQ_NO, 1,
                    Versions.MATCH_ANY, VersionType.INTERNAL, PRIMARY, randomNonNegativeLong(), seqNo, 1)),
                "delete: " + seqNo);
        }
    }

    private void assertDeletedVersionConflict(Engine.Result result, String operation) {
        assertNotNull("Must have failure for " + operation, result.getFailure());
        assertThat(operation, result.getFailure(), Matchers.instanceOf(VersionConflictEngineException.class));
        VersionConflictEngineException exception = (VersionConflictEngineException) result.getFailure();
        assertThat(operation, exception.getMessage(), containsString("but no document was found"));
        assertThat(exception.getStackTrace(), emptyArray());
    }

    /*
     * This test tests that a no-op does not generate a new sequence number, that no-ops can advance the local checkpoint, and that no-ops
     * are correctly added to the translog.
     */
    public void testNoOps() throws IOException {
        engine.close();
        InternalEngine noOpEngine = null;
        final int maxSeqNo = randomIntBetween(0, 128);
        final int localCheckpoint = randomIntBetween(0, maxSeqNo);
        try {
            final BiFunction<Long, Long, LocalCheckpointTracker> supplier = (ms, lcp) -> new LocalCheckpointTracker(
                    maxSeqNo,
                    localCheckpoint);
            EngineConfig noopEngineConfig = copy(engine.config(), new SoftDeletesRetentionMergePolicy(Lucene.SOFT_DELETES_FIELD,
                () -> new MatchAllDocsQuery(), engine.config().getMergePolicy()));
<<<<<<< HEAD
            noOpEngine = new InternalEngine(noopEngineConfig, supplier, List.of()) {
=======
            noOpEngine = new InternalEngine(noopEngineConfig, IndexWriter.MAX_DOCS, supplier) {
>>>>>>> 16c795e0
                @Override
                protected long doGenerateSeqNoForOperation(Operation operation) {
                    throw new UnsupportedOperationException();
                }
            };
            noOpEngine.recoverFromTranslog(translogHandler, Long.MAX_VALUE);
            final int gapsFilled = noOpEngine.fillSeqNoGaps(primaryTerm.get());
            final String reason = "filling gaps";
            noOpEngine.noOp(new Engine.NoOp(maxSeqNo + 1, primaryTerm.get(), LOCAL_TRANSLOG_RECOVERY, System.nanoTime(), reason));
            assertThat(noOpEngine.getProcessedLocalCheckpoint(), equalTo((long) (maxSeqNo + 1)));
            assertThat(noOpEngine.getTranslog().stats().getUncommittedOperations(), equalTo(gapsFilled));
            noOpEngine.noOp(
                new Engine.NoOp(maxSeqNo + 2, primaryTerm.get(),
                    randomFrom(PRIMARY, REPLICA, PEER_RECOVERY), System.nanoTime(), reason));
            assertThat(noOpEngine.getProcessedLocalCheckpoint(), equalTo((long) (maxSeqNo + 2)));
            assertThat(noOpEngine.getTranslog().stats().getUncommittedOperations(), equalTo(gapsFilled + 1));
            // skip to the op that we added to the translog
            Translog.Operation op;
            Translog.Operation last = null;
            try (Translog.Snapshot snapshot = noOpEngine.getTranslog().newSnapshot()) {
                while ((op = snapshot.next()) != null) {
                    last = op;
                }
            }
            assertNotNull(last);
            assertThat(last, instanceOf(Translog.NoOp.class));
            final Translog.NoOp noOp = (Translog.NoOp) last;
            assertThat(noOp.seqNo(), equalTo((long) (maxSeqNo + 2)));
            assertThat(noOp.primaryTerm(), equalTo(primaryTerm.get()));
            assertThat(noOp.reason(), equalTo(reason));
            if (engine.engineConfig.getIndexSettings().isSoftDeleteEnabled()) {
                MapperService mapperService = createMapperService();
                List<Translog.Operation> operationsFromLucene = readAllOperationsInLucene(noOpEngine, mapperService::fieldType);
                assertThat(operationsFromLucene, hasSize(maxSeqNo + 2 - localCheckpoint)); // fills n gap and 2 manual noop.
                for (int i = 0; i < operationsFromLucene.size(); i++) {
                    assertThat(operationsFromLucene.get(i),
                        equalTo(new Translog.NoOp(localCheckpoint + 1 + i, primaryTerm.get(), "filling gaps")));
                }
                assertConsistentHistoryBetweenTranslogAndLuceneIndex(noOpEngine, mapperService);
            }
        } finally {
            IOUtils.close(noOpEngine);
        }
    }

    /**
     * Verifies that a segment containing only no-ops can be used to look up _version and _seqno.
     */
    public void testSegmentContainsOnlyNoOps() throws Exception {
        Engine.NoOpResult noOpResult = engine.noOp(new Engine.NoOp(1, primaryTerm.get(),
            randomFrom(Engine.Operation.Origin.values()), randomNonNegativeLong(), "test"));
        assertThat(noOpResult.getFailure(), nullValue());
        engine.refresh("test");
        Engine.DeleteResult deleteResult = engine.delete(replicaDeleteForDoc("id", 1, 2, randomNonNegativeLong()));
        assertThat(deleteResult.getFailure(), nullValue());
        engine.refresh("test");
    }

    /**
     * A simple test to check that random combination of operations can coexist in segments and be lookup.
     * This is needed as some fields in Lucene may not exist if a segment misses operation types and this code is to check for that.
     * For example, a segment containing only no-ops does not have neither _uid or _version.
     */
    public void testRandomOperations() throws Exception {
        int numOps = between(10, 100);
        for (int i = 0; i < numOps; i++) {
            String id = Integer.toString(randomIntBetween(1, 10));
            ParsedDocument doc = createParsedDoc(id, null);
            Engine.Operation.TYPE type = randomFrom(Engine.Operation.TYPE.values());
            switch (type) {
                case INDEX:
                    Engine.IndexResult index = engine.index(replicaIndexForDoc(doc, between(1, 100), i, randomBoolean()));
                    assertThat(index.getFailure(), nullValue());
                    break;
                case DELETE:
                    Engine.DeleteResult delete = engine.delete(replicaDeleteForDoc(doc.id(), between(1, 100), i, randomNonNegativeLong()));
                    assertThat(delete.getFailure(), nullValue());
                    break;
                case NO_OP:
                    Engine.NoOpResult noOp = engine.noOp(new Engine.NoOp(i, primaryTerm.get(),
                        randomFrom(Engine.Operation.Origin.values()), randomNonNegativeLong(), ""));
                    assertThat(noOp.getFailure(), nullValue());
                    break;
                default:
                    throw new IllegalStateException("Invalid op [" + type + "]");
            }
            if (randomBoolean()) {
                engine.refresh("test");
            }
            if (randomBoolean()) {
                engine.flush();
            }
            if (randomBoolean()) {
                boolean flush = randomBoolean();
                boolean onlyExpungeDeletes = randomBoolean();
                int maxNumSegments = randomIntBetween(-1, 10);
                try {
                    engine.forceMerge(flush, maxNumSegments, onlyExpungeDeletes, false, false, UUIDs.randomBase64UUID());
                } catch (IllegalArgumentException e) {
                    assertThat(e.getMessage(), containsString("only_expunge_deletes and max_num_segments are mutually exclusive"));
                    assertThat(onlyExpungeDeletes, is(true));
                    assertThat(maxNumSegments, greaterThan(-1));
                }
            }
        }
        if (engine.engineConfig.getIndexSettings().isSoftDeleteEnabled()) {
            List<Translog.Operation> operations = readAllOperationsInLucene(engine, createMapperService()::fieldType);
            assertThat(operations, hasSize(numOps));
        }
    }

    public void testMinGenerationForSeqNo() throws IOException, BrokenBarrierException, InterruptedException {
        engine.close();
        final int numberOfTriplets = randomIntBetween(1, 32);
        InternalEngine actualEngine = null;
        try {
            final AtomicReference<CountDownLatch> latchReference = new AtomicReference<>();
            final CyclicBarrier barrier = new CyclicBarrier(2);
            final AtomicBoolean stall = new AtomicBoolean();
            final AtomicLong expectedLocalCheckpoint = new AtomicLong(SequenceNumbers.NO_OPS_PERFORMED);
            final Map<Thread, CountDownLatch> threads = new LinkedHashMap<>();
            actualEngine =
                    createEngine(defaultSettings, store, primaryTranslogDir,
                        newMergePolicy(), null, LocalCheckpointTracker::new, null,
                        getStallingSeqNoGenerator(latchReference, barrier, stall, expectedLocalCheckpoint));
            final InternalEngine finalActualEngine = actualEngine;
            final Translog translog = finalActualEngine.getTranslog();
            final long generation = finalActualEngine.getTranslog().currentFileGeneration();
            for (int i = 0; i < numberOfTriplets; i++) {
                /*
                 * Index three documents with the first and last landing in the same generation and the middle document being stalled until
                 * a later generation.
                 */
                stall.set(false);
                index(finalActualEngine, 3 * i);

                final CountDownLatch latch = new CountDownLatch(1);
                latchReference.set(latch);
                final int skipId = 3 * i + 1;
                stall.set(true);
                final Thread thread = new Thread(() -> {
                    try {
                        index(finalActualEngine, skipId);
                    } catch (IOException e) {
                        throw new AssertionError(e);
                    }
                });
                thread.start();
                threads.put(thread, latch);
                barrier.await();

                stall.set(false);
                index(finalActualEngine, 3 * i + 2);
                finalActualEngine.flush();

                /*
                 * This sequence number landed in the last generation, but the lower and upper bounds for an earlier generation straddle
                 * this sequence number.
                 */
                assertThat(translog.getMinGenerationForSeqNo(3 * i + 1).translogFileGeneration, equalTo(i + generation));
            }

            int i = 0;
            for (final Map.Entry<Thread, CountDownLatch> entry : threads.entrySet()) {
                final Map<String, String> userData = finalActualEngine.commitStats().getUserData();
                assertThat(userData.get(SequenceNumbers.LOCAL_CHECKPOINT_KEY), equalTo(Long.toString(3 * i)));
                entry.getValue().countDown();
                entry.getKey().join();
                finalActualEngine.flush();
                i++;
            }

        } finally {
            IOUtils.close(actualEngine);
        }
    }

    private void index(final InternalEngine engine, final int id) throws IOException {
        final String docId = Integer.toString(id);
        final ParsedDocument doc =
                testParsedDocument(docId, null, testDocumentWithTextField(), SOURCE, null);
        engine.index(indexForDoc(doc));
    }

    /**
     * Return a tuple representing the sequence ID for the given {@code Get}
     * operation. The first value in the tuple is the sequence number, the
     * second is the primary term.
     */
    private Tuple<Long, Long> getSequenceID(Engine engine, Engine.Get get) throws EngineException {
        try (Engine.Searcher searcher = engine.acquireSearcher("get", Engine.SearcherScope.INTERNAL)) {
            final long primaryTerm;
            final long seqNo;
            DocIdAndSeqNo docIdAndSeqNo = VersionsAndSeqNoResolver.loadDocIdAndSeqNo(searcher.getIndexReader(), get.uid());
            if (docIdAndSeqNo == null) {
                primaryTerm = UNASSIGNED_PRIMARY_TERM;
                seqNo = UNASSIGNED_SEQ_NO;
            } else {
                seqNo = docIdAndSeqNo.seqNo;
                NumericDocValues primaryTerms = docIdAndSeqNo.context.reader().getNumericDocValues(SeqNoFieldMapper.PRIMARY_TERM_NAME);
                if (primaryTerms == null || primaryTerms.advanceExact(docIdAndSeqNo.docId) == false) {
                    throw new AssertionError("document does not have primary term [" + docIdAndSeqNo.docId + "]");
                }
                primaryTerm = primaryTerms.longValue();
            }
            return new Tuple<>(seqNo, primaryTerm);
        } catch (Exception e) {
            throw new EngineException(shardId, "unable to retrieve sequence id", e);
        }
    }

    public void testRestoreLocalHistoryFromTranslog() throws IOException {
        final AtomicLong globalCheckpoint = new AtomicLong(SequenceNumbers.NO_OPS_PERFORMED);
        try (Store store = createStore()) {
            final ArrayList<Long> seqNos = new ArrayList<>();
            final int numOps = randomIntBetween(0, 1024);
            for (int i = 0; i < numOps; i++) {
                if (rarely()) {
                    continue;
                }
                seqNos.add((long) i);
            }
            Randomness.shuffle(seqNos);
            final EngineConfig engineConfig;
            final SeqNoStats prevSeqNoStats;
            final List<DocIdSeqNoAndSource> prevDocs;
            try (InternalEngine engine = createEngine(store, createTempDir(), globalCheckpoint::get)) {
                engineConfig = engine.config();
                for (final long seqNo : seqNos) {
                    final String id = Long.toString(seqNo);
                    final ParsedDocument doc = testParsedDocument(id, null,
                        testDocumentWithTextField(), SOURCE, null);
                    engine.index(replicaIndexForDoc(doc, 1, seqNo, false));
                    if (rarely()) {
                        engine.rollTranslogGeneration();
                    }
                    if (rarely()) {
                        engine.flush();
                    }
                }
                globalCheckpoint.set(randomLongBetween(SequenceNumbers.NO_OPS_PERFORMED, engine.getPersistedLocalCheckpoint()));
                engine.syncTranslog();
                prevSeqNoStats = engine.getSeqNoStats(globalCheckpoint.get());
                prevDocs = getDocIds(engine, true);
            }
            try (InternalEngine engine = new InternalEngine(engineConfig)) {
                final long currentTranslogGeneration = engine.getTranslog().currentFileGeneration();
                engine.recoverFromTranslog(translogHandler, globalCheckpoint.get());
                engine.restoreLocalHistoryFromTranslog(translogHandler);
                assertThat(getDocIds(engine, true), equalTo(prevDocs));
                SeqNoStats seqNoStats = engine.getSeqNoStats(globalCheckpoint.get());
                assertThat(seqNoStats.getLocalCheckpoint(), equalTo(prevSeqNoStats.getLocalCheckpoint()));
                assertThat(seqNoStats.getMaxSeqNo(), equalTo(prevSeqNoStats.getMaxSeqNo()));
                assertThat("restore from local translog must not add operations to translog",
                    engine.getTranslog().totalOperationsByMinGen(currentTranslogGeneration), equalTo(0));
            }
            assertConsistentHistoryBetweenTranslogAndLuceneIndex(engine, createMapperService());
        }
    }

    public void testFillUpSequenceIdGapsOnRecovery() throws IOException {
        final int docs = randomIntBetween(1, 32);
        int numDocsOnReplica = 0;
        long maxSeqIDOnReplica = -1;
        long checkpointOnReplica;
        try {
            for (int i = 0; i < docs; i++) {
                final String docId = Integer.toString(i);
                final ParsedDocument doc =
                        testParsedDocument(docId, null, testDocumentWithTextField(), SOURCE, null);
                Engine.Index primaryResponse = indexForDoc(doc);
                Engine.IndexResult indexResult = engine.index(primaryResponse);
                if (randomBoolean()) {
                    numDocsOnReplica++;
                    maxSeqIDOnReplica = indexResult.getSeqNo();
                    replicaEngine.index(replicaIndexForDoc(doc, 1, indexResult.getSeqNo(), false));
                }
            }
            engine.syncTranslog(); // to advance local checkpoint
            replicaEngine.syncTranslog(); // to advance local checkpoint
            checkpointOnReplica = replicaEngine.getProcessedLocalCheckpoint();
        } finally {
            IOUtils.close(replicaEngine);
        }


        boolean flushed = false;
        AtomicLong globalCheckpoint = new AtomicLong(SequenceNumbers.NO_OPS_PERFORMED);
        InternalEngine recoveringEngine = null;
        try {
            assertEquals(docs - 1, engine.getSeqNoStats(-1).getMaxSeqNo());
            assertEquals(docs - 1, engine.getProcessedLocalCheckpoint());
            assertEquals(maxSeqIDOnReplica, replicaEngine.getSeqNoStats(-1).getMaxSeqNo());
            assertEquals(checkpointOnReplica, replicaEngine.getProcessedLocalCheckpoint());
            recoveringEngine = new InternalEngine(copy(replicaEngine.config(), globalCheckpoint::get));
            assertEquals(numDocsOnReplica, getTranslog(recoveringEngine).stats().getUncommittedOperations());
            recoveringEngine.recoverFromTranslog(translogHandler, Long.MAX_VALUE);
            assertEquals(maxSeqIDOnReplica, recoveringEngine.getSeqNoStats(-1).getMaxSeqNo());
            assertEquals(checkpointOnReplica, recoveringEngine.getProcessedLocalCheckpoint());
            assertEquals((maxSeqIDOnReplica + 1) - numDocsOnReplica, recoveringEngine.fillSeqNoGaps(2));

            // now snapshot the tlog and ensure the primary term is updated
            try (Translog.Snapshot snapshot = getTranslog(recoveringEngine).newSnapshot()) {
                assertTrue((maxSeqIDOnReplica + 1) - numDocsOnReplica <= snapshot.totalOperations());
                Translog.Operation operation;
                while ((operation = snapshot.next()) != null) {
                    if (operation.opType() == Translog.Operation.Type.NO_OP) {
                        assertEquals(2, operation.primaryTerm());
                    } else {
                        assertEquals(primaryTerm.get(), operation.primaryTerm());
                    }

                }
                assertEquals(maxSeqIDOnReplica, recoveringEngine.getSeqNoStats(-1).getMaxSeqNo());
                assertEquals(maxSeqIDOnReplica, recoveringEngine.getProcessedLocalCheckpoint());
                if ((flushed = randomBoolean())) {
                    globalCheckpoint.set(recoveringEngine.getSeqNoStats(-1).getMaxSeqNo());
                    getTranslog(recoveringEngine).sync();
                    recoveringEngine.flush(true, true);
                }
            }
        } finally {
            IOUtils.close(recoveringEngine);
        }

        // now do it again to make sure we preserve values etc.
        try {
            recoveringEngine = new InternalEngine(copy(replicaEngine.config(), globalCheckpoint::get));
            if (flushed) {
                assertThat(recoveringEngine.getTranslogStats().getUncommittedOperations(), equalTo(0));
            }
            recoveringEngine.recoverFromTranslog(translogHandler, Long.MAX_VALUE);
            assertEquals(maxSeqIDOnReplica, recoveringEngine.getSeqNoStats(-1).getMaxSeqNo());
            assertEquals(maxSeqIDOnReplica, recoveringEngine.getProcessedLocalCheckpoint());
            assertEquals(0, recoveringEngine.fillSeqNoGaps(3));
            assertEquals(maxSeqIDOnReplica, recoveringEngine.getSeqNoStats(-1).getMaxSeqNo());
            assertEquals(maxSeqIDOnReplica, recoveringEngine.getProcessedLocalCheckpoint());
        } finally {
            IOUtils.close(recoveringEngine);
        }
    }


    public void assertSameReader(Engine.Searcher left, Engine.Searcher right) {
        List<LeafReaderContext> leftLeaves = ElasticsearchDirectoryReader.unwrap(left.getDirectoryReader()).leaves();
        List<LeafReaderContext> rightLeaves = ElasticsearchDirectoryReader.unwrap(right.getDirectoryReader()).leaves();
        assertEquals(rightLeaves.size(), leftLeaves.size());
        for (int i = 0; i < leftLeaves.size(); i++) {
            assertSame(leftLeaves.get(i).reader(), rightLeaves.get(i).reader());
        }
    }

    public void assertNotSameReader(Engine.Searcher left, Engine.Searcher right) {
        List<LeafReaderContext> leftLeaves = ElasticsearchDirectoryReader.unwrap(left.getDirectoryReader()).leaves();
        List<LeafReaderContext> rightLeaves = ElasticsearchDirectoryReader.unwrap(right.getDirectoryReader()).leaves();
        if (rightLeaves.size() == leftLeaves.size()) {
            for (int i = 0; i < leftLeaves.size(); i++) {
                if (leftLeaves.get(i).reader() != rightLeaves.get(i).reader()) {
                    return; // all is well
                }
            }
            fail("readers are same");
        }
    }

    public void testRefreshScopedSearcher() throws IOException {
        try (Store store = createStore();
             InternalEngine engine =
                 // disable merges to make sure that the reader doesn't change unexpectedly during the test
                 createEngine(defaultSettings, store, createTempDir(), NoMergePolicy.INSTANCE)) {
            engine.refresh("warm_up");
            try (Engine.Searcher getSearcher = engine.acquireSearcher("test", Engine.SearcherScope.INTERNAL);
                 Engine.Searcher searchSearcher = engine.acquireSearcher("test", Engine.SearcherScope.EXTERNAL)) {
                assertSameReader(getSearcher, searchSearcher);
            }
            for (int i = 0; i < 10; i++) {
                final String docId = Integer.toString(i);
                final ParsedDocument doc =
                    testParsedDocument(docId, null, testDocumentWithTextField(), SOURCE, null);
                Engine.Index primaryResponse = indexForDoc(doc);
                engine.index(primaryResponse);
            }
            assertTrue(engine.refreshNeeded());
            engine.refresh("test", Engine.SearcherScope.INTERNAL, true);
            try (Engine.Searcher getSearcher = engine.acquireSearcher("test", Engine.SearcherScope.INTERNAL);
                 Engine.Searcher searchSearcher = engine.acquireSearcher("test", Engine.SearcherScope.EXTERNAL)) {
                assertEquals(10, getSearcher.getIndexReader().numDocs());
                assertEquals(0, searchSearcher.getIndexReader().numDocs());
                assertNotSameReader(getSearcher, searchSearcher);
            }
            engine.refresh("test", Engine.SearcherScope.EXTERNAL, true);

            try (Engine.Searcher getSearcher = engine.acquireSearcher("test", Engine.SearcherScope.INTERNAL);
                 Engine.Searcher searchSearcher = engine.acquireSearcher("test", Engine.SearcherScope.EXTERNAL)) {
                assertEquals(10, getSearcher.getIndexReader().numDocs());
                assertEquals(10, searchSearcher.getIndexReader().numDocs());
                assertSameReader(getSearcher, searchSearcher);
            }

            // now ensure external refreshes are reflected on the internal reader
            final String docId = Integer.toString(10);
            final ParsedDocument doc =
                testParsedDocument(docId, null, testDocumentWithTextField(), SOURCE, null);
            Engine.Index primaryResponse = indexForDoc(doc);
            engine.index(primaryResponse);

            engine.refresh("test", Engine.SearcherScope.EXTERNAL, true);

            try (Engine.Searcher getSearcher = engine.acquireSearcher("test", Engine.SearcherScope.INTERNAL);
                 Engine.Searcher searchSearcher = engine.acquireSearcher("test", Engine.SearcherScope.EXTERNAL)) {
                assertEquals(11, getSearcher.getIndexReader().numDocs());
                assertEquals(11, searchSearcher.getIndexReader().numDocs());
                assertSameReader(getSearcher, searchSearcher);
            }

            try (Engine.Searcher searcher = engine.acquireSearcher("test", Engine.SearcherScope.INTERNAL)) {
                engine.refresh("test", Engine.SearcherScope.INTERNAL, true);
                try (Engine.Searcher nextSearcher = engine.acquireSearcher("test", Engine.SearcherScope.INTERNAL)) {
                    assertSame(searcher.getIndexReader(), nextSearcher.getIndexReader());
                }
            }

            try (Engine.Searcher searcher = engine.acquireSearcher("test", Engine.SearcherScope.EXTERNAL)) {
                engine.refresh("test", Engine.SearcherScope.EXTERNAL, true);
                try (Engine.Searcher nextSearcher = engine.acquireSearcher("test", Engine.SearcherScope.EXTERNAL)) {
                    assertSame(searcher.getIndexReader(), nextSearcher.getIndexReader());
                }
            }
        }
    }

    public void testSeqNoGenerator() throws IOException {
        engine.close();
        final long seqNo = randomIntBetween(Math.toIntExact(SequenceNumbers.NO_OPS_PERFORMED), Integer.MAX_VALUE);
        final BiFunction<Long, Long, LocalCheckpointTracker> localCheckpointTrackerSupplier = (ms, lcp) -> new LocalCheckpointTracker(
                SequenceNumbers.NO_OPS_PERFORMED,
                SequenceNumbers.NO_OPS_PERFORMED);
        final AtomicLong seqNoGenerator = new AtomicLong(seqNo);
        try (Engine e = createEngine(defaultSettings, store, primaryTranslogDir,
            newMergePolicy(), null, localCheckpointTrackerSupplier,
            null, (engine, operation) -> seqNoGenerator.getAndIncrement())) {
            final String id = "id";
            final Field uidField = new Field("_id", id, IdFieldMapper.Defaults.FIELD_TYPE);
            final Field versionField = new NumericDocValuesField("_version", 0);
            final SeqNoFieldMapper.SequenceIDFields seqID = SeqNoFieldMapper.SequenceIDFields.emptySeqID();
            final ParseContext.Document document = new ParseContext.Document();
            document.add(uidField);
            document.add(versionField);
            document.add(seqID.seqNo);
            document.add(seqID.seqNoDocValue);
            document.add(seqID.primaryTerm);
            final BytesReference source = new BytesArray(new byte[]{1});
            final ParsedDocument parsedDocument = new ParsedDocument(
                    versionField,
                    seqID,
                    id,
                    "routing",
                    Collections.singletonList(document),
                    source,
                    XContentType.JSON,
                    null);

            final Engine.Index index = new Engine.Index(
                    new Term("_id", parsedDocument.id()),
                    parsedDocument,
                    UNASSIGNED_SEQ_NO,
                    randomIntBetween(1, 8),
                    Versions.NOT_FOUND,
                    VersionType.INTERNAL,
                    Engine.Operation.Origin.PRIMARY,
                    System.nanoTime(),
                    IndexRequest.UNSET_AUTO_GENERATED_TIMESTAMP,
                    randomBoolean(), UNASSIGNED_SEQ_NO, 0);
            final Engine.IndexResult indexResult = e.index(index);
            assertThat(indexResult.getSeqNo(), equalTo(seqNo));
            assertThat(seqNoGenerator.get(), equalTo(seqNo + 1));

            final Engine.Delete delete = new Engine.Delete(
                    id,
                    new Term("_id", parsedDocument.id()),
                    UNASSIGNED_SEQ_NO,
                    randomIntBetween(1, 8),
                    Versions.MATCH_ANY,
                    VersionType.INTERNAL,
                    Engine.Operation.Origin.PRIMARY,
                    System.nanoTime(), UNASSIGNED_SEQ_NO, 0);
            final Engine.DeleteResult deleteResult = e.delete(delete);
            assertThat(deleteResult.getSeqNo(), equalTo(seqNo + 1));
            assertThat(seqNoGenerator.get(), equalTo(seqNo + 2));
        }
    }

    public void testKeepTranslogAfterGlobalCheckpoint() throws Exception {
        IOUtils.close(engine, store);
        final Path translogPath = createTempDir();
        store = createStore();
        final AtomicLong globalCheckpoint = new AtomicLong(SequenceNumbers.NO_OPS_PERFORMED);
        store.createEmpty(Version.CURRENT.luceneVersion);
        final String translogUUID = Translog.createEmptyTranslog(translogPath, globalCheckpoint.get(), shardId, primaryTerm.get());
        store.associateIndexWithNewTranslog(translogUUID);

        final EngineConfig engineConfig = config(defaultSettings, store, translogPath,
            NoMergePolicy.INSTANCE, null, null, () -> globalCheckpoint.get());
        final AtomicLong lastSyncedGlobalCheckpointBeforeCommit = new AtomicLong(Translog.readGlobalCheckpoint(translogPath, translogUUID));
        try (InternalEngine engine = new InternalEngine(engineConfig) {
                @Override
                protected void commitIndexWriter(IndexWriter writer, Translog translog) throws IOException {
                    lastSyncedGlobalCheckpointBeforeCommit.set(Translog.readGlobalCheckpoint(translogPath, translogUUID));
                    // Advance the global checkpoint during the flush to create a lag between a persisted global checkpoint in the translog
                    // (this value is visible to the deletion policy) and an in memory global checkpoint in the SequenceNumbersService.
                    if (rarely()) {
                        globalCheckpoint.set(randomLongBetween(globalCheckpoint.get(), getPersistedLocalCheckpoint()));
                    }
                    super.commitIndexWriter(writer, translog);
                }
            }) {
            engine.recoverFromTranslog(translogHandler, Long.MAX_VALUE);
            int numDocs = scaledRandomIntBetween(10, 100);
            for (int docId = 0; docId < numDocs; docId++) {
                ParseContext.Document document = testDocumentWithTextField();
                document.add(new Field(SourceFieldMapper.NAME, BytesReference.toBytes(B_1), SourceFieldMapper.Defaults.FIELD_TYPE));
                engine.index(indexForDoc(testParsedDocument(Integer.toString(docId), null, document, B_1, null)));
                if (frequently()) {
                    globalCheckpoint.set(randomLongBetween(globalCheckpoint.get(), engine.getPersistedLocalCheckpoint()));
                    engine.syncTranslog();
                }
                if (frequently()) {
                    engine.flush(randomBoolean(), true);
                    final List<IndexCommit> commits = DirectoryReader.listCommits(store.directory());
                    // Keep only one safe commit as the oldest commit.
                    final IndexCommit safeCommit = commits.get(0);
                    if (lastSyncedGlobalCheckpointBeforeCommit.get() == UNASSIGNED_SEQ_NO) {
                        // If the global checkpoint is still unassigned, we keep an empty(eg. initial) commit as a safe commit.
                        assertThat(Long.parseLong(safeCommit.getUserData().get(SequenceNumbers.MAX_SEQ_NO)),
                            equalTo(SequenceNumbers.NO_OPS_PERFORMED));
                    } else {
                        assertThat(Long.parseLong(safeCommit.getUserData().get(SequenceNumbers.MAX_SEQ_NO)),
                            lessThanOrEqualTo(lastSyncedGlobalCheckpointBeforeCommit.get()));
                    }
                    for (int i = 1; i < commits.size(); i++) {
                        assertThat(Long.parseLong(commits.get(i).getUserData().get(SequenceNumbers.MAX_SEQ_NO)),
                            greaterThan(lastSyncedGlobalCheckpointBeforeCommit.get()));
                    }
                    // Make sure we keep all translog operations after the local checkpoint of the safe commit.
                    long localCheckpointFromSafeCommit = Long.parseLong(safeCommit.getUserData().get(SequenceNumbers.LOCAL_CHECKPOINT_KEY));
                    try (Translog.Snapshot snapshot = getTranslog(engine).newSnapshot()) {
                        assertThat(snapshot, SnapshotMatchers.containsSeqNoRange(localCheckpointFromSafeCommit + 1, docId));
                    }
                }
            }
        }
    }

    public void testConcurrentAppendUpdateAndRefresh() throws InterruptedException, IOException {
        int numDocs = scaledRandomIntBetween(100, 1000);
        CountDownLatch latch = new CountDownLatch(2);
        AtomicBoolean done = new AtomicBoolean(false);
        AtomicInteger numDeletes = new AtomicInteger();
        Thread thread = new Thread(() -> {
           try {
               latch.countDown();
               latch.await();
               for (int j = 0; j < numDocs; j++) {
                   String docID = Integer.toString(j);
                   ParsedDocument doc = testParsedDocument(docID, null, testDocumentWithTextField(),
                       new BytesArray("{}".getBytes(Charset.defaultCharset())), null);
                   Engine.Index operation = appendOnlyPrimary(doc, false, 1);
                   engine.index(operation);
                   if (rarely()) {
                       engine.delete(new Engine.Delete(operation.id(), operation.uid(), primaryTerm.get()));
                       numDeletes.incrementAndGet();
                   } else {
                       doc = testParsedDocument(docID, null, testDocumentWithTextField("updated"),
                           new BytesArray("{}".getBytes(Charset.defaultCharset())), null);
                       Engine.Index update = indexForDoc(doc);
                       engine.index(update);
                   }
               }
           } catch (Exception e) {
               throw new AssertionError(e);
           } finally {
               done.set(true);
           }
        });
        thread.start();
        latch.countDown();
        latch.await();
        while (done.get() == false) {
            engine.refresh("test", Engine.SearcherScope.INTERNAL, true);
        }
        thread.join();
        engine.refresh("test", Engine.SearcherScope.INTERNAL, true);
        try (Engine.Searcher searcher = engine.acquireSearcher("test", Engine.SearcherScope.INTERNAL)) {
            TopDocs search = searcher.search(new MatchAllDocsQuery(), searcher.getIndexReader().numDocs());
            for (int i = 0; i < search.scoreDocs.length; i++) {
                org.apache.lucene.document.Document luceneDoc = searcher.doc(search.scoreDocs[i].doc);
                assertEquals("updated", luceneDoc.get("value"));
            }
            int totalNumDocs = numDocs - numDeletes.get();
            assertEquals(totalNumDocs, searcher.getIndexReader().numDocs());
        }
    }

    public void testAcquireIndexCommit() throws Exception {
        IOUtils.close(engine, store);
        store = createStore();
        final AtomicLong globalCheckpoint = new AtomicLong(SequenceNumbers.NO_OPS_PERFORMED);
        final Engine.IndexCommitRef snapshot;
        final boolean closeSnapshotBeforeEngine = randomBoolean();
        try (InternalEngine engine = createEngine(store, createTempDir(), globalCheckpoint::get)) {
            int numDocs = between(1, 20);
            for (int i = 0; i < numDocs; i++) {
                index(engine, i);
            }
            if (randomBoolean()) {
                globalCheckpoint.set(numDocs - 1);
            }
            final boolean flushFirst = randomBoolean();
            final boolean safeCommit = randomBoolean();
            if (safeCommit) {
                snapshot = engine.acquireSafeIndexCommit();
            } else {
                snapshot = engine.acquireLastIndexCommit(flushFirst);
            }
            int moreDocs = between(1, 20);
            for (int i = 0; i < moreDocs; i++) {
                index(engine, numDocs + i);
            }
            globalCheckpoint.set(numDocs + moreDocs - 1);
            engine.flush();
            // check that we can still read the commit that we captured
            try (IndexReader reader = DirectoryReader.open(snapshot.getIndexCommit())) {
                assertThat(reader.numDocs(), equalTo(flushFirst && safeCommit == false ? numDocs : 0));
            }
            assertThat(DirectoryReader.listCommits(engine.store.directory()), hasSize(2));

            if (closeSnapshotBeforeEngine) {
                snapshot.close();
                // check it's clean up
                engine.flush(true, true);
                assertThat(DirectoryReader.listCommits(engine.store.directory()), hasSize(1));
            }
        }

        if (closeSnapshotBeforeEngine == false) {
            snapshot.close(); // shouldn't throw AlreadyClosedException
        }
    }

    public void testCleanUpCommitsWhenGlobalCheckpointAdvanced() throws Exception {
        IOUtils.close(engine, store);
        final AtomicLong globalCheckpoint = new AtomicLong(SequenceNumbers.NO_OPS_PERFORMED);
        try (Store store = createStore();
             InternalEngine engine =
                 createEngine(config(defaultSettings, store, createTempDir(), newMergePolicy(),
                     null, null, globalCheckpoint::get))) {
            final int numDocs = scaledRandomIntBetween(10, 100);
            for (int docId = 0; docId < numDocs; docId++) {
                index(engine, docId);
                if (rarely()) {
                    engine.flush(randomBoolean(), true);
                }
            }
            engine.flush(false, randomBoolean());
            globalCheckpoint.set(randomLongBetween(globalCheckpoint.get(), engine.getPersistedLocalCheckpoint()));
            engine.syncTranslog();
            List<IndexCommit> commits = DirectoryReader.listCommits(store.directory());
            assertThat(Long.parseLong(commits.get(0).getUserData().get(SequenceNumbers.MAX_SEQ_NO)),
                lessThanOrEqualTo(globalCheckpoint.get()));
            for (int i = 1; i < commits.size(); i++) {
                assertThat(Long.parseLong(commits.get(i).getUserData().get(SequenceNumbers.MAX_SEQ_NO)),
                    greaterThan(globalCheckpoint.get()));
            }
            // Global checkpoint advanced enough - only the last commit is kept.
            globalCheckpoint.set(randomLongBetween(engine.getPersistedLocalCheckpoint(), Long.MAX_VALUE));
            engine.syncTranslog();
            assertThat(DirectoryReader.listCommits(store.directory()), contains(commits.get(commits.size() - 1)));
            assertThat(engine.getTranslog().totalOperations(), equalTo(0));
        }
    }

    public void testCleanupCommitsWhenReleaseSnapshot() throws Exception {
        IOUtils.close(engine, store);
        store = createStore();
        final AtomicLong globalCheckpoint = new AtomicLong(SequenceNumbers.NO_OPS_PERFORMED);
        try (InternalEngine engine = createEngine(store, createTempDir(), globalCheckpoint::get)) {
            final int numDocs = scaledRandomIntBetween(10, 100);
            for (int docId = 0; docId < numDocs; docId++) {
                index(engine, docId);
                if (frequently()) {
                    engine.flush(randomBoolean(), true);
                }
            }
            engine.flush(false, randomBoolean());
            int numSnapshots = between(1, 10);
            final List<Engine.IndexCommitRef> snapshots = new ArrayList<>();
            for (int i = 0; i < numSnapshots; i++) {
                snapshots.add(engine.acquireSafeIndexCommit()); // taking snapshots from the safe commit.
            }
            globalCheckpoint.set(engine.getPersistedLocalCheckpoint());
            engine.syncTranslog();
            final List<IndexCommit> commits = DirectoryReader.listCommits(store.directory());
            for (int i = 0; i < numSnapshots - 1; i++) {
                snapshots.get(i).close();
                // pending snapshots - should not release any commit.
                assertThat(DirectoryReader.listCommits(store.directory()), equalTo(commits));
            }
            snapshots.get(numSnapshots - 1).close(); // release the last snapshot - delete all except the last commit
            assertThat(DirectoryReader.listCommits(store.directory()), hasSize(1));
        }
    }

    public void testShouldPeriodicallyFlush() throws Exception {
        assertThat("Empty engine does not need flushing", engine.shouldPeriodicallyFlush(), equalTo(false));
        // A new engine may have more than one empty translog files - the test should account this extra.
        final Translog translog = engine.getTranslog();
        final IntSupplier uncommittedTranslogOperationsSinceLastCommit = () -> {
            long localCheckpoint = Long.parseLong(engine.getLastCommittedSegmentInfos().userData.get(SequenceNumbers.LOCAL_CHECKPOINT_KEY));
            return translog.totalOperationsByMinGen(translog.getMinGenerationForSeqNo(localCheckpoint + 1).translogFileGeneration);
        };
        final long extraTranslogSizeInNewEngine =
            engine.getTranslog().stats().getUncommittedSizeInBytes() - Translog.DEFAULT_HEADER_SIZE_IN_BYTES;
        int numDocs = between(10, 100);
        for (int id = 0; id < numDocs; id++) {
            final ParsedDocument doc =
                testParsedDocument(Integer.toString(id), null, testDocumentWithTextField(), SOURCE, null);
            engine.index(indexForDoc(doc));
        }
        assertThat("Not exceeded translog flush threshold yet", engine.shouldPeriodicallyFlush(), equalTo(false));
        long flushThreshold = RandomNumbers.randomLongBetween(random(), 120,
            engine.getTranslog().stats().getUncommittedSizeInBytes()- extraTranslogSizeInNewEngine);
        final IndexSettings indexSettings = engine.config().getIndexSettings();
        final IndexMetadata indexMetadata = IndexMetadata.builder(indexSettings.getIndexMetadata())
            .settings(Settings.builder().put(indexSettings.getSettings())
                .put(IndexSettings.INDEX_TRANSLOG_FLUSH_THRESHOLD_SIZE_SETTING.getKey(), flushThreshold + "b")).build();
        indexSettings.updateIndexMetadata(indexMetadata);
        engine.onSettingsChanged();
        assertThat(uncommittedTranslogOperationsSinceLastCommit.getAsInt(), equalTo(numDocs));
        assertThat(engine.shouldPeriodicallyFlush(), equalTo(true));
        engine.flush();
        assertThat(uncommittedTranslogOperationsSinceLastCommit.getAsInt(), equalTo(0));
        // Stale operations skipped by Lucene but added to translog - still able to flush
        for (int id = 0; id < numDocs; id++) {
            final ParsedDocument doc =
                testParsedDocument(Integer.toString(id), null, testDocumentWithTextField(), SOURCE, null);
            final Engine.IndexResult result = engine.index(replicaIndexForDoc(doc, 1L, id, false));
            assertThat(result.isCreated(), equalTo(false));
        }
        SegmentInfos lastCommitInfo = engine.getLastCommittedSegmentInfos();
        assertThat(uncommittedTranslogOperationsSinceLastCommit.getAsInt(), equalTo(numDocs));
        assertThat(engine.shouldPeriodicallyFlush(), equalTo(true));
        engine.flush(false, false);
        assertThat(engine.getLastCommittedSegmentInfos(), not(sameInstance(lastCommitInfo)));
        assertThat(uncommittedTranslogOperationsSinceLastCommit.getAsInt(), equalTo(0));
        // If the new index commit still points to the same translog generation as the current index commit,
        // we should not enable the periodically flush condition; otherwise we can get into an infinite loop of flushes.
        generateNewSeqNo(engine); // create a gap here
        for (int id = 0; id < numDocs; id++) {
            if (randomBoolean()) {
                translog.rollGeneration();
            }
            final ParsedDocument doc =
                testParsedDocument("new" + id, null, testDocumentWithTextField(), SOURCE, null);
            engine.index(replicaIndexForDoc(doc, 2L, generateNewSeqNo(engine), false));
            if (engine.shouldPeriodicallyFlush()) {
                engine.flush();
                assertThat(engine.getLastCommittedSegmentInfos(), not(sameInstance(lastCommitInfo)));
                assertThat(engine.shouldPeriodicallyFlush(), equalTo(false));
            }
        }
    }

    public void testShouldPeriodicallyFlushAfterMerge() throws Exception {
        engine.close();
        // Do not use MockRandomMergePolicy as it can cause a force merge performing two merges.
        engine = createEngine(copy(engine.config(), newMergePolicy(random(), false)));
        assertThat("Empty engine does not need flushing", engine.shouldPeriodicallyFlush(), equalTo(false));
        ParsedDocument doc =
            testParsedDocument(Integer.toString(0), null, testDocumentWithTextField(), SOURCE, null);
        engine.index(indexForDoc(doc));
        engine.refresh("test");
        assertThat("Not exceeded translog flush threshold yet", engine.shouldPeriodicallyFlush(), equalTo(false));
        final IndexSettings indexSettings = engine.config().getIndexSettings();
        final IndexMetadata indexMetadata = IndexMetadata.builder(indexSettings.getIndexMetadata())
            .settings(Settings.builder().put(indexSettings.getSettings())
                .put(IndexSettings.INDEX_FLUSH_AFTER_MERGE_THRESHOLD_SIZE_SETTING.getKey(),  "0b")).build();
        indexSettings.updateIndexMetadata(indexMetadata);
        engine.onSettingsChanged();
        assertThat(engine.getTranslog().stats().getUncommittedOperations(), equalTo(1));
        assertThat(engine.shouldPeriodicallyFlush(), equalTo(false));
        doc = testParsedDocument(Integer.toString(1), null, testDocumentWithTextField(), SOURCE, null);
        engine.index(indexForDoc(doc));
        assertThat(engine.getTranslog().stats().getUncommittedOperations(), equalTo(2));
        engine.refresh("test");
        engine.forceMerge(false, 1, false, false, false, UUIDs.randomBase64UUID());
        assertBusy(() -> {
            // the merge listner runs concurrently after the force merge returned
            assertThat(engine.shouldPeriodicallyFlush(), equalTo(true));
        });
        engine.flush();
        assertThat(engine.shouldPeriodicallyFlush(), equalTo(false));
    }

    public void testStressShouldPeriodicallyFlush() throws Exception {
        final long flushThreshold = randomLongBetween(120, 5000);
        final long generationThreshold = randomLongBetween(1000, 5000);
        final IndexSettings indexSettings = engine.config().getIndexSettings();
        final IndexMetadata indexMetadata = IndexMetadata.builder(indexSettings.getIndexMetadata())
            .settings(Settings.builder().put(indexSettings.getSettings())
                .put(IndexSettings.INDEX_TRANSLOG_GENERATION_THRESHOLD_SIZE_SETTING.getKey(), generationThreshold + "b")
                .put(IndexSettings.INDEX_TRANSLOG_FLUSH_THRESHOLD_SIZE_SETTING.getKey(), flushThreshold + "b")).build();
        indexSettings.updateIndexMetadata(indexMetadata);
        engine.onSettingsChanged();
        final int numOps = scaledRandomIntBetween(100, 10_000);
        for (int i = 0; i < numOps; i++) {
            final long localCheckPoint = engine.getProcessedLocalCheckpoint();
            final long seqno = randomLongBetween(Math.max(0, localCheckPoint), localCheckPoint + 5);
            final ParsedDocument doc =
                testParsedDocument(Long.toString(seqno), null, testDocumentWithTextField(), SOURCE, null);
            engine.index(replicaIndexForDoc(doc, 1L, seqno, false));
            if (rarely() && engine.getTranslog().shouldRollGeneration()) {
                engine.rollTranslogGeneration();
            }
            if (rarely() || engine.shouldPeriodicallyFlush()) {
                engine.flush();
                assertThat(engine.shouldPeriodicallyFlush(), equalTo(false));
            }
        }
    }

    public void testStressUpdateSameDocWhileGettingIt() throws IOException, InterruptedException {
        final int iters = randomIntBetween(1, 1);
        for (int i = 0; i < iters; i++) {
            // this is a reproduction of https://github.com/elastic/elasticsearch/issues/28714
            try (Store store = createStore(); InternalEngine engine = createEngine(store, createTempDir())) {
                final IndexSettings indexSettings = engine.config().getIndexSettings();
                final IndexMetadata indexMetadata = IndexMetadata.builder(indexSettings.getIndexMetadata())
                    .settings(Settings.builder().put(indexSettings.getSettings())
                        .put(IndexSettings.INDEX_GC_DELETES_SETTING.getKey(), TimeValue.timeValueMillis(1))).build();
                engine.engineConfig.getIndexSettings().updateIndexMetadata(indexMetadata);
                engine.onSettingsChanged();
                ParsedDocument document = testParsedDocument(Integer.toString(0), null, testDocumentWithTextField(), SOURCE, null);
                final Engine.Index doc = new Engine.Index(newUid(document), document, UNASSIGNED_SEQ_NO, 0,
                    Versions.MATCH_ANY, VersionType.INTERNAL, Engine.Operation.Origin.PRIMARY, System.nanoTime(),
                    IndexRequest.UNSET_AUTO_GENERATED_TIMESTAMP, false, UNASSIGNED_SEQ_NO, 0);
                // first index an append only document and then delete it. such that we have it in the tombstones
                engine.index(doc);
                engine.delete(new Engine.Delete(doc.id(), doc.uid(), primaryTerm.get()));

                // now index more append only docs and refresh so we re-enabel the optimization for unsafe version map
                ParsedDocument document1 = testParsedDocument(Integer.toString(1), null, testDocumentWithTextField(), SOURCE, null);
                engine.index(new Engine.Index(newUid(document1), document1, UNASSIGNED_SEQ_NO, 0, Versions.MATCH_ANY, VersionType.INTERNAL,
                    Engine.Operation.Origin.PRIMARY, System.nanoTime(), IndexRequest.UNSET_AUTO_GENERATED_TIMESTAMP, false,
                    UNASSIGNED_SEQ_NO, 0));
                engine.refresh("test");
                ParsedDocument document2 = testParsedDocument(Integer.toString(2), null, testDocumentWithTextField(), SOURCE, null);
                engine.index(new Engine.Index(newUid(document2), document2, UNASSIGNED_SEQ_NO, 0, Versions.MATCH_ANY, VersionType.INTERNAL,
                    Engine.Operation.Origin.PRIMARY, System.nanoTime(), IndexRequest.UNSET_AUTO_GENERATED_TIMESTAMP, false,
                    UNASSIGNED_SEQ_NO, 0));
                engine.refresh("test");
                ParsedDocument document3 = testParsedDocument(Integer.toString(3), null, testDocumentWithTextField(), SOURCE, null);
                final Engine.Index doc3 = new Engine.Index(newUid(document3), document3, UNASSIGNED_SEQ_NO, 0,
                    Versions.MATCH_ANY, VersionType.INTERNAL, Engine.Operation.Origin.PRIMARY, System.nanoTime(),
                    IndexRequest.UNSET_AUTO_GENERATED_TIMESTAMP, false, UNASSIGNED_SEQ_NO, 0);
                engine.index(doc3);
                engine.engineConfig.setEnableGcDeletes(true);
                // once we are here the version map is unsafe again and we need to do a refresh inside the get calls to ensure we
                // de-optimize. We also enabled GCDeletes which now causes pruning tombstones inside that refresh that is done internally
                // to ensure we de-optimize. One get call will purne and the other will try to lock the version map concurrently while
                // holding the lock that pruneTombstones needs and we have a deadlock
                CountDownLatch awaitStarted = new CountDownLatch(1);
                Thread thread = new Thread(() -> {
                    awaitStarted.countDown();
                    try (Engine.GetResult getResult = engine.get(
                        new Engine.Get(true, false, doc3.id()), docMapper(), searcher -> searcher)) {
                        assertTrue(getResult.exists());
                    }
                });
                thread.start();
                awaitStarted.await();
                try (Engine.GetResult getResult = engine.get(new Engine.Get(true, false, doc.id()), docMapper(),
                    searcher -> SearcherHelper.wrapSearcher(searcher, r -> new MatchingDirectoryReader(r, new MatchAllDocsQuery())))) {
                    assertFalse(getResult.exists());
                }
                thread.join();
            }
        }
    }

    public void testPruneOnlyDeletesAtMostLocalCheckpoint() throws Exception {
        final AtomicLong clock = new AtomicLong(0);
        threadPool = spy(threadPool);
        when(threadPool.relativeTimeInMillis()).thenAnswer(invocation -> clock.get());
        final long gcInterval = randomIntBetween(0, 10);
        final IndexSettings indexSettings = engine.config().getIndexSettings();
        final IndexMetadata indexMetadata = IndexMetadata.builder(indexSettings.getIndexMetadata())
            .settings(Settings.builder().put(indexSettings.getSettings())
                .put(IndexSettings.INDEX_GC_DELETES_SETTING.getKey(), TimeValue.timeValueMillis(gcInterval).getStringRep())).build();
        indexSettings.updateIndexMetadata(indexMetadata);
        try (Store store = createStore();
             InternalEngine engine = createEngine(store, createTempDir())) {
            engine.config().setEnableGcDeletes(false);
            for (int i = 0, docs = scaledRandomIntBetween(0, 10); i < docs; i++) {
                index(engine, i);
            }
            final long deleteBatch = between(10, 20);
            final long gapSeqNo = randomLongBetween(
                engine.getSeqNoStats(-1).getMaxSeqNo() + 1, engine.getSeqNoStats(-1).getMaxSeqNo() + deleteBatch);
            for (int i = 0; i < deleteBatch; i++) {
                final long seqno = generateNewSeqNo(engine);
                if (seqno != gapSeqNo) {
                    if (randomBoolean()) {
                        clock.incrementAndGet();
                    }
                    engine.delete(replicaDeleteForDoc(UUIDs.randomBase64UUID(), 1, seqno, threadPool.relativeTimeInMillis()));
                }
            }

            List<DeleteVersionValue> tombstones = new ArrayList<>(tombstonesInVersionMap(engine).values());
            engine.config().setEnableGcDeletes(true);
            // Prune tombstones whose seqno < gap_seqno and timestamp < clock-gcInterval.
            clock.set(randomLongBetween(gcInterval, deleteBatch + gcInterval));
            engine.refresh("test");
            tombstones.removeIf(v -> v.seqNo < gapSeqNo && v.time < clock.get() - gcInterval);
            assertThat(tombstonesInVersionMap(engine).values(), containsInAnyOrder(tombstones.toArray()));
            // Prune tombstones whose seqno at most the local checkpoint (eg. seqno < gap_seqno).
            clock.set(randomLongBetween(deleteBatch + gcInterval * 4/3, 100)); // Need a margin for gcInterval/4.
            engine.refresh("test");
            tombstones.removeIf(v -> v.seqNo < gapSeqNo);
            assertThat(tombstonesInVersionMap(engine).values(), containsInAnyOrder(tombstones.toArray()));
            // Fill the seqno gap - should prune all tombstones.
            clock.set(between(0, 100));
            if (randomBoolean()) {
                engine.index(replicaIndexForDoc(testParsedDocument("d", null, testDocumentWithTextField(),
                    SOURCE, null), 1, gapSeqNo, false));
            } else {
                engine.delete(replicaDeleteForDoc(UUIDs.randomBase64UUID(), Versions.MATCH_ANY,
                    gapSeqNo, threadPool.relativeTimeInMillis()));
            }
            clock.set(randomLongBetween(100 + gcInterval * 4/3, Long.MAX_VALUE)); // Need a margin for gcInterval/4.
            engine.refresh("test");
            assertThat(tombstonesInVersionMap(engine).values(), empty());
        }
    }

    public void testTrimUnsafeCommits() throws Exception {
        final AtomicLong globalCheckpoint = new AtomicLong(SequenceNumbers.NO_OPS_PERFORMED);
        final int maxSeqNo = 40;
        final List<Long> seqNos = LongStream.rangeClosed(0, maxSeqNo).boxed().collect(Collectors.toList());
        Collections.shuffle(seqNos, random());
        try (Store store = createStore()) {
            EngineConfig config = config(defaultSettings, store, createTempDir(), newMergePolicy(),
                null, null, globalCheckpoint::get);
            final List<Long> commitMaxSeqNo = new ArrayList<>();
            final long minTranslogGen;
            try (InternalEngine engine = createEngine(config)) {
                for (int i = 0; i < seqNos.size(); i++) {
                    ParsedDocument doc = testParsedDocument(Long.toString(seqNos.get(i)), null, testDocument(),
                        new BytesArray("{}"), null);
                    Engine.Index index = new Engine.Index(newUid(doc), doc, seqNos.get(i), 0,
                        1, null, REPLICA, System.nanoTime(), -1, false, UNASSIGNED_SEQ_NO, 0);
                    engine.index(index);
                    if (randomBoolean()) {
                        engine.flush();
                        final Long maxSeqNoInCommit = seqNos.subList(0, i + 1).stream().max(Long::compareTo).orElse(-1L);
                        commitMaxSeqNo.add(maxSeqNoInCommit);
                    }
                }
                globalCheckpoint.set(randomInt(maxSeqNo));
                engine.syncTranslog();
                minTranslogGen = engine.getTranslog().getMinFileGeneration();
            }

            store.trimUnsafeCommits(config.getTranslogConfig().getTranslogPath());
            long safeMaxSeqNo =
                commitMaxSeqNo.stream().filter(s -> s <= globalCheckpoint.get())
                    .reduce((s1, s2) -> s2) // get the last one.
                    .orElse(SequenceNumbers.NO_OPS_PERFORMED);
            final List<IndexCommit> commits = DirectoryReader.listCommits(store.directory());
            assertThat(commits, hasSize(1));
            assertThat(commits.get(0).getUserData().get(SequenceNumbers.MAX_SEQ_NO), equalTo(Long.toString(safeMaxSeqNo)));
            try (IndexReader reader = DirectoryReader.open(commits.get(0))) {
                for (LeafReaderContext context: reader.leaves()) {
                    final NumericDocValues values = context.reader().getNumericDocValues(SeqNoFieldMapper.NAME);
                    if (values != null) {
                        for (int docID = 0; docID < context.reader().maxDoc(); docID++) {
                            if (values.advanceExact(docID) == false) {
                                throw new AssertionError("Document does not have a seq number: " + docID);
                            }
                            assertThat(values.longValue(), lessThanOrEqualTo(globalCheckpoint.get()));
                        }
                    }
                }
            }
        }
    }

    public void testLuceneHistoryOnPrimary() throws Exception {
        final List<Engine.Operation> operations = generateSingleDocHistory(false,
            randomFrom(VersionType.INTERNAL, VersionType.EXTERNAL), 2, 10, 300, "1");
        assertOperationHistoryInLucene(operations);
    }

    public void testLuceneHistoryOnReplica() throws Exception {
        final List<Engine.Operation> operations = generateSingleDocHistory(true,
            randomFrom(VersionType.INTERNAL, VersionType.EXTERNAL), 2, 10, 300, "2");
        Randomness.shuffle(operations);
        assertOperationHistoryInLucene(operations);
    }

    private void assertOperationHistoryInLucene(List<Engine.Operation> operations) throws IOException {
        final MergePolicy keepSoftDeleteDocsMP = new SoftDeletesRetentionMergePolicy(
            Lucene.SOFT_DELETES_FIELD, () -> new MatchAllDocsQuery(), engine.config().getMergePolicy());
        Settings.Builder settings = Settings.builder()
            .put(defaultSettings.getSettings())
            .put(IndexSettings.INDEX_SOFT_DELETES_RETENTION_OPERATIONS_SETTING.getKey(), randomLongBetween(0, 10));
        final IndexMetadata indexMetadata = IndexMetadata.builder(defaultSettings.getIndexMetadata()).settings(settings).build();
        final IndexSettings indexSettings = IndexSettingsModule.newIndexSettings(indexMetadata);
        Set<Long> expectedSeqNos = new HashSet<>();
        try (Store store = createStore();
             Engine engine = createEngine(config(indexSettings, store, createTempDir(), keepSoftDeleteDocsMP, null))) {
            for (Engine.Operation op : operations) {
                if (op instanceof Engine.Index) {
                    Engine.IndexResult indexResult = engine.index((Engine.Index) op);
                    assertThat(indexResult.getFailure(), nullValue());
                    expectedSeqNos.add(indexResult.getSeqNo());
                } else {
                    Engine.DeleteResult deleteResult = engine.delete((Engine.Delete) op);
                    assertThat(deleteResult.getFailure(), nullValue());
                    expectedSeqNos.add(deleteResult.getSeqNo());
                }
                if (rarely()) {
                    engine.refresh("test");
                }
                if (rarely()) {
                    engine.flush();
                }
                if (rarely()) {
                    engine.forceMerge(true, 1, false, false, false, UUIDs.randomBase64UUID());
                }
            }
            MapperService mapperService = createMapperService();
            List<Translog.Operation> actualOps = readAllOperationsInLucene(engine, mapperService::fieldType);
            assertThat(actualOps.stream().map(o -> o.seqNo()).collect(Collectors.toList()), containsInAnyOrder(expectedSeqNos.toArray()));
            assertConsistentHistoryBetweenTranslogAndLuceneIndex(engine, mapperService);
        }
    }

    public void testKeepMinRetainedSeqNoByMergePolicy() throws IOException {
        IOUtils.close(engine, store);
        Settings.Builder settings = Settings.builder()
            .put(defaultSettings.getSettings())
            .put(IndexSettings.INDEX_SOFT_DELETES_RETENTION_OPERATIONS_SETTING.getKey(), randomLongBetween(0, 10));
        final IndexMetadata indexMetadata = IndexMetadata.builder(defaultSettings.getIndexMetadata()).settings(settings).build();
        final IndexSettings indexSettings = IndexSettingsModule.newIndexSettings(indexMetadata);
        final AtomicLong globalCheckpoint = new AtomicLong(SequenceNumbers.NO_OPS_PERFORMED);
        final long primaryTerm = randomLongBetween(1, Long.MAX_VALUE);
        final AtomicLong retentionLeasesVersion = new AtomicLong();
        final AtomicReference<RetentionLeases> retentionLeasesHolder = new AtomicReference<>(
            new RetentionLeases(primaryTerm, retentionLeasesVersion.get(), Collections.emptyList()));
        final List<Engine.Operation> operations = generateSingleDocHistory(true,
            randomFrom(VersionType.INTERNAL, VersionType.EXTERNAL), 2, 10, 300, "2");
        Randomness.shuffle(operations);
        Set<Long> existingSeqNos = new HashSet<>();
        store = createStore();
        engine = createEngine(config(
                indexSettings,
                store,
                createTempDir(),
                newMergePolicy(),
                null,
                null,
                globalCheckpoint::get,
                retentionLeasesHolder::get));
        assertThat(engine.getMinRetainedSeqNo(), equalTo(0L));
        long lastMinRetainedSeqNo = engine.getMinRetainedSeqNo();
        for (Engine.Operation op : operations) {
            final Engine.Result result;
            if (op instanceof Engine.Index) {
                result = engine.index((Engine.Index) op);
            } else {
                result = engine.delete((Engine.Delete) op);
            }
            existingSeqNos.add(result.getSeqNo());
            if (randomBoolean()) {
                engine.syncTranslog(); // advance persisted local checkpoint
                assertEquals(engine.getProcessedLocalCheckpoint(), engine.getPersistedLocalCheckpoint());
                globalCheckpoint.set(
                    randomLongBetween(globalCheckpoint.get(), engine.getLocalCheckpointTracker().getPersistedCheckpoint()));
            }
            if (randomBoolean()) {
                retentionLeasesVersion.incrementAndGet();
                final int length = randomIntBetween(0, 8);
                final List<RetentionLease> leases = new ArrayList<>(length);
                for (int i = 0; i < length; i++) {
                    final String id = randomAlphaOfLength(8);
                    final long retainingSequenceNumber = randomLongBetween(0, Math.max(0, globalCheckpoint.get()));
                    final long timestamp = randomLongBetween(0L, Long.MAX_VALUE);
                    final String source = randomAlphaOfLength(8);
                    leases.add(new RetentionLease(id, retainingSequenceNumber, timestamp, source));
                }
                retentionLeasesHolder.set(new RetentionLeases(primaryTerm, retentionLeasesVersion.get(), leases));
            }
            if (rarely()) {
                settings.put(IndexSettings.INDEX_SOFT_DELETES_RETENTION_OPERATIONS_SETTING.getKey(), randomLongBetween(0, 10));
                indexSettings.updateIndexMetadata(IndexMetadata.builder(defaultSettings.getIndexMetadata()).settings(settings).build());
                engine.onSettingsChanged();
            }
            if (rarely()) {
                engine.refresh("test");
            }
            if (rarely()) {
                engine.flush(true, true);
                assertThat(Long.parseLong(engine.getLastCommittedSegmentInfos().userData.get(Engine.MIN_RETAINED_SEQNO)),
                    equalTo(engine.getMinRetainedSeqNo()));
            }
            if (rarely()) {
                engine.forceMerge(randomBoolean(), 1, false, false, false, UUIDs.randomBase64UUID());
            }
            try (Closeable ignored = engine.acquireHistoryRetentionLock()) {
                long minRetainSeqNos = engine.getMinRetainedSeqNo();
                assertThat(minRetainSeqNos, lessThanOrEqualTo(globalCheckpoint.get() + 1));
                Long[] expectedOps = existingSeqNos.stream().filter(seqno -> seqno >= minRetainSeqNos).toArray(Long[]::new);
                Set<Long> actualOps = readAllOperationsInLucene(engine, createMapperService()::fieldType).stream()
                    .map(Translog.Operation::seqNo).collect(Collectors.toSet());
                assertThat(actualOps, containsInAnyOrder(expectedOps));
            }
            try (Engine.IndexCommitRef commitRef = engine.acquireSafeIndexCommit()) {
                IndexCommit safeCommit = commitRef.getIndexCommit();
                if (safeCommit.getUserData().containsKey(Engine.MIN_RETAINED_SEQNO)) {
                    lastMinRetainedSeqNo = Long.parseLong(safeCommit.getUserData().get(Engine.MIN_RETAINED_SEQNO));
                }
            }
        }
        if (randomBoolean()) {
            engine.close();
        } else {
            engine.flushAndClose();
        }
        try (InternalEngine recoveringEngine = new InternalEngine(engine.config())) {
            assertThat(recoveringEngine.getMinRetainedSeqNo(), equalTo(lastMinRetainedSeqNo));
        }
    }

    public void testLastRefreshCheckpoint() throws Exception {
        AtomicBoolean done = new AtomicBoolean();
        Thread[] refreshThreads = new Thread[between(1, 8)];
        CountDownLatch latch = new CountDownLatch(refreshThreads.length);
        for (int i = 0; i < refreshThreads.length; i++) {
            latch.countDown();
            refreshThreads[i] = new Thread(() -> {
                while (done.get() == false) {
                    long checkPointBeforeRefresh = engine.getProcessedLocalCheckpoint();
                    engine.refresh("test", randomFrom(Engine.SearcherScope.values()), true);
                    assertThat(engine.lastRefreshedCheckpoint(), greaterThanOrEqualTo(checkPointBeforeRefresh));
                }
            });
            refreshThreads[i].start();
        }
        latch.await();
        List<Engine.Operation> ops = generateSingleDocHistory(true, VersionType.EXTERNAL,
            1, 10, 1000, "1");
        concurrentlyApplyOps(ops, engine);
        done.set(true);
        for (Thread thread : refreshThreads) {
            thread.join();
        }
        engine.refresh("test");
        assertThat(engine.lastRefreshedCheckpoint(), equalTo(engine.getProcessedLocalCheckpoint()));
    }

    public void testLuceneSnapshotRefreshesOnlyOnce() throws Exception {
        final MapperService mapperService = createMapperService();
        final long maxSeqNo = randomLongBetween(10, 50);
        final AtomicLong refreshCounter = new AtomicLong();
        try (Store store = createStore();
             InternalEngine engine = createEngine(config(defaultSettings, store, createTempDir(), newMergePolicy(),
                 null,
                 new ReferenceManager.RefreshListener() {
                     @Override
                     public void beforeRefresh() {
                         refreshCounter.incrementAndGet();
                     }

                     @Override
                     public void afterRefresh(boolean didRefresh) {

                     }
                 }, null, () -> SequenceNumbers.NO_OPS_PERFORMED, new NoneCircuitBreakerService()))) {
            for (long seqNo = 0; seqNo <= maxSeqNo; seqNo++) {
                final ParsedDocument doc = testParsedDocument("id_" + seqNo, null, testDocumentWithTextField("test"),
                    new BytesArray("{}".getBytes(Charset.defaultCharset())), null);
                engine.index(replicaIndexForDoc(doc, 1, seqNo, randomBoolean()));
            }

            final long initialRefreshCount = refreshCounter.get();
            final Thread[] snapshotThreads = new Thread[between(1, 3)];
            CountDownLatch latch = new CountDownLatch(1);
            for (int i = 0; i < snapshotThreads.length; i++) {
                final long min = randomLongBetween(0, maxSeqNo - 5);
                final long max = randomLongBetween(min, maxSeqNo);
                snapshotThreads[i] = new Thread(new AbstractRunnable() {
                    @Override
                    public void onFailure(Exception e) {
                        throw new AssertionError(e);
                    }

                    @Override
                    protected void doRun() throws Exception {
                        latch.await();
                        Translog.Snapshot changes = engine.newChangesSnapshot("test", mapperService::fieldType, min, max, true);
                        changes.close();
                    }
                });
                snapshotThreads[i].start();
            }
            latch.countDown();
            for (Thread thread : snapshotThreads) {
                thread.join();
            }
            assertThat(refreshCounter.get(), equalTo(initialRefreshCount + 1L));
            assertThat(engine.lastRefreshedCheckpoint(), equalTo(maxSeqNo));
        }
    }

    public void testAcquireSearcherOnClosingEngine() throws Exception {
        engine.close();
        expectThrows(AlreadyClosedException.class, () -> engine.acquireSearcher("test", Engine.SearcherScope.INTERNAL));
    }

    public void testNoOpOnClosingEngine() throws Exception {
        engine.close();
        try (Store store = createStore();
             InternalEngine engine = createEngine(config(defaultSettings, store, createTempDir(), NoMergePolicy.INSTANCE, null))) {
            engine.close();
            expectThrows(AlreadyClosedException.class, () -> engine.noOp(
                new Engine.NoOp(2, primaryTerm.get(), LOCAL_TRANSLOG_RECOVERY, System.nanoTime(), "reason")));
        }
    }

    public void testSoftDeleteOnClosingEngine() throws Exception {
        engine.close();
        try (Store store = createStore();
             InternalEngine engine = createEngine(config(defaultSettings, store, createTempDir(), NoMergePolicy.INSTANCE, null))) {
            engine.close();
            expectThrows(AlreadyClosedException.class, () -> engine.delete(replicaDeleteForDoc("test", 42, 7, System.nanoTime())));
        }
    }

    public void testTrackMaxSeqNoOfUpdatesOrDeletesOnPrimary() throws Exception {
        engine.close();
        Set<String> liveDocIds = new HashSet<>();
        engine = new InternalEngine(engine.config());
        assertThat(engine.getMaxSeqNoOfUpdatesOrDeletes(), equalTo(-1L));
        int numOps = between(1, 500);
        for (int i = 0; i < numOps; i++) {
            long currentMaxSeqNoOfUpdates = engine.getMaxSeqNoOfUpdatesOrDeletes();
            ParsedDocument doc = createParsedDoc(Integer.toString(between(1, 100)), null);
            if (randomBoolean()) {
                Engine.IndexResult result = engine.index(indexForDoc(doc));
                if (liveDocIds.add(doc.id()) == false) {
                    assertThat("update operations on primary must advance max_seq_no_of_updates",
                        engine.getMaxSeqNoOfUpdatesOrDeletes(), equalTo(Math.max(currentMaxSeqNoOfUpdates, result.getSeqNo())));
                } else {
                    assertThat("append operations should not advance max_seq_no_of_updates",
                        engine.getMaxSeqNoOfUpdatesOrDeletes(), equalTo(currentMaxSeqNoOfUpdates));
                }
            } else {
                Engine.DeleteResult result = engine.delete(new Engine.Delete(doc.id(), newUid(doc.id()), primaryTerm.get()));
                liveDocIds.remove(doc.id());
                assertThat("delete operations on primary must advance max_seq_no_of_updates",
                    engine.getMaxSeqNoOfUpdatesOrDeletes(), equalTo(Math.max(currentMaxSeqNoOfUpdates, result.getSeqNo())));
            }
        }
    }

    public void testRebuildLocalCheckpointTrackerAndVersionMap() throws Exception {
        final AtomicLong globalCheckpoint = new AtomicLong(SequenceNumbers.NO_OPS_PERFORMED);
        Path translogPath = createTempDir();
        List<Engine.Operation> operations = generateHistoryOnReplica(between(1, 500), randomBoolean(), randomBoolean(), randomBoolean());
        List<List<Engine.Operation>> commits = new ArrayList<>();
        commits.add(new ArrayList<>());
        try (Store store = createStore()) {
            EngineConfig config = config(defaultSettings, store, translogPath, NoMergePolicy.INSTANCE, null, null, globalCheckpoint::get);
            final List<DocIdSeqNoAndSource> docs;
            try (InternalEngine engine = createEngine(config)) {
                List<Engine.Operation> flushedOperations = new ArrayList<>();
                for (Engine.Operation op : operations) {
                    flushedOperations.add(op);
                    applyOperation(engine, op);
                    if (randomBoolean()) {
                        engine.syncTranslog();
                        globalCheckpoint.set(randomLongBetween(globalCheckpoint.get(), engine.getPersistedLocalCheckpoint()));
                    }
                    if (randomInt(100) < 10) {
                        engine.refresh("test");
                    }
                    if (randomInt(100) < 5) {
                        engine.flush(true, true);
                        flushedOperations.sort(Comparator.comparing(Engine.Operation::seqNo));
                        commits.add(new ArrayList<>(flushedOperations));
                    }
                }
                docs = getDocIds(engine, true);
            }
            List<Engine.Operation> operationsInSafeCommit = null;
            for (int i = commits.size() - 1; i >= 0; i--) {
                if (commits.get(i).stream().allMatch(op -> op.seqNo() <= globalCheckpoint.get())) {
                    operationsInSafeCommit = commits.get(i);
                    break;
                }
            }
            assertThat(operationsInSafeCommit, notNullValue());
            try (InternalEngine engine = new InternalEngine(config)) { // do not recover from translog
                final Map<BytesRef, Engine.Operation> deletesAfterCheckpoint = new HashMap<>();
                for (Engine.Operation op : operationsInSafeCommit) {
                    if (op instanceof Engine.NoOp == false && op.seqNo() > engine.getPersistedLocalCheckpoint()) {
                        deletesAfterCheckpoint.put(new Term(IdFieldMapper.NAME, Uid.encodeId(op.id())).bytes(), op);
                    }
                }
                deletesAfterCheckpoint.values().removeIf(o -> o instanceof Engine.Delete == false);
                final Map<BytesRef, VersionValue> versionMap = engine.getVersionMap();
                for (BytesRef uid : deletesAfterCheckpoint.keySet()) {
                    final VersionValue versionValue = versionMap.get(uid);
                    final Engine.Operation op = deletesAfterCheckpoint.get(uid);
                    final String msg = versionValue + " vs " +
                        "op[" + op.operationType() + "id=" + op.id() + " seqno=" + op.seqNo() + " term=" + op.primaryTerm() + "]";
                    assertThat(versionValue, instanceOf(DeleteVersionValue.class));
                    assertThat(msg, versionValue.seqNo, equalTo(op.seqNo()));
                    assertThat(msg, versionValue.term, equalTo(op.primaryTerm()));
                    assertThat(msg, versionValue.version, equalTo(op.version()));
                }
                assertThat(versionMap.keySet(), equalTo(deletesAfterCheckpoint.keySet()));
                final LocalCheckpointTracker tracker = engine.getLocalCheckpointTracker();
                final Set<Long> seqNosInSafeCommit = operationsInSafeCommit.stream().map(op -> op.seqNo()).collect(Collectors.toSet());
                for (Engine.Operation op : operations) {
                    assertThat(
                        "seq_no=" + op.seqNo() + " max_seq_no=" + tracker.getMaxSeqNo() + "checkpoint=" + tracker.getProcessedCheckpoint(),
                        tracker.hasProcessed(op.seqNo()), equalTo(seqNosInSafeCommit.contains(op.seqNo())));
                }
                engine.recoverFromTranslog(translogHandler, Long.MAX_VALUE);
                assertThat(getDocIds(engine, true), equalTo(docs));
            }
        }
    }

    public void testRecoverFromHardDeletesIndex() throws Exception {
        IndexWriterFactory hardDeletesWriter = (directory, iwc) -> new IndexWriter(directory, iwc) {
            boolean isTombstone(Iterable<? extends IndexableField> doc) {
                return StreamSupport.stream(doc.spliterator(), false).anyMatch(d -> d.name().equals(Lucene.SOFT_DELETES_FIELD));
            }

            @Override
            public long addDocument(Iterable<? extends IndexableField> doc) throws IOException {
                if (isTombstone(doc)) {
                    return 0;
                }
                return super.addDocument(doc);
            }

            @Override
            public long addDocuments(Iterable<? extends Iterable<? extends IndexableField>> docs) throws IOException {
                if (StreamSupport.stream(docs.spliterator(), false).anyMatch(this::isTombstone)) {
                    return 0;
                }
                return super.addDocuments(docs);
            }

            @Override
            public long softUpdateDocument(Term term, Iterable<? extends IndexableField> doc,
                                           Field... softDeletes) throws IOException {
                if (isTombstone(doc)) {
                    return super.deleteDocuments(term);
                } else {
                    return super.updateDocument(term, doc);
                }
            }

            @Override
            public long softUpdateDocuments(Term term, Iterable<? extends Iterable<? extends IndexableField>> docs,
                                            Field... softDeletes) throws IOException {
                if (StreamSupport.stream(docs.spliterator(), false).anyMatch(this::isTombstone)) {
                    return super.deleteDocuments(term);
                } else {
                    return super.updateDocuments(term, docs);
                }
            }
        };
        final AtomicLong globalCheckpoint = new AtomicLong(SequenceNumbers.NO_OPS_PERFORMED);
        Path translogPath = createTempDir();
        List<Engine.Operation> operations = generateHistoryOnReplica(between(1, 500), randomBoolean(), randomBoolean(), randomBoolean());
        final IndexMetadata indexMetadata = IndexMetadata.builder(defaultSettings.getIndexMetadata())
            .settings(Settings.builder().put(defaultSettings.getSettings())
                .put(IndexMetadata.SETTING_VERSION_CREATED, VersionUtils.randomPreviousCompatibleVersion(random(), Version.V_8_0_0))
                .put(IndexSettings.INDEX_SOFT_DELETES_SETTING.getKey(), false)).build();
        final IndexSettings indexSettings = IndexSettingsModule.newIndexSettings(indexMetadata);
        try (Store store = createStore()) {
            EngineConfig config = config(indexSettings, store, translogPath, NoMergePolicy.INSTANCE, null, null, globalCheckpoint::get);
            final List<DocIdSeqNoAndSource> docs;
            try (InternalEngine hardDeletesEngine = createEngine(indexSettings, store, translogPath, newMergePolicy(),
                hardDeletesWriter, null, globalCheckpoint::get)) {
                for (Engine.Operation op : operations) {
                    applyOperation(hardDeletesEngine, op);
                    if (randomBoolean()) {
                        hardDeletesEngine.syncTranslog();
                        globalCheckpoint.set(randomLongBetween(globalCheckpoint.get(), hardDeletesEngine.getPersistedLocalCheckpoint()));
                    }
                    if (randomInt(100) < 10) {
                        hardDeletesEngine.refresh("test");
                    }
                    if (randomInt(100) < 5) {
                        hardDeletesEngine.flush(true, true);
                    }
                }
                docs = getDocIds(hardDeletesEngine, true);
            }
            // We need to remove min_retained_seq_no commit tag as the actual hard-deletes engine does not have it.
            store.trimUnsafeCommits(translogPath);
            Map<String, String> userData = new HashMap<>(store.readLastCommittedSegmentsInfo().userData);
            userData.remove(Engine.MIN_RETAINED_SEQNO);
            IndexWriterConfig indexWriterConfig = new IndexWriterConfig(null)
                .setOpenMode(IndexWriterConfig.OpenMode.APPEND)
                .setIndexCreatedVersionMajor(Version.CURRENT.luceneVersion.major)
                .setSoftDeletesField(Lucene.SOFT_DELETES_FIELD)
                .setCommitOnClose(false)
                .setMergePolicy(NoMergePolicy.INSTANCE);
            try (IndexWriter writer = new IndexWriter(store.directory(), indexWriterConfig)) {
                writer.setLiveCommitData(userData.entrySet());
                writer.commit();
            }
            try (InternalEngine softDeletesEngine = new InternalEngine(config)) { // do not recover from translog
                assertThat(softDeletesEngine.getLastCommittedSegmentInfos().userData, equalTo(userData));
                assertThat(softDeletesEngine.getVersionMap().keySet(), empty());
                softDeletesEngine.recoverFromTranslog(translogHandler, Long.MAX_VALUE);
                if (randomBoolean()) {
                    engine.forceMerge(randomBoolean(), 1, false, false, false, UUIDs.randomBase64UUID());
                }
                assertThat(getDocIds(softDeletesEngine, true), equalTo(docs));
                assertConsistentHistoryBetweenTranslogAndLuceneIndex(softDeletesEngine, createMapperService());
            }
        }
    }

    void assertLuceneOperations(InternalEngine engine, long expectedAppends, long expectedUpdates, long expectedDeletes) {
        String message = "Lucene operations mismatched;" +
            " appends [actual:" + engine.getNumDocAppends() + ", expected:" + expectedAppends + "]," +
            " updates [actual:" + engine.getNumDocUpdates() + ", expected:" + expectedUpdates + "]," +
            " deletes [actual:" + engine.getNumDocDeletes() + ", expected:" + expectedDeletes + "]";
        assertThat(message, engine.getNumDocAppends(), equalTo(expectedAppends));
        assertThat(message, engine.getNumDocUpdates(), equalTo(expectedUpdates));
        assertThat(message, engine.getNumDocDeletes(), equalTo(expectedDeletes));
    }

    public void testStoreHonorsLuceneVersion() throws IOException {
        for (Version createdVersion : Arrays.asList(
                Version.CURRENT, VersionUtils.getPreviousMinorVersion(), VersionUtils.getFirstVersion())) {
            Settings settings = Settings.builder()
                    .put(indexSettings())
                    .put(IndexMetadata.SETTING_VERSION_CREATED, createdVersion).build();
            IndexSettings indexSettings = IndexSettingsModule.newIndexSettings("test", settings);
            try (Store store = createStore();
                    InternalEngine engine = createEngine(config(indexSettings, store, createTempDir(), NoMergePolicy.INSTANCE, null))) {
                ParsedDocument doc = testParsedDocument("1", null, new Document(),
                        new BytesArray("{}".getBytes("UTF-8")), null);
                engine.index(appendOnlyPrimary(doc, false, 1));
                engine.refresh("test");
                try (Engine.Searcher searcher = engine.acquireSearcher("test")) {
                    LeafReader leafReader = getOnlyLeafReader(searcher.getIndexReader());
                    assertEquals(createdVersion.luceneVersion.major, leafReader.getMetaData().getCreatedVersionMajor());
                }
            }
        }
    }

    public void testMaxSeqNoInCommitUserData() throws Exception {
        AtomicBoolean running = new AtomicBoolean(true);
        Thread rollTranslog = new Thread(() -> {
            while (running.get() && engine.getTranslog().currentFileGeneration() < 500) {
                engine.rollTranslogGeneration(); // make adding operations to translog slower
            }
        });
        rollTranslog.start();

        Thread indexing = new Thread(() -> {
            long seqNo = 0;
            while (running.get() && seqNo <= 1000) {
                try {
                    String id = Long.toString(between(1, 50));
                    if (randomBoolean()) {
                        ParsedDocument doc = testParsedDocument(id, null, testDocumentWithTextField(), SOURCE, null);
                        engine.index(replicaIndexForDoc(doc, 1L, seqNo, false));
                    } else {
                        engine.delete(replicaDeleteForDoc(id, 1L, seqNo, 0L));
                    }
                    seqNo++;
                } catch (IOException e) {
                    throw new AssertionError(e);
                }
            }
        });
        indexing.start();

        int numCommits = between(5, 20);
        for (int i = 0; i < numCommits; i++) {
            engine.flush(false, true);
        }
        running.set(false);
        indexing.join();
        rollTranslog.join();
        assertMaxSeqNoInCommitUserData(engine);
    }

    public void testRefreshAndCloseEngineConcurrently() throws Exception {
        AtomicBoolean stopped = new AtomicBoolean();
        Semaphore indexedDocs = new Semaphore(0);
        Thread indexer = new Thread(() -> {
            while (stopped.get() == false) {
                String id = Integer.toString(randomIntBetween(1, 100));
                try {
                    engine.index(indexForDoc(createParsedDoc(id, null)));
                    indexedDocs.release();
                } catch (IOException e) {
                    throw new AssertionError(e);
                } catch (AlreadyClosedException e) {
                    return;
                }
            }
        });

        Thread refresher = new Thread(() -> {
            while (stopped.get() == false) {
                try {
                    engine.refresh("test", randomFrom(Engine.SearcherScope.values()), randomBoolean());
                } catch (AlreadyClosedException e) {
                    return;
                }
            }
        });
        indexer.start();
        refresher.start();
        indexedDocs.acquire(randomIntBetween(1, 100));
        try {
            if (randomBoolean()) {
                engine.failEngine("test", new IOException("simulated error"));
            } else {
                engine.close();
            }
        } finally {
            stopped.set(true);
            indexer.join();
            refresher.join();
        }
        assertThat(engine.config().getCircuitBreakerService().getBreaker(CircuitBreaker.ACCOUNTING).getUsed(), equalTo(0L));
    }

    public void testPruneAwayDeletedButRetainedIds() throws Exception {
        IOUtils.close(engine, store);
        store = createStore(defaultSettings, newDirectory());
        LogDocMergePolicy policy = new LogDocMergePolicy();
        policy.setMinMergeDocs(10000);
        try (InternalEngine engine = createEngine(defaultSettings, store, createTempDir(), policy)) {
            int numDocs = between(1, 20);
            for (int i = 0; i < numDocs; i++) {
                index(engine, i);
            }
            engine.forceMerge(true, 1, false, false, false, UUIDs.randomBase64UUID());
            engine.delete(new Engine.Delete("0", newUid("0"), primaryTerm.get()));
            engine.refresh("test");
            // now we have 2 segments since we now added a tombstone plus the old segment with the delete
            try (Engine.Searcher searcher = engine.acquireSearcher("test")) {
                IndexReader reader = searcher.getIndexReader();
                assertEquals(2, reader.leaves().size());
                LeafReaderContext leafReaderContext = reader.leaves().get(0);
                LeafReader leafReader = leafReaderContext.reader();
                assertEquals("the delete and the tombstone", 1, leafReader.numDeletedDocs());
                assertEquals(numDocs, leafReader.maxDoc());
                Terms id = leafReader.terms("_id");
                assertNotNull(id);
                assertEquals("deleted IDs are NOT YET pruned away", reader.numDocs() + 1, id.size());
                TermsEnum iterator = id.iterator();
                assertTrue(iterator.seekExact(Uid.encodeId("0")));
            }

            // lets force merge the tombstone and the original segment and make sure the doc is still there but the ID term is gone
            engine.forceMerge(true, 1, false, false, false, UUIDs.randomBase64UUID());
            engine.refresh("test");
            try (Engine.Searcher searcher = engine.acquireSearcher("test")) {
                IndexReader reader = searcher.getIndexReader();
                assertEquals(1, reader.leaves().size());
                LeafReaderContext leafReaderContext = reader.leaves().get(0);
                LeafReader leafReader = leafReaderContext.reader();
                assertEquals("the delete and the tombstone", 2, leafReader.numDeletedDocs());
                assertEquals(numDocs + 1, leafReader.maxDoc());
                Terms id = leafReader.terms("_id");
                if (numDocs == 1) {
                    assertNull(id); // everything is pruned away
                    assertEquals(0, leafReader.numDocs());
                } else {
                    assertNotNull(id);
                    assertEquals("deleted IDs are pruned away", reader.numDocs(), id.size());
                    TermsEnum iterator = id.iterator();
                    assertFalse(iterator.seekExact(Uid.encodeId("0")));
                }
            }
        }
    }

    public void testRecoverFromLocalTranslog() throws Exception {
        final AtomicLong globalCheckpoint = new AtomicLong(SequenceNumbers.NO_OPS_PERFORMED);
        Path translogPath = createTempDir();
        List<Engine.Operation> operations = generateHistoryOnReplica(between(1, 500), randomBoolean(), randomBoolean(), randomBoolean());
        try (Store store = createStore()) {
            EngineConfig config = config(defaultSettings, store, translogPath, newMergePolicy(), null, null, globalCheckpoint::get);
            final List<DocIdSeqNoAndSource> docs;
            try (InternalEngine engine = createEngine(config)) {
                for (Engine.Operation op : operations) {
                    applyOperation(engine, op);
                    if (randomBoolean()) {
                        engine.syncTranslog();
                        globalCheckpoint.set(randomLongBetween(globalCheckpoint.get(), engine.getPersistedLocalCheckpoint()));
                    }
                    if (randomInt(100) < 10) {
                        engine.refresh("test");
                    }
                    if (randomInt(100) < 5) {
                        engine.flush();
                    }
                    if (randomInt(100) < 5) {
                        engine.forceMerge(randomBoolean(), 1, false, false, false, UUIDs.randomBase64UUID());
                    }
                }
                if (randomBoolean()) {
                    // engine is flushed properly before shutting down.
                    engine.syncTranslog();
                    globalCheckpoint.set(engine.getPersistedLocalCheckpoint());
                    engine.flush();
                }
                docs = getDocIds(engine, true);
            }
            try (InternalEngine engine = new InternalEngine(config)) {
                engine.recoverFromTranslog(translogHandler, Long.MAX_VALUE);
                assertThat(getDocIds(engine, randomBoolean()), equalTo(docs));
                if (engine.getSeqNoStats(globalCheckpoint.get()).getMaxSeqNo() == globalCheckpoint.get()) {
                    assertThat("engine should trim all unreferenced translog after recovery",
                        engine.getTranslog().getMinFileGeneration(), equalTo(engine.getTranslog().currentFileGeneration()));
                }
            }
        }
    }

    private Map<BytesRef, DeleteVersionValue> tombstonesInVersionMap(InternalEngine engine) {
        return engine.getVersionMap().entrySet().stream()
            .filter(e -> e.getValue() instanceof DeleteVersionValue)
            .collect(Collectors.toMap(e -> e.getKey(), e -> (DeleteVersionValue) e.getValue()));
    }

    public void testTreatDocumentFailureAsFatalError() throws Exception {
        AtomicReference<IOException> addDocException = new AtomicReference<>();
        IndexWriterFactory indexWriterFactory = (dir, iwc) -> new IndexWriter(dir, iwc) {
            @Override
            public long addDocument(Iterable<? extends IndexableField> doc) throws IOException {
                final IOException ex = addDocException.getAndSet(null);
                if (ex != null) {
                    throw ex;
                }
                return super.addDocument(doc);
            }
        };
        try (Store store = createStore();
             InternalEngine engine = createEngine(defaultSettings, store, createTempDir(), NoMergePolicy.INSTANCE, indexWriterFactory)) {
            final ParsedDocument doc = testParsedDocument("1", null, testDocumentWithTextField(), SOURCE, null);
            Engine.Operation.Origin origin = randomFrom(REPLICA, LOCAL_RESET, PEER_RECOVERY);
            Engine.Index index = new Engine.Index(newUid(doc), doc, randomNonNegativeLong(), primaryTerm.get(),
                randomNonNegativeLong(), null, origin, System.nanoTime(), -1, false, UNASSIGNED_SEQ_NO, UNASSIGNED_PRIMARY_TERM);
            addDocException.set(new IOException("simulated"));
            expectThrows(IOException.class, () -> engine.index(index));
            assertTrue(engine.isClosed.get());
            assertNotNull(engine.failedEngine.get());
        }
    }

    /**
     * We can trim translog on primary promotion and peer recovery based on the fact we add operations with either
     * REPLICA or PEER_RECOVERY origin to translog although they already exist in the engine (i.e. hasProcessed() == true).
     * If we decide not to add those already-processed operations to translog, we need to study carefully the consequence
     * of the translog trimming in these two places.
     */
    public void testAlwaysRecordReplicaOrPeerRecoveryOperationsToTranslog() throws Exception {
        List<Engine.Operation> operations = generateHistoryOnReplica(between(1, 100), randomBoolean(), randomBoolean(), randomBoolean());
        applyOperations(engine, operations);
        Set<Long> seqNos = operations.stream().map(Engine.Operation::seqNo).collect(Collectors.toSet());
        try (Translog.Snapshot snapshot = getTranslog(engine).newSnapshot()) {
            assertThat(snapshot.totalOperations(), equalTo(operations.size()));
            assertThat(TestTranslog.drainSnapshot(snapshot, false).stream().map(Translog.Operation::seqNo).collect(Collectors.toSet()),
                equalTo(seqNos));
        }
        primaryTerm.set(randomLongBetween(primaryTerm.get(), Long.MAX_VALUE));
        engine.rollTranslogGeneration();
        engine.trimOperationsFromTranslog(primaryTerm.get(), NO_OPS_PERFORMED); // trim everything in translog
        try (Translog.Snapshot snapshot = getTranslog(engine).newSnapshot()) {
            assertThat(snapshot.totalOperations(), equalTo(0));
            assertNull(snapshot.next());
        }
        applyOperations(engine, operations);
        try (Translog.Snapshot snapshot = getTranslog(engine).newSnapshot()) {
            assertThat(snapshot.totalOperations(), equalTo(operations.size()));
            assertThat(TestTranslog.drainSnapshot(snapshot, false).stream().map(Translog.Operation::seqNo).collect(Collectors.toSet()),
                equalTo(seqNos));
        }
    }

    public void testNoOpFailure() throws IOException {
        engine.close();
        try (Store store = createStore();
             Engine engine = createEngine((dir, iwc) -> new IndexWriter(dir, iwc) {

                     @Override
                     public long addDocument(Iterable<? extends IndexableField> doc) throws IOException {
                         throw new IllegalArgumentException("fatal");
                     }

                 },
                 null,
                 null,
                 config(defaultSettings, store, createTempDir(), NoMergePolicy.INSTANCE, null))) {
            final Engine.NoOp op = new Engine.NoOp(0, 0, PRIMARY, System.currentTimeMillis(), "test");
            final IllegalArgumentException e = expectThrows(IllegalArgumentException. class, () -> engine.noOp(op));
            assertThat(e.getMessage(), equalTo("fatal"));
            assertTrue(engine.isClosed.get());
            assertThat(engine.failedEngine.get(), not(nullValue()));
            assertThat(engine.failedEngine.get(), instanceOf(IllegalArgumentException.class));
            assertThat(engine.failedEngine.get().getMessage(), equalTo("fatal"));
        }
    }

    public void testDeleteFailureDocAlreadyDeleted() throws IOException {
        runTestDeleteFailure(InternalEngine::delete);
    }

    public void testDeleteFailure() throws IOException {
        runTestDeleteFailure((engine, op) -> {});
    }

    private void runTestDeleteFailure(final CheckedBiConsumer<InternalEngine, Engine.Delete, IOException> consumer) throws IOException {
        engine.close();
        final AtomicReference<ThrowingIndexWriter> iw = new AtomicReference<>();
        try (Store store = createStore();
             InternalEngine engine = createEngine(
                 (dir, iwc) -> {
                     iw.set(new ThrowingIndexWriter(dir, iwc));
                     return iw.get();
                 },
                 null,
                 null,
                 config(defaultSettings, store, createTempDir(), NoMergePolicy.INSTANCE, null))) {
            engine.index(new Engine.Index(newUid("0"), primaryTerm.get(), InternalEngineTests.createParsedDoc("0", null)));
            final Engine.Delete op = new Engine.Delete("0", newUid("0"), primaryTerm.get());
            consumer.accept(engine, op);
            iw.get().setThrowFailure(() -> new IllegalArgumentException("fatal"));
            final IllegalArgumentException e = expectThrows(IllegalArgumentException. class, () -> engine.delete(op));
            assertThat(e.getMessage(), equalTo("fatal"));
            assertTrue(engine.isClosed.get());
            assertThat(engine.failedEngine.get(), not(nullValue()));
            assertThat(engine.failedEngine.get(), instanceOf(IllegalArgumentException.class));
            assertThat(engine.failedEngine.get().getMessage(), equalTo("fatal"));
        }
    }

    public void testIndexThrottling() throws Exception {
        final Engine.Index indexWithThrottlingCheck = spy(indexForDoc(createParsedDoc("1", null)));
        final Engine.Index indexWithoutThrottlingCheck = spy(indexForDoc(createParsedDoc("2", null)));
        doAnswer(invocation -> {
            try {
                assertTrue(engine.throttleLockIsHeldByCurrentThread());
                return invocation.callRealMethod();
            } catch (InterruptedException ex) {
                throw new RuntimeException(ex);
            }
        }).when(indexWithThrottlingCheck).startTime();
        doAnswer(invocation -> {
            try {
                assertFalse(engine.throttleLockIsHeldByCurrentThread());
                return invocation.callRealMethod();
            } catch (InterruptedException ex) {
                throw new RuntimeException(ex);
            }
        }).when(indexWithoutThrottlingCheck).startTime();
        engine.activateThrottling();
        engine.index(indexWithThrottlingCheck);
        engine.deactivateThrottling();
        engine.index(indexWithoutThrottlingCheck);
        verify(indexWithThrottlingCheck, atLeastOnce()).startTime();
        verify(indexWithoutThrottlingCheck, atLeastOnce()).startTime();
    }

    public void testRealtimeGetOnlyRefreshIfNeeded() throws Exception {
        final AtomicInteger refreshCount = new AtomicInteger();
        final ReferenceManager.RefreshListener refreshListener = new ReferenceManager.RefreshListener() {
            @Override
            public void beforeRefresh() {

            }

            @Override
            public void afterRefresh(boolean didRefresh) {
                if (didRefresh) {
                    refreshCount.incrementAndGet();
                }
            }
        };
        try (Store store = createStore()) {
            final EngineConfig config = config(defaultSettings, store, createTempDir(), newMergePolicy(), null,
                refreshListener, null, null, engine.config().getCircuitBreakerService());
            try (InternalEngine engine = createEngine(config)) {
                int numDocs = randomIntBetween(10, 100);
                Set<String> ids = new HashSet<>();
                for (int i = 0; i < numDocs; i++) {
                    String id = Integer.toString(i);
                    engine.index(indexForDoc(createParsedDoc(id, null)));
                    ids.add(id);
                }
                final int refreshCountBeforeGet = refreshCount.get();
                Thread[] getters = new Thread[randomIntBetween(1, 4)];
                Phaser phaser = new Phaser(getters.length + 1);
                for (int t = 0; t < getters.length; t++) {
                    getters[t] = new Thread(() -> {
                        phaser.arriveAndAwaitAdvance();
                        int iters = randomIntBetween(1, 10);
                        for (int i = 0; i < iters; i++) {
                            ParsedDocument doc = createParsedDoc(randomFrom(ids), null);
                            try (Engine.GetResult getResult = engine.get(newGet(true, doc), docMapper(), randomSearcherWrapper())) {
                                assertThat(getResult.exists(), equalTo(true));
                                assertThat(getResult.docIdAndVersion(), notNullValue());
                            }
                        }
                    });
                    getters[t].start();
                }
                phaser.arriveAndAwaitAdvance();
                for (int i = 0; i < numDocs; i++) {
                    engine.index(indexForDoc(createParsedDoc("more-" + i, null)));
                }
                for (Thread getter : getters) {
                    getter.join();
                }
                assertThat(refreshCount.get(), lessThanOrEqualTo(refreshCountBeforeGet + 1));
            }
        }
    }

    public void testRefreshDoesNotBlockClosing() throws Exception {
        final CountDownLatch refreshStarted = new CountDownLatch(1);
        final CountDownLatch engineClosed = new CountDownLatch(1);
        final ReferenceManager.RefreshListener refreshListener = new ReferenceManager.RefreshListener() {

            @Override
            public void beforeRefresh() {
                refreshStarted.countDown();
                try {
                    engineClosed.await();
                } catch (InterruptedException e) {
                    throw new AssertionError(e);
                }
            }

            @Override
            public void afterRefresh(boolean didRefresh) {
                assertFalse(didRefresh);
            }
        };
        try (Store store = createStore()) {
            final EngineConfig config = config(defaultSettings, store, createTempDir(), newMergePolicy(), null,
                refreshListener, null, null, engine.config().getCircuitBreakerService());
            try (InternalEngine engine = createEngine(config)) {
                if (randomBoolean()) {
                    engine.index(indexForDoc(createParsedDoc("id", null)));
                }
                threadPool.executor(ThreadPool.Names.REFRESH).execute(() ->
                    expectThrows(AlreadyClosedException.class,
                        () -> engine.refresh("test", randomFrom(Engine.SearcherScope.values()), true)));
                refreshStarted.await();
                engine.close();
                engineClosed.countDown();
            }
        }
    }

    public void testNotWarmUpSearcherInEngineCtor() throws Exception {
        try (Store store = createStore()) {
            List<ElasticsearchDirectoryReader> warmedUpReaders = new ArrayList<>();
            Engine.Warmer warmer = reader -> {
                assertNotNull(reader);
                assertThat(reader, not(in(warmedUpReaders)));
                warmedUpReaders.add(reader);
            };
            EngineConfig config = engine.config();
            final TranslogConfig translogConfig = new TranslogConfig(config.getTranslogConfig().getShardId(),
                createTempDir(), config.getTranslogConfig().getIndexSettings(), config.getTranslogConfig().getBigArrays());
            EngineConfig configWithWarmer = new EngineConfig(config.getShardId(), config.getThreadPool(),
                config.getIndexSettings(), warmer, store, config.getMergePolicy(), config.getAnalyzer(),
                config.getSimilarity(), new CodecService(null, logger), config.getEventListener(), config.getQueryCache(),
                config.getQueryCachingPolicy(), translogConfig, config.getFlushMergesAfter(),
                config.getExternalRefreshListener(), config.getInternalRefreshListener(), config.getIndexSort(),
                config.getCircuitBreakerService(), config.getGlobalCheckpointSupplier(), config.retentionLeasesSupplier(),
                config.getPrimaryTermSupplier(), config.getTombstoneDocSupplier());
            try (InternalEngine engine = createEngine(configWithWarmer)) {
                assertThat(warmedUpReaders, empty());
                assertThat(expectThrows(Throwable.class, () -> engine.acquireSearcher("test")).getMessage(),
                    equalTo("searcher was not warmed up yet for source[test]"));
                int times = randomIntBetween(1, 10);
                for (int i = 0; i < times; i++) {
                    engine.refresh("test");
                }
                assertThat(warmedUpReaders, hasSize(1));
                try (Engine.Searcher internalSearcher = engine.acquireSearcher("test", Engine.SearcherScope.INTERNAL)) {
                    try (Engine.Searcher externalSearcher = engine.acquireSearcher("test", Engine.SearcherScope.EXTERNAL)) {
                        assertSame(internalSearcher.getDirectoryReader(), externalSearcher.getDirectoryReader());
                        assertSame(warmedUpReaders.get(0), externalSearcher.getDirectoryReader());
                    }
                }
                index(engine, randomInt());
                if (randomBoolean()) {
                    engine.refresh("test", Engine.SearcherScope.INTERNAL, true);
                    assertThat(warmedUpReaders, hasSize(1));
                    try (Engine.Searcher internalSearcher = engine.acquireSearcher("test", Engine.SearcherScope.INTERNAL)) {
                        try (Engine.Searcher externalSearcher = engine.acquireSearcher("test", Engine.SearcherScope.EXTERNAL)) {
                            assertNotSame(internalSearcher.getDirectoryReader(), externalSearcher.getDirectoryReader());
                        }
                    }
                }
                engine.refresh("test");
                assertThat(warmedUpReaders, hasSize(2));
                try (Engine.Searcher internalSearcher = engine.acquireSearcher("test", Engine.SearcherScope.INTERNAL)) {
                    try (Engine.Searcher externalSearcher = engine.acquireSearcher("test", Engine.SearcherScope.EXTERNAL)) {
                        assertSame(internalSearcher.getDirectoryReader(), externalSearcher.getDirectoryReader());
                        assertSame(warmedUpReaders.get(1), externalSearcher.getDirectoryReader());
                    }
                }
            }
        }
    }

    public void testProducesStoredFieldsReader() throws Exception {
        // Make sure that the engine produces a SequentialStoredFieldsLeafReader.
        // This is required for optimizations on SourceLookup to work, which is in-turn useful for runtime fields.
        ParsedDocument doc = testParsedDocument("1", null, testDocumentWithTextField("test"),
            new BytesArray("{}".getBytes(Charset.defaultCharset())), null);
        Engine.Index operation = randomBoolean() ?
            appendOnlyPrimary(doc, false, 1)
            : appendOnlyReplica(doc, false, 1, randomIntBetween(0, 5));
        engine.index(operation);
        engine.refresh("test");
        try (Engine.Searcher searcher = engine.acquireSearcher("test")) {
            IndexReader reader = searcher.getIndexReader();
            assertThat(reader.leaves().size(), Matchers.greaterThanOrEqualTo(1));
            for (LeafReaderContext context: reader.leaves()) {
                assertThat(context.reader(), Matchers.instanceOf(SequentialStoredFieldsLeafReader.class));
                SequentialStoredFieldsLeafReader lf = (SequentialStoredFieldsLeafReader) context.reader();
                assertNotNull(lf.getSequentialStoredFieldsReader());
            }
        }
    }

    public void testMaxDocsOnPrimary() throws Exception {
        engine.close();
        int maxDocs = randomIntBetween(1, 100);
        IndexWriterMaxDocsChanger.setMaxDocs(maxDocs);
        try {
            engine = new InternalTestEngine(engine.config(), maxDocs, LocalCheckpointTracker::new);
            int numDocs = between(maxDocs + 1, maxDocs * 2);
            List<Engine.Operation> operations = new ArrayList<>(numDocs);
            for (int i = 0; i < numDocs; i++) {
                final String id = Integer.toString(randomInt(numDocs));
                if (randomBoolean()) {
                    operations.add(indexForDoc(createParsedDoc(id, null)));
                } else {
                    operations.add(new Engine.Delete(id, newUid(id), primaryTerm.get()));
                }
            }
            for (int i = 0; i < numDocs; i++) {
                final long maxSeqNo = engine.getLocalCheckpointTracker().getMaxSeqNo();
                final Engine.Result result = applyOperation(engine, operations.get(i));
                if (i < maxDocs) {
                    assertThat(result.getResultType(), equalTo(Engine.Result.Type.SUCCESS));
                    assertNull(result.getFailure());
                    assertThat(engine.getLocalCheckpointTracker().getMaxSeqNo(), equalTo(maxSeqNo + 1L));
                } else {
                    assertThat(result.getResultType(), equalTo(Engine.Result.Type.FAILURE));
                    assertNotNull(result.getFailure());
                    assertThat(result.getFailure().getMessage(),
                        containsString("Number of documents in the index can't exceed [" + maxDocs + "]"));
                    assertThat(result.getSeqNo(), equalTo(UNASSIGNED_SEQ_NO));
                    assertThat(engine.getLocalCheckpointTracker().getMaxSeqNo(), equalTo(maxSeqNo));
                }
                assertFalse(engine.isClosed.get());
            }
        } finally {
            IndexWriterMaxDocsChanger.restoreMaxDocs();
        }
    }

    public void testMaxDocsOnReplica() throws Exception {
        engine.close();
        int maxDocs = randomIntBetween(1, 100);
        IndexWriterMaxDocsChanger.setMaxDocs(maxDocs);
        try {
            engine = new InternalTestEngine(engine.config(), maxDocs, LocalCheckpointTracker::new);
            int numDocs = between(maxDocs + 1, maxDocs * 2);
            List<Engine.Operation> operations = generateHistoryOnReplica(numDocs, randomBoolean(), randomBoolean(), randomBoolean());
            final IllegalArgumentException error = expectThrows(IllegalArgumentException.class, () -> {
                for (Engine.Operation op : operations) {
                    applyOperation(engine, op);
                }
            });
            assertThat(error.getMessage(), containsString("number of documents in the index cannot exceed " + maxDocs));
            assertTrue(engine.isClosed.get());
        } finally {
            IndexWriterMaxDocsChanger.restoreMaxDocs();
        }
    }
}<|MERGE_RESOLUTION|>--- conflicted
+++ resolved
@@ -4067,11 +4067,7 @@
                     localCheckpoint);
             EngineConfig noopEngineConfig = copy(engine.config(), new SoftDeletesRetentionMergePolicy(Lucene.SOFT_DELETES_FIELD,
                 () -> new MatchAllDocsQuery(), engine.config().getMergePolicy()));
-<<<<<<< HEAD
-            noOpEngine = new InternalEngine(noopEngineConfig, supplier, List.of()) {
-=======
-            noOpEngine = new InternalEngine(noopEngineConfig, IndexWriter.MAX_DOCS, supplier) {
->>>>>>> 16c795e0
+            noOpEngine = new InternalEngine(noopEngineConfig, IndexWriter.MAX_DOCS, supplier, List.of()) {
                 @Override
                 protected long doGenerateSeqNoForOperation(Operation operation) {
                     throw new UnsupportedOperationException();
