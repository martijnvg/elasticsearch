/*
 * Licensed to Elasticsearch under one or more contributor
 * license agreements. See the NOTICE file distributed with
 * this work for additional information regarding copyright
 * ownership. Elasticsearch licenses this file to you under
 * the Apache License, Version 2.0 (the "License"); you may
 * not use this file except in compliance with the License.
 * You may obtain a copy of the License at
 *
 *    http://www.apache.org/licenses/LICENSE-2.0
 *
 * Unless required by applicable law or agreed to in writing,
 * software distributed under the License is distributed on an
 * "AS IS" BASIS, WITHOUT WARRANTIES OR CONDITIONS OF ANY
 * KIND, either express or implied.  See the License for the
 * specific language governing permissions and limitations
 * under the License.
 */

package org.elasticsearch.action.ingest;

import org.elasticsearch.action.ActionListener;
import org.elasticsearch.action.ActionRunnable;
import org.elasticsearch.ingest.CompoundProcessor;
import org.elasticsearch.ingest.IngestDocument;
import org.elasticsearch.ingest.Pipeline;
import org.elasticsearch.threadpool.ThreadPool;

import java.util.ArrayList;
import java.util.List;

import static org.elasticsearch.ingest.TrackingResultProcessor.decorate;

class SimulateExecutionService {

    private static final String THREAD_POOL_NAME = ThreadPool.Names.MANAGEMENT;

    private final ThreadPool threadPool;

    SimulateExecutionService(ThreadPool threadPool) {
        this.threadPool = threadPool;
    }

    SimulateDocumentResult executeDocument(Pipeline pipeline, IngestDocument ingestDocument, boolean verbose) {
        if (verbose) {
            List<SimulateProcessorResult> processorResultList = new ArrayList<>();
            CompoundProcessor verbosePipelineProcessor = decorate(pipeline.getCompoundProcessor(), processorResultList);
            try {
                Pipeline verbosePipeline = new Pipeline(pipeline.getId(), pipeline.getDescription(), pipeline.getVersion(),
                    verbosePipelineProcessor);
                ingestDocument.executePipeline(verbosePipeline);
                return new SimulateDocumentVerboseResult(processorResultList);
            } catch (Exception e) {
                return new SimulateDocumentVerboseResult(processorResultList);
            }
        } else {
            try {
                IngestDocument result = pipeline.execute(ingestDocument);
                return new SimulateDocumentBaseResult(result);
            } catch (Exception e) {
                return new SimulateDocumentBaseResult(e);
            }
        }
    }

    public void execute(SimulatePipelineRequest.Parsed request, ActionListener<SimulatePipelineResponse> listener) {
<<<<<<< HEAD
        threadPool.executor(THREAD_POOL_NAME).execute(new ActionRunnable<>(listener) {
            @Override
            protected void doRun() throws Exception {
=======
        threadPool.executor(THREAD_POOL_NAME).execute(ActionRunnable.wrap(listener, l -> {
>>>>>>> dc6e29a9
                List<SimulateDocumentResult> responses = new ArrayList<>();
                for (IngestDocument ingestDocument : request.getDocuments()) {
                    SimulateDocumentResult response = executeDocument(request.getPipeline(), ingestDocument, request.isVerbose());
                    if (response != null) {
                        responses.add(response);
                    }
                }
                l.onResponse(new SimulatePipelineResponse(request.getPipeline().getId(), request.isVerbose(), responses));
        }));
    }
}<|MERGE_RESOLUTION|>--- conflicted
+++ resolved
@@ -64,13 +64,7 @@
     }
 
     public void execute(SimulatePipelineRequest.Parsed request, ActionListener<SimulatePipelineResponse> listener) {
-<<<<<<< HEAD
-        threadPool.executor(THREAD_POOL_NAME).execute(new ActionRunnable<>(listener) {
-            @Override
-            protected void doRun() throws Exception {
-=======
         threadPool.executor(THREAD_POOL_NAME).execute(ActionRunnable.wrap(listener, l -> {
->>>>>>> dc6e29a9
                 List<SimulateDocumentResult> responses = new ArrayList<>();
                 for (IngestDocument ingestDocument : request.getDocuments()) {
                     SimulateDocumentResult response = executeDocument(request.getPipeline(), ingestDocument, request.isVerbose());
