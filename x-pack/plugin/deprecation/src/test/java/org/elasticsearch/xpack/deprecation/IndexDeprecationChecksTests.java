--- conflicted
+++ resolved
@@ -32,11 +32,7 @@
             "Index created before 7.0",
             "https://www.elastic.co/guide/en/elasticsearch/reference/master/" +
                 "breaking-changes-8.0.html",
-<<<<<<< HEAD
-            "This index was created using version: " + createdWith, false);
-=======
-            "This index was created using version: " + createdWith, null);
->>>>>>> 3f44a5b3
+            "This index was created using version: " + createdWith, false, null);
         List<DeprecationIssue> issues = DeprecationChecks.filterChecks(INDEX_SETTINGS_CHECKS, c -> c.apply(indexMetadata));
         assertEquals(singletonList(expected), issues);
     }
@@ -52,11 +48,8 @@
                 "translog retention settings are ignored",
                 "https://www.elastic.co/guide/en/elasticsearch/reference/current/index-modules-translog.html",
                 "translog retention settings [index.translog.retention.size] and [index.translog.retention.age] are ignored " +
-<<<<<<< HEAD
-                    "because translog is no longer used in peer recoveries with soft-deletes enabled (default in 7.0 or later)", false)
-=======
-                    "because translog is no longer used in peer recoveries with soft-deletes enabled (default in 7.0 or later)", null)
->>>>>>> 3f44a5b3
+                    "because translog is no longer used in peer recoveries with soft-deletes enabled (default in 7.0 or later)",
+                false, null)
         ));
     }
 
@@ -84,10 +77,6 @@
                 "setting [index.data_path] is deprecated and will be removed in a future version",
                 expectedUrl,
                 "Found index data path configured. Discontinue use of this setting.",
-<<<<<<< HEAD
-                false)));
-=======
-                null)));
->>>>>>> 3f44a5b3
+                false, null)));
     }
 }