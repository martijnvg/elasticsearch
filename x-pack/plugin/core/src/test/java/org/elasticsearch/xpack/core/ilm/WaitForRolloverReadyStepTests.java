/*
 * Copyright Elasticsearch B.V. and/or licensed to Elasticsearch B.V. under one
 * or more contributor license agreements. Licensed under the Elastic License
 * 2.0; you may not use this file except in compliance with the Elastic License
 * 2.0.
 */

package org.elasticsearch.xpack.core.ilm;

import org.apache.lucene.util.SetOnce;
import org.elasticsearch.Version;
import org.elasticsearch.action.ActionListener;
import org.elasticsearch.action.admin.indices.rollover.Condition;
import org.elasticsearch.action.admin.indices.rollover.MaxAgeCondition;
import org.elasticsearch.action.admin.indices.rollover.MaxDocsCondition;
import org.elasticsearch.action.admin.indices.rollover.MaxPrimaryShardDocsCondition;
import org.elasticsearch.action.admin.indices.rollover.MaxPrimaryShardSizeCondition;
import org.elasticsearch.action.admin.indices.rollover.MaxSizeCondition;
import org.elasticsearch.action.admin.indices.rollover.MinAgeCondition;
import org.elasticsearch.action.admin.indices.rollover.MinDocsCondition;
import org.elasticsearch.action.admin.indices.rollover.MinPrimaryShardDocsCondition;
import org.elasticsearch.action.admin.indices.rollover.MinPrimaryShardSizeCondition;
import org.elasticsearch.action.admin.indices.rollover.MinSizeCondition;
import org.elasticsearch.action.admin.indices.rollover.RolloverConditions;
import org.elasticsearch.action.admin.indices.rollover.RolloverInfo;
import org.elasticsearch.action.admin.indices.rollover.RolloverRequest;
import org.elasticsearch.action.admin.indices.rollover.RolloverResponse;
import org.elasticsearch.cluster.metadata.AliasMetadata;
import org.elasticsearch.cluster.metadata.DataStream;
import org.elasticsearch.cluster.metadata.DataStreamTestHelper;
import org.elasticsearch.cluster.metadata.IndexMetadata;
import org.elasticsearch.cluster.metadata.Metadata;
import org.elasticsearch.common.unit.ByteSizeUnit;
import org.elasticsearch.common.unit.ByteSizeValue;
import org.elasticsearch.core.TimeValue;
import org.elasticsearch.test.ESTestCase;
import org.elasticsearch.xcontent.ToXContentObject;
import org.mockito.Mockito;

import java.util.Collections;
import java.util.HashSet;
import java.util.List;
import java.util.Locale;
import java.util.Map;
import java.util.Set;
import java.util.stream.Collectors;

import static org.hamcrest.Matchers.equalTo;
import static org.hamcrest.Matchers.is;
import static org.mockito.Mockito.times;
import static org.mockito.Mockito.verify;
import static org.mockito.Mockito.verifyNoMoreInteractions;

public class WaitForRolloverReadyStepTests extends AbstractStepTestCase<WaitForRolloverReadyStep> {

    @Override
    protected WaitForRolloverReadyStep createRandomInstance() {
        Step.StepKey stepKey = randomStepKey();
        Step.StepKey nextStepKey = randomStepKey();
        ByteSizeUnit maxSizeUnit = randomFrom(ByteSizeUnit.values());
        ByteSizeValue maxSize = randomBoolean() ? null : new ByteSizeValue(randomNonNegativeLong() / maxSizeUnit.toBytes(1), maxSizeUnit);
        ByteSizeUnit maxPrimaryShardSizeUnit = randomFrom(ByteSizeUnit.values());
        ByteSizeValue maxPrimaryShardSize = randomBoolean()
            ? null
            : new ByteSizeValue(randomNonNegativeLong() / maxPrimaryShardSizeUnit.toBytes(1), maxPrimaryShardSizeUnit);
        Long maxDocs = randomBoolean() ? null : randomNonNegativeLong();
        TimeValue maxAge = (maxDocs == null && maxSize == null || randomBoolean())
            ? TimeValue.parseTimeValue(randomPositiveTimeValue(), "rollover_action_test")
            : null;
        Long maxPrimaryShardDocs = randomBoolean() ? null : randomNonNegativeLong();
        ByteSizeUnit minSizeUnit = randomFrom(ByteSizeUnit.values());
        ByteSizeValue minSize = randomBoolean() ? null : new ByteSizeValue(randomNonNegativeLong() / minSizeUnit.toBytes(1), minSizeUnit);
        ByteSizeUnit minPrimaryShardSizeUnit = randomFrom(ByteSizeUnit.values());
        ByteSizeValue minPrimaryShardSize = randomBoolean()
            ? null
            : new ByteSizeValue(randomNonNegativeLong() / minPrimaryShardSizeUnit.toBytes(1), minPrimaryShardSizeUnit);
        Long minDocs = randomBoolean() ? null : randomNonNegativeLong();
        TimeValue minAge = (minDocs == null || randomBoolean())
            ? TimeValue.parseTimeValue(randomPositiveTimeValue(), "rollover_action_test")
            : null;
        Long minPrimaryShardDocs = randomBoolean() ? null : randomNonNegativeLong();
        return new WaitForRolloverReadyStep(
            stepKey,
            nextStepKey,
            client,
            maxSize,
            maxPrimaryShardSize,
            maxAge,
            maxDocs,
            maxPrimaryShardDocs,
            minSize,
            minPrimaryShardSize,
            minAge,
            minDocs,
            minPrimaryShardDocs
        );
    }

    @Override
    protected WaitForRolloverReadyStep mutateInstance(WaitForRolloverReadyStep instance) {
        Step.StepKey key = instance.getKey();
        RolloverConditions configuration = instance.getConditions();
        Step.StepKey nextKey = instance.getNextStepKey();
        ByteSizeValue maxSize = configuration.getMaxSize();
        ByteSizeValue maxPrimaryShardSize = configuration.getMaxPrimaryShardSize();
        TimeValue maxAge = configuration.getMaxAge();
        Long maxDocs = configuration.getMaxDocs();
        Long maxPrimaryShardDocs = configuration.getMaxPrimaryShardDocs();
        ByteSizeValue minSize = configuration.getMinSize();
        ByteSizeValue minPrimaryShardSize = configuration.getMinPrimaryShardSize();
        TimeValue minAge = configuration.getMinAge();
        Long minDocs = configuration.getMinDocs();
        Long minPrimaryShardDocs = configuration.getMinPrimaryShardDocs();

        switch (between(0, 11)) {
            case 0 -> key = new Step.StepKey(key.phase(), key.action(), key.name() + randomAlphaOfLength(5));
            case 1 -> nextKey = new Step.StepKey(nextKey.phase(), nextKey.action(), nextKey.name() + randomAlphaOfLength(5));
            case 2 -> maxSize = randomValueOtherThan(maxSize, () -> {
                ByteSizeUnit maxSizeUnit = randomFrom(ByteSizeUnit.values());
                return new ByteSizeValue(randomNonNegativeLong() / maxSizeUnit.toBytes(1), maxSizeUnit);
            });
            case 3 -> maxPrimaryShardSize = randomValueOtherThan(maxPrimaryShardSize, () -> {
                ByteSizeUnit maxPrimaryShardSizeUnit = randomFrom(ByteSizeUnit.values());
                return new ByteSizeValue(randomNonNegativeLong() / maxPrimaryShardSizeUnit.toBytes(1), maxPrimaryShardSizeUnit);
            });
            case 4 -> maxAge = randomValueOtherThan(
                maxAge,
                () -> TimeValue.parseTimeValue(randomPositiveTimeValue(), "rollover_action_test")
            );
            case 5 -> maxDocs = randomValueOtherThan(maxDocs, ESTestCase::randomNonNegativeLong);
            case 6 -> maxPrimaryShardDocs = randomValueOtherThan(maxPrimaryShardDocs, ESTestCase::randomNonNegativeLong);
            case 7 -> minSize = randomValueOtherThan(minSize, () -> {
                ByteSizeUnit minSizeUnit = randomFrom(ByteSizeUnit.values());
                return new ByteSizeValue(randomNonNegativeLong() / minSizeUnit.toBytes(1), minSizeUnit);
            });
            case 8 -> minPrimaryShardSize = randomValueOtherThan(minPrimaryShardSize, () -> {
                ByteSizeUnit minPrimaryShardSizeUnit = randomFrom(ByteSizeUnit.values());
                return new ByteSizeValue(randomNonNegativeLong() / minPrimaryShardSizeUnit.toBytes(1), minPrimaryShardSizeUnit);
            });
            case 9 -> minAge = randomValueOtherThan(
                minAge,
                () -> TimeValue.parseTimeValue(randomPositiveTimeValue(), "rollover_action_test")
            );
            case 10 -> minDocs = randomValueOtherThan(minDocs, ESTestCase::randomNonNegativeLong);
            case 11 -> minPrimaryShardDocs = randomValueOtherThan(minPrimaryShardDocs, ESTestCase::randomNonNegativeLong);
            default -> throw new AssertionError("Illegal randomisation branch");
        }
        return new WaitForRolloverReadyStep(
            key,
            nextKey,
            instance.getClient(),
            maxSize,
            maxPrimaryShardSize,
            maxAge,
            maxDocs,
            maxPrimaryShardDocs,
            minSize,
            minPrimaryShardSize,
            minAge,
            minDocs,
            minPrimaryShardDocs
        );
    }

    @Override
    protected WaitForRolloverReadyStep copyInstance(WaitForRolloverReadyStep instance) {
        return new WaitForRolloverReadyStep(instance.getKey(), instance.getNextStepKey(), instance.getClient(), instance.getConditions());
    }

    private static void assertRolloverIndexRequest(RolloverRequest request, String rolloverTarget, Set<Condition<?>> expectedConditions) {
        assertNotNull(request);
        assertEquals(1, request.indices().length);
        assertEquals(rolloverTarget, request.indices()[0]);
        assertEquals(rolloverTarget, request.getRolloverTarget());
        assertTrue(request.isDryRun());
        assertEquals(expectedConditions.size(), request.getConditions().getConditions().size());
        Set<Object> expectedConditionValues = expectedConditions.stream().map(Condition::value).collect(Collectors.toSet());
        Set<Object> actualConditionValues = request.getConditionValues().stream().map(Condition::value).collect(Collectors.toSet());
        assertEquals(expectedConditionValues, actualConditionValues);
    }

    private static Set<Condition<?>> getExpectedConditions(WaitForRolloverReadyStep step, boolean maybeAddMinDocs, boolean targetIsTsdb) {
        Set<Condition<?>> expectedConditions = new HashSet<>();
        RolloverConditions conditions = step.getConditions();
        if (conditions.getMaxSize() != null) {
            expectedConditions.add(new MaxSizeCondition(conditions.getMaxSize()));
        }
        if (conditions.getMaxPrimaryShardSize() != null) {
            expectedConditions.add(new MaxPrimaryShardSizeCondition(conditions.getMaxPrimaryShardSize()));
        }
        if (conditions.getMaxAge() != null) {
            expectedConditions.add(new MaxAgeCondition(conditions.getMaxAge()));
        }
        if (conditions.getMaxDocs() != null) {
            expectedConditions.add(new MaxDocsCondition(conditions.getMaxDocs()));
        }
<<<<<<< HEAD
        if (step.getMaxPrimaryShardDocs() != null || targetIsTsdb) {
            long maxPrimaryShardDocs;
            if (step.getMaxPrimaryShardDocs() != null) {
                maxPrimaryShardDocs = step.getMaxPrimaryShardDocs();
                if (targetIsTsdb && maxPrimaryShardDocs > WaitForRolloverReadyStep.MAX_PRIMARY_SHARD_DOCS_FOR_TSDB) {
                    maxPrimaryShardDocs = WaitForRolloverReadyStep.MAX_PRIMARY_SHARD_DOCS_FOR_TSDB;
                }
            } else {
                maxPrimaryShardDocs = WaitForRolloverReadyStep.MAX_PRIMARY_SHARD_DOCS_FOR_TSDB;
            }
            expectedConditions.add(new MaxPrimaryShardDocsCondition(maxPrimaryShardDocs));
=======
        if (conditions.getMaxPrimaryShardDocs() != null) {
            expectedConditions.add(new MaxPrimaryShardDocsCondition(conditions.getMaxPrimaryShardDocs()));
>>>>>>> 90d017ae
        }
        if (conditions.getMinSize() != null) {
            expectedConditions.add(new MinSizeCondition(conditions.getMinSize()));
        }
        if (conditions.getMinPrimaryShardSize() != null) {
            expectedConditions.add(new MinPrimaryShardSizeCondition(conditions.getMinPrimaryShardSize()));
        }
        if (conditions.getMinAge() != null) {
            expectedConditions.add(new MinAgeCondition(conditions.getMinAge()));
        }
        if (conditions.getMinDocs() != null) {
            expectedConditions.add(new MinDocsCondition(conditions.getMinDocs()));
        }
        if (conditions.getMinPrimaryShardDocs() != null) {
            expectedConditions.add(new MinPrimaryShardDocsCondition(conditions.getMinPrimaryShardDocs()));
        }

        // if no minimum document condition was specified, then a default min_docs: 1 condition will be injected (if desired)
        if (maybeAddMinDocs && conditions.getMinDocs() == null && conditions.getMinPrimaryShardDocs() == null) {
            expectedConditions.add(new MinDocsCondition(1L));
        }

        return expectedConditions;
    }

    public void testEvaluateCondition() {
        String alias = randomAlphaOfLength(5);
        IndexMetadata indexMetadata = IndexMetadata.builder(randomAlphaOfLength(10))
            .putAlias(AliasMetadata.builder(alias).writeIndex(randomFrom(true, null)))
            .settings(settings(Version.CURRENT).put(RolloverAction.LIFECYCLE_ROLLOVER_ALIAS, alias))
            .numberOfShards(randomIntBetween(1, 5))
            .numberOfReplicas(randomIntBetween(0, 5))
            .build();

        WaitForRolloverReadyStep step = createRandomInstance();

        mockRolloverIndexCall(alias, step, true);

        SetOnce<Boolean> conditionsMet = new SetOnce<>();
        step.evaluateCondition(Metadata.builder().put(indexMetadata, true).build(), indexMetadata.getIndex(), new AsyncWaitStep.Listener() {

            @Override
            public void onResponse(boolean complete, ToXContentObject infomationContext) {
                conditionsMet.set(complete);
            }

            @Override
            public void onFailure(Exception e) {
                throw new AssertionError("Unexpected method call", e);
            }
        }, MASTER_TIMEOUT);

        assertEquals(true, conditionsMet.get());

        verify(client, Mockito.only()).admin();
        verify(adminClient, Mockito.only()).indices();
        verify(indicesClient, Mockito.only()).rolloverIndex(Mockito.any(), Mockito.any());
    }

    public void testEvaluateConditionOnDataStreamTarget() {
        String dataStreamName = "test-datastream";
        IndexMetadata indexMetadata = IndexMetadata.builder(DataStream.getDefaultBackingIndexName(dataStreamName, 1))
            .settings(settings(Version.CURRENT))
            .numberOfShards(randomIntBetween(1, 5))
            .numberOfReplicas(randomIntBetween(0, 5))
            .build();

        WaitForRolloverReadyStep step = createRandomInstance();

        mockRolloverIndexCall(dataStreamName, step, true);

        SetOnce<Boolean> conditionsMet = new SetOnce<>();
        Metadata metadata = Metadata.builder()
            .put(indexMetadata, true)
            .put(DataStreamTestHelper.newInstance(dataStreamName, List.of(indexMetadata.getIndex())))
            .build();
        step.evaluateCondition(metadata, indexMetadata.getIndex(), new AsyncWaitStep.Listener() {

            @Override
            public void onResponse(boolean complete, ToXContentObject infomationContext) {
                conditionsMet.set(complete);
            }

            @Override
            public void onFailure(Exception e) {
                throw new AssertionError("Unexpected method call", e);
            }
        }, MASTER_TIMEOUT);

        assertEquals(true, conditionsMet.get());

        verify(client, Mockito.only()).admin();
        verify(adminClient, Mockito.only()).indices();
        verify(indicesClient, Mockito.only()).rolloverIndex(Mockito.any(), Mockito.any());
    }

    public void testSkipRolloverIfDataStreamIsAlreadyRolledOver() {
        String dataStreamName = "test-datastream";
        IndexMetadata firstGenerationIndex = IndexMetadata.builder(DataStream.getDefaultBackingIndexName(dataStreamName, 1))
            .settings(settings(Version.CURRENT))
            .numberOfShards(randomIntBetween(1, 5))
            .numberOfReplicas(randomIntBetween(0, 5))
            .build();

        IndexMetadata writeIndex = IndexMetadata.builder(DataStream.getDefaultBackingIndexName(dataStreamName, 2))
            .settings(settings(Version.CURRENT))
            .numberOfShards(randomIntBetween(1, 5))
            .numberOfReplicas(randomIntBetween(0, 5))
            .build();
        WaitForRolloverReadyStep step = createRandomInstance();

        SetOnce<Boolean> conditionsMet = new SetOnce<>();
        Metadata metadata = Metadata.builder()
            .put(firstGenerationIndex, true)
            .put(writeIndex, true)
            .put(DataStreamTestHelper.newInstance(dataStreamName, List.of(firstGenerationIndex.getIndex(), writeIndex.getIndex())))
            .build();
        step.evaluateCondition(metadata, firstGenerationIndex.getIndex(), new AsyncWaitStep.Listener() {

            @Override
            public void onResponse(boolean complete, ToXContentObject infomationContext) {
                conditionsMet.set(complete);
            }

            @Override
            public void onFailure(Exception e) {
                throw new AssertionError("Unexpected method call", e);
            }
        }, MASTER_TIMEOUT);

        assertEquals(true, conditionsMet.get());

        verifyNoMoreInteractions(client);
        verifyNoMoreInteractions(adminClient);
        verifyNoMoreInteractions(indicesClient);
    }

    private void mockRolloverIndexCall(String rolloverTarget, WaitForRolloverReadyStep step, boolean conditionResult) {
        Mockito.doAnswer(invocation -> {
            RolloverRequest request = (RolloverRequest) invocation.getArguments()[0];
            @SuppressWarnings("unchecked")
            ActionListener<RolloverResponse> listener = (ActionListener<RolloverResponse>) invocation.getArguments()[1];
            Set<Condition<?>> expectedConditions = getExpectedConditions(step, true, false);
            assertRolloverIndexRequest(request, rolloverTarget, expectedConditions);
            Map<String, Boolean> conditionResults = expectedConditions.stream()
                .collect(Collectors.toMap(Condition::toString, condition -> conditionResult));
            listener.onResponse(new RolloverResponse(null, null, conditionResults, request.isDryRun(), false, false, false));
            return null;
        }).when(indicesClient).rolloverIndex(Mockito.any(), Mockito.any());
    }

    public void testEvaluateDoesntTriggerRolloverForIndexManuallyRolledOnLifecycleRolloverAlias() {
        String rolloverAlias = randomAlphaOfLength(5);
        IndexMetadata indexMetadata = IndexMetadata.builder(randomAlphaOfLength(10))
            .putAlias(AliasMetadata.builder(rolloverAlias))
            .settings(settings(Version.CURRENT).put(RolloverAction.LIFECYCLE_ROLLOVER_ALIAS, rolloverAlias))
            .putRolloverInfo(
                new RolloverInfo(
                    rolloverAlias,
                    Collections.singletonList(new MaxSizeCondition(ByteSizeValue.ofBytes(2L))),
                    System.currentTimeMillis()
                )
            )
            .numberOfShards(randomIntBetween(1, 5))
            .numberOfReplicas(randomIntBetween(0, 5))
            .build();

        WaitForRolloverReadyStep step = createRandomInstance();

        step.evaluateCondition(Metadata.builder().put(indexMetadata, true).build(), indexMetadata.getIndex(), new AsyncWaitStep.Listener() {

            @Override
            public void onResponse(boolean complete, ToXContentObject informationContext) {
                assertThat(complete, is(true));
            }

            @Override
            public void onFailure(Exception e) {
                throw new AssertionError("Unexpected method call", e);
            }
        }, MASTER_TIMEOUT);

        verify(indicesClient, Mockito.never()).rolloverIndex(Mockito.any(), Mockito.any());
    }

    public void testEvaluateTriggersRolloverForIndexManuallyRolledOnDifferentAlias() {
        String rolloverAlias = randomAlphaOfLength(5);
        IndexMetadata indexMetadata = IndexMetadata.builder(randomAlphaOfLength(10))
            .putAlias(AliasMetadata.builder(rolloverAlias))
            .settings(settings(Version.CURRENT).put(RolloverAction.LIFECYCLE_ROLLOVER_ALIAS, rolloverAlias))
            .putRolloverInfo(
                new RolloverInfo(
                    randomAlphaOfLength(5),
                    Collections.singletonList(new MaxSizeCondition(ByteSizeValue.ofBytes(2L))),
                    System.currentTimeMillis()
                )
            )
            .numberOfShards(randomIntBetween(1, 5))
            .numberOfReplicas(randomIntBetween(0, 5))
            .build();

        WaitForRolloverReadyStep step = createRandomInstance();

        step.evaluateCondition(Metadata.builder().put(indexMetadata, true).build(), indexMetadata.getIndex(), new AsyncWaitStep.Listener() {

            @Override
            public void onResponse(boolean complete, ToXContentObject informationContext) {
                assertThat(complete, is(true));
            }

            @Override
            public void onFailure(Exception e) {
                throw new AssertionError("Unexpected method call", e);
            }
        }, MASTER_TIMEOUT);

        verify(indicesClient, Mockito.only()).rolloverIndex(Mockito.any(), Mockito.any());
    }

    public void testPerformActionWriteIndexIsFalse() {
        String alias = randomAlphaOfLength(5);
        IndexMetadata indexMetadata = IndexMetadata.builder(randomAlphaOfLength(10))
            .putAlias(AliasMetadata.builder(alias).writeIndex(false))
            .settings(settings(Version.CURRENT).put(RolloverAction.LIFECYCLE_ROLLOVER_ALIAS, alias))
            .numberOfShards(randomIntBetween(1, 5))
            .numberOfReplicas(randomIntBetween(0, 5))
            .build();

        WaitForRolloverReadyStep step = createRandomInstance();
        step.evaluateCondition(Metadata.builder().put(indexMetadata, true).build(), indexMetadata.getIndex(), new AsyncWaitStep.Listener() {

            @Override
            public void onResponse(boolean complete, ToXContentObject infomationContext) {
                fail("expecting failure as the write index must be set to true or null");
            }

            @Override
            public void onFailure(Exception e) {
                assertThat(
                    e.getMessage(),
                    is(
                        String.format(
                            Locale.ROOT,
                            "index [%s] is not the write index for alias [%s]",
                            indexMetadata.getIndex().getName(),
                            alias
                        )
                    )
                );
            }
        }, MASTER_TIMEOUT);

        verify(client, times(0)).admin();
    }

    public void testPerformActionWithIndexingComplete() {
        String alias = randomAlphaOfLength(5);
        IndexMetadata indexMetadata = IndexMetadata.builder(randomAlphaOfLength(10))
            .putAlias(AliasMetadata.builder(alias).writeIndex(randomFrom(false, null)))
            .settings(
                settings(Version.CURRENT).put(RolloverAction.LIFECYCLE_ROLLOVER_ALIAS, alias)
                    .put(LifecycleSettings.LIFECYCLE_INDEXING_COMPLETE, true)
            )
            .numberOfShards(randomIntBetween(1, 5))
            .numberOfReplicas(randomIntBetween(0, 5))
            .build();

        WaitForRolloverReadyStep step = createRandomInstance();

        SetOnce<Boolean> conditionsMet = new SetOnce<>();
        step.evaluateCondition(Metadata.builder().put(indexMetadata, true).build(), indexMetadata.getIndex(), new AsyncWaitStep.Listener() {

            @Override
            public void onResponse(boolean complete, ToXContentObject infomationContext) {
                conditionsMet.set(complete);
            }

            @Override
            public void onFailure(Exception e) {
                throw new AssertionError("Unexpected method call", e);
            }
        }, MASTER_TIMEOUT);

        assertEquals(true, conditionsMet.get());
    }

    public void testPerformActionWithIndexingCompleteStillWriteIndex() {
        String alias = randomAlphaOfLength(5);
        IndexMetadata indexMetadata = IndexMetadata.builder(randomAlphaOfLength(10))
            .putAlias(AliasMetadata.builder(alias).writeIndex(true))
            .settings(
                settings(Version.CURRENT).put(RolloverAction.LIFECYCLE_ROLLOVER_ALIAS, alias)
                    .put(LifecycleSettings.LIFECYCLE_INDEXING_COMPLETE, true)
            )
            .numberOfShards(randomIntBetween(1, 5))
            .numberOfReplicas(randomIntBetween(0, 5))
            .build();

        WaitForRolloverReadyStep step = createRandomInstance();

        SetOnce<Boolean> correctFailureCalled = new SetOnce<>();
        step.evaluateCondition(Metadata.builder().put(indexMetadata, true).build(), indexMetadata.getIndex(), new AsyncWaitStep.Listener() {

            @Override
            public void onResponse(boolean complete, ToXContentObject infomationContext) {
                throw new AssertionError("Should have failed with indexing_complete but index is not write index");
            }

            @Override
            public void onFailure(Exception e) {
                assertTrue(e instanceof IllegalStateException);
                correctFailureCalled.set(true);
            }
        }, MASTER_TIMEOUT);

        assertEquals(true, correctFailureCalled.get());
    }

    public void testPerformActionNotComplete() {
        String alias = randomAlphaOfLength(5);
        IndexMetadata indexMetadata = IndexMetadata.builder(randomAlphaOfLength(10))
            .putAlias(AliasMetadata.builder(alias))
            .settings(settings(Version.CURRENT).put(RolloverAction.LIFECYCLE_ROLLOVER_ALIAS, alias))
            .numberOfShards(randomIntBetween(1, 5))
            .numberOfReplicas(randomIntBetween(0, 5))
            .build();
        WaitForRolloverReadyStep step = createRandomInstance();

        mockRolloverIndexCall(alias, step, false);

        SetOnce<Boolean> actionCompleted = new SetOnce<>();
        step.evaluateCondition(Metadata.builder().put(indexMetadata, true).build(), indexMetadata.getIndex(), new AsyncWaitStep.Listener() {

            @Override
            public void onResponse(boolean complete, ToXContentObject infomationContext) {
                actionCompleted.set(complete);
            }

            @Override
            public void onFailure(Exception e) {
                throw new AssertionError("Unexpected method call", e);
            }
        }, MASTER_TIMEOUT);

        assertEquals(false, actionCompleted.get());

        verify(client, Mockito.only()).admin();
        verify(adminClient, Mockito.only()).indices();
        verify(indicesClient, Mockito.only()).rolloverIndex(Mockito.any(), Mockito.any());
    }

    public void testPerformActionFailure() {
        String alias = randomAlphaOfLength(5);
        IndexMetadata indexMetadata = IndexMetadata.builder(randomAlphaOfLength(10))
            .putAlias(AliasMetadata.builder(alias))
            .settings(settings(Version.CURRENT).put(RolloverAction.LIFECYCLE_ROLLOVER_ALIAS, alias))
            .numberOfShards(randomIntBetween(1, 5))
            .numberOfReplicas(randomIntBetween(0, 5))
            .build();
        Exception exception = new RuntimeException();
        WaitForRolloverReadyStep step = createRandomInstance();

        Mockito.doAnswer(invocation -> {
            RolloverRequest request = (RolloverRequest) invocation.getArguments()[0];
            @SuppressWarnings("unchecked")
            ActionListener<RolloverResponse> listener = (ActionListener<RolloverResponse>) invocation.getArguments()[1];
            Set<Condition<?>> expectedConditions = getExpectedConditions(step, true, false);
            assertRolloverIndexRequest(request, alias, expectedConditions);
            listener.onFailure(exception);
            return null;
        }).when(indicesClient).rolloverIndex(Mockito.any(), Mockito.any());

        SetOnce<Boolean> exceptionThrown = new SetOnce<>();
        step.evaluateCondition(Metadata.builder().put(indexMetadata, true).build(), indexMetadata.getIndex(), new AsyncWaitStep.Listener() {

            @Override
            public void onResponse(boolean complete, ToXContentObject infomationContext) {
                throw new AssertionError("Unexpected method call");
            }

            @Override
            public void onFailure(Exception e) {
                assertSame(exception, e);
                exceptionThrown.set(true);
            }
        }, MASTER_TIMEOUT);

        assertEquals(true, exceptionThrown.get());

        verify(client, Mockito.only()).admin();
        verify(adminClient, Mockito.only()).indices();
        verify(indicesClient, Mockito.only()).rolloverIndex(Mockito.any(), Mockito.any());
    }

    public void testPerformActionInvalidNullOrEmptyAlias() {
        String alias = randomBoolean() ? "" : null;
        IndexMetadata indexMetadata = IndexMetadata.builder(randomAlphaOfLength(10))
            .settings(settings(Version.CURRENT).put(RolloverAction.LIFECYCLE_ROLLOVER_ALIAS, alias))
            .numberOfShards(randomIntBetween(1, 5))
            .numberOfReplicas(randomIntBetween(0, 5))
            .build();
        WaitForRolloverReadyStep step = createRandomInstance();

        SetOnce<Exception> exceptionThrown = new SetOnce<>();
        step.evaluateCondition(Metadata.builder().put(indexMetadata, true).build(), indexMetadata.getIndex(), new AsyncWaitStep.Listener() {
            @Override
            public void onResponse(boolean complete, ToXContentObject infomationContext) {
                throw new AssertionError("Unexpected method call");
            }

            @Override
            public void onFailure(Exception e) {
                exceptionThrown.set(e);
            }
        }, MASTER_TIMEOUT);
        assertThat(exceptionThrown.get().getClass(), equalTo(IllegalArgumentException.class));
        assertThat(
            exceptionThrown.get().getMessage(),
            equalTo(
                String.format(
                    Locale.ROOT,
                    "setting [%s] for index [%s] is empty or not defined",
                    RolloverAction.LIFECYCLE_ROLLOVER_ALIAS,
                    indexMetadata.getIndex().getName()
                )
            )
        );
    }

    public void testPerformActionAliasDoesNotPointToIndex() {
        String alias = randomAlphaOfLength(5);
        IndexMetadata indexMetadata = IndexMetadata.builder(randomAlphaOfLength(10))
            .settings(settings(Version.CURRENT).put(RolloverAction.LIFECYCLE_ROLLOVER_ALIAS, alias))
            .numberOfShards(randomIntBetween(1, 5))
            .numberOfReplicas(randomIntBetween(0, 5))
            .build();
        WaitForRolloverReadyStep step = createRandomInstance();

        SetOnce<Exception> exceptionThrown = new SetOnce<>();
        step.evaluateCondition(Metadata.builder().put(indexMetadata, true).build(), indexMetadata.getIndex(), new AsyncWaitStep.Listener() {
            @Override
            public void onResponse(boolean complete, ToXContentObject infomationContext) {
                throw new AssertionError("Unexpected method call");
            }

            @Override
            public void onFailure(Exception e) {
                exceptionThrown.set(e);
            }
        }, MASTER_TIMEOUT);
        assertThat(exceptionThrown.get().getClass(), equalTo(IllegalArgumentException.class));
        assertThat(
            exceptionThrown.get().getMessage(),
            equalTo(
                String.format(
                    Locale.ROOT,
                    "%s [%s] does not point to index [%s]",
                    RolloverAction.LIFECYCLE_ROLLOVER_ALIAS,
                    alias,
                    indexMetadata.getIndex().getName()
                )
            )
        );
    }

    public void testCreateRolloverRequestRolloverOnlyIfHasDocuments() {
        boolean rolloverOnlyIfHasDocuments = randomBoolean();

        WaitForRolloverReadyStep step = createRandomInstance();
        String rolloverTarget = randomAlphaOfLength(5);
        TimeValue masterTimeout = TimeValue.parseTimeValue(randomPositiveTimeValue(), "rollover_action_test");

        RolloverRequest request = step.createRolloverRequest(rolloverTarget, masterTimeout, rolloverOnlyIfHasDocuments, false);

        assertThat(request.getRolloverTarget(), is(rolloverTarget));
        assertThat(request.masterNodeTimeout(), is(masterTimeout));
        assertThat(request.isDryRun(), is(true)); // it's always a dry_run

        Set<Condition<?>> expectedConditions = getExpectedConditions(step, rolloverOnlyIfHasDocuments, false);
        assertEquals(expectedConditions.size(), request.getConditions().size());
        Set<Object> expectedConditionValues = expectedConditions.stream().map(Condition::value).collect(Collectors.toSet());
        Set<Object> actualConditionValues = request.getConditions().values().stream().map(Condition::value).collect(Collectors.toSet());
        assertEquals(expectedConditionValues, actualConditionValues);
    }

    public void testCreateRolloverRequestRolloverTsdbTarget() {
        WaitForRolloverReadyStep step = createRandomInstance();
        String rolloverTarget = randomAlphaOfLength(5);
        TimeValue masterTimeout = TimeValue.parseTimeValue(randomPositiveTimeValue(), "rollover_action_test");

        RolloverRequest request = step.createRolloverRequest(rolloverTarget, masterTimeout, true, true);

        assertThat(request.getRolloverTarget(), is(rolloverTarget));
        assertThat(request.masterNodeTimeout(), is(masterTimeout));
        assertThat(request.isDryRun(), is(true)); // it's always a dry_run

<<<<<<< HEAD
        Set<Condition<?>> expectedConditions = getExpectedConditions(step, true, true);
        assertEquals(expectedConditions.size(), request.getConditions().size());
=======
        Set<Condition<?>> expectedConditions = getExpectedConditions(step, rolloverOnlyIfHasDocuments);
        assertEquals(expectedConditions.size(), request.getConditions().getConditions().size());
>>>>>>> 90d017ae
        Set<Object> expectedConditionValues = expectedConditions.stream().map(Condition::value).collect(Collectors.toSet());
        Set<Object> actualConditionValues = request.getConditionValues().stream().map(Condition::value).collect(Collectors.toSet());
        assertEquals(expectedConditionValues, actualConditionValues);
    }
}<|MERGE_RESOLUTION|>--- conflicted
+++ resolved
@@ -194,22 +194,8 @@
         if (conditions.getMaxDocs() != null) {
             expectedConditions.add(new MaxDocsCondition(conditions.getMaxDocs()));
         }
-<<<<<<< HEAD
-        if (step.getMaxPrimaryShardDocs() != null || targetIsTsdb) {
-            long maxPrimaryShardDocs;
-            if (step.getMaxPrimaryShardDocs() != null) {
-                maxPrimaryShardDocs = step.getMaxPrimaryShardDocs();
-                if (targetIsTsdb && maxPrimaryShardDocs > WaitForRolloverReadyStep.MAX_PRIMARY_SHARD_DOCS_FOR_TSDB) {
-                    maxPrimaryShardDocs = WaitForRolloverReadyStep.MAX_PRIMARY_SHARD_DOCS_FOR_TSDB;
-                }
-            } else {
-                maxPrimaryShardDocs = WaitForRolloverReadyStep.MAX_PRIMARY_SHARD_DOCS_FOR_TSDB;
-            }
-            expectedConditions.add(new MaxPrimaryShardDocsCondition(maxPrimaryShardDocs));
-=======
         if (conditions.getMaxPrimaryShardDocs() != null) {
             expectedConditions.add(new MaxPrimaryShardDocsCondition(conditions.getMaxPrimaryShardDocs()));
->>>>>>> 90d017ae
         }
         if (conditions.getMinSize() != null) {
             expectedConditions.add(new MinSizeCondition(conditions.getMinSize()));
@@ -706,13 +692,8 @@
         assertThat(request.masterNodeTimeout(), is(masterTimeout));
         assertThat(request.isDryRun(), is(true)); // it's always a dry_run
 
-<<<<<<< HEAD
         Set<Condition<?>> expectedConditions = getExpectedConditions(step, true, true);
-        assertEquals(expectedConditions.size(), request.getConditions().size());
-=======
-        Set<Condition<?>> expectedConditions = getExpectedConditions(step, rolloverOnlyIfHasDocuments);
         assertEquals(expectedConditions.size(), request.getConditions().getConditions().size());
->>>>>>> 90d017ae
         Set<Object> expectedConditionValues = expectedConditions.stream().map(Condition::value).collect(Collectors.toSet());
         Set<Object> actualConditionValues = request.getConditionValues().stream().map(Condition::value).collect(Collectors.toSet());
         assertEquals(expectedConditionValues, actualConditionValues);
