/*
 * Copyright Elasticsearch B.V. and/or licensed to Elasticsearch B.V. under one
 * or more contributor license agreements. Licensed under the Elastic License;
 * you may not use this file except in compliance with the Elastic License.
 */
package org.elasticsearch.datastreams;

import org.apache.lucene.search.TotalHits;
import org.elasticsearch.ElasticsearchStatusException;
import org.elasticsearch.ExceptionsHelper;
import org.elasticsearch.action.ActionRequestBuilder;
import org.elasticsearch.action.DocWriteRequest;
import org.elasticsearch.action.admin.indices.alias.IndicesAliasesRequest;
import org.elasticsearch.action.admin.indices.get.GetIndexRequest;
import org.elasticsearch.action.admin.indices.get.GetIndexResponse;
import org.elasticsearch.action.admin.indices.mapping.get.GetMappingsResponse;
import org.elasticsearch.action.admin.indices.refresh.RefreshRequest;
import org.elasticsearch.action.admin.indices.rollover.RolloverRequest;
import org.elasticsearch.action.admin.indices.rollover.RolloverResponse;
import org.elasticsearch.action.admin.indices.settings.get.GetSettingsResponse;
import org.elasticsearch.action.admin.indices.template.delete.DeleteComposableIndexTemplateAction;
import org.elasticsearch.action.admin.indices.template.put.PutComposableIndexTemplateAction;
import org.elasticsearch.action.admin.indices.template.put.PutIndexTemplateRequest;
import org.elasticsearch.action.admin.indices.validate.query.ValidateQueryRequestBuilder;
import org.elasticsearch.action.bulk.BulkItemResponse;
import org.elasticsearch.action.bulk.BulkRequest;
import org.elasticsearch.action.bulk.BulkResponse;
import org.elasticsearch.action.delete.DeleteRequest;
import org.elasticsearch.action.index.IndexRequest;
import org.elasticsearch.action.index.IndexResponse;
import org.elasticsearch.action.search.MultiSearchRequestBuilder;
import org.elasticsearch.action.search.MultiSearchResponse;
import org.elasticsearch.action.search.SearchRequest;
import org.elasticsearch.action.search.SearchRequestBuilder;
import org.elasticsearch.action.search.SearchResponse;
import org.elasticsearch.action.support.master.AcknowledgedResponse;
import org.elasticsearch.action.update.UpdateRequest;
import org.elasticsearch.cluster.health.ClusterHealthStatus;
import org.elasticsearch.cluster.metadata.ComposableIndexTemplate;
import org.elasticsearch.cluster.metadata.DataStream;
import org.elasticsearch.cluster.metadata.IndexMetadata;
import org.elasticsearch.cluster.metadata.Template;
import org.elasticsearch.common.Nullable;
import org.elasticsearch.common.Strings;
import org.elasticsearch.common.compress.CompressedXContent;
import org.elasticsearch.common.settings.Settings;
import org.elasticsearch.common.xcontent.ObjectPath;
import org.elasticsearch.common.xcontent.XContentType;
import org.elasticsearch.index.IndexNotFoundException;
import org.elasticsearch.index.mapper.DateFieldMapper;
import org.elasticsearch.index.mapper.MapperParsingException;
import org.elasticsearch.index.query.TermQueryBuilder;
import org.elasticsearch.plugins.Plugin;
import org.elasticsearch.rest.RestStatus;
import org.elasticsearch.test.ESIntegTestCase;
import org.elasticsearch.xpack.core.action.CreateDataStreamAction;
import org.elasticsearch.xpack.core.action.DeleteDataStreamAction;
import org.elasticsearch.xpack.core.action.GetDataStreamAction;
import org.elasticsearch.xpack.core.action.GetDataStreamAction.Response.DataStreamInfo;
import org.elasticsearch.xpack.datastreams.DataStreamsPlugin;
import org.junit.After;

import java.io.IOException;
import java.util.ArrayList;
import java.util.Arrays;
import java.util.Collection;
import java.util.Comparator;
import java.util.List;
import java.util.Locale;
import java.util.Map;
import java.util.Optional;

import static org.elasticsearch.action.DocWriteRequest.OpType.CREATE;
import static org.elasticsearch.cluster.DataStreamTestHelper.generateMapping;
import static org.elasticsearch.cluster.metadata.MetadataIndexTemplateService.DEFAULT_TIMESTAMP_FIELD;
import static org.elasticsearch.index.query.QueryBuilders.matchAllQuery;
import static org.elasticsearch.test.hamcrest.ElasticsearchAssertions.assertAcked;
import static org.elasticsearch.test.hamcrest.ElasticsearchAssertions.assertHitCount;
import static org.hamcrest.Matchers.arrayWithSize;
import static org.hamcrest.Matchers.containsString;
import static org.hamcrest.Matchers.equalTo;
import static org.hamcrest.Matchers.hasItemInArray;
import static org.hamcrest.Matchers.hasSize;
import static org.hamcrest.Matchers.instanceOf;
import static org.hamcrest.Matchers.is;
import static org.hamcrest.Matchers.notNullValue;
import static org.hamcrest.Matchers.nullValue;
import static org.hamcrest.Matchers.startsWith;

public class DataStreamIT extends ESIntegTestCase {

    @Override
    protected Collection<Class<? extends Plugin>> nodePlugins() {
        return List.of(DataStreamsPlugin.class);
    }

    @After
    public void cleanup() {
        AcknowledgedResponse response = client().execute(
            DeleteDataStreamAction.INSTANCE,
            new DeleteDataStreamAction.Request(new String[] { "*" })
        ).actionGet();
        assertAcked(response);

        DeleteDataStreamAction.Request deleteDSRequest = new DeleteDataStreamAction.Request(new String[] { "*" });
        client().execute(DeleteDataStreamAction.INSTANCE, deleteDSRequest).actionGet();
        DeleteComposableIndexTemplateAction.Request deleteTemplateRequest = new DeleteComposableIndexTemplateAction.Request("*");
        client().execute(DeleteComposableIndexTemplateAction.INSTANCE, deleteTemplateRequest).actionGet();
    }

    public void testBasicScenario() throws Exception {
        putComposableIndexTemplate("id1", List.of("metrics-foo*"));
        CreateDataStreamAction.Request createDataStreamRequest = new CreateDataStreamAction.Request("metrics-foo");
        client().execute(CreateDataStreamAction.INSTANCE, createDataStreamRequest).get();

        putComposableIndexTemplate("id2", List.of("metrics-bar*"));
        createDataStreamRequest = new CreateDataStreamAction.Request("metrics-bar");
        client().execute(CreateDataStreamAction.INSTANCE, createDataStreamRequest).get();

        GetDataStreamAction.Request getDataStreamRequest = new GetDataStreamAction.Request(new String[] { "*" });
        GetDataStreamAction.Response getDataStreamResponse = client().execute(GetDataStreamAction.INSTANCE, getDataStreamRequest)
            .actionGet();
        getDataStreamResponse.getDataStreams().sort(Comparator.comparing(dataStreamInfo -> dataStreamInfo.getDataStream().getName()));
        assertThat(getDataStreamResponse.getDataStreams().size(), equalTo(2));
        DataStream firstDataStream = getDataStreamResponse.getDataStreams().get(0).getDataStream();
        assertThat(firstDataStream.getName(), equalTo("metrics-bar"));
        assertThat(firstDataStream.getTimeStampField().getName(), equalTo("@timestamp"));
        assertThat(firstDataStream.getIndices().size(), equalTo(1));
        assertThat(firstDataStream.getIndices().get(0).getName(), equalTo(DataStream.getDefaultBackingIndexName("metrics-bar", 1)));
        DataStream dataStream = getDataStreamResponse.getDataStreams().get(1).getDataStream();
        assertThat(dataStream.getName(), equalTo("metrics-foo"));
        assertThat(dataStream.getTimeStampField().getName(), equalTo("@timestamp"));
        assertThat(dataStream.getIndices().size(), equalTo(1));
        assertThat(dataStream.getIndices().get(0).getName(), equalTo(DataStream.getDefaultBackingIndexName("metrics-foo", 1)));

        String backingIndex = DataStream.getDefaultBackingIndexName("metrics-bar", 1);
        GetIndexResponse getIndexResponse = client().admin().indices().getIndex(new GetIndexRequest().indices(backingIndex)).actionGet();
        assertThat(getIndexResponse.getSettings().get(backingIndex), notNullValue());
        assertThat(getIndexResponse.getSettings().get(backingIndex).getAsBoolean("index.hidden", null), is(true));
        Map<?, ?> mappings = getIndexResponse.getMappings().get(backingIndex).getSourceAsMap();
        assertThat(ObjectPath.eval("properties.@timestamp.type", mappings), is("date"));

        backingIndex = DataStream.getDefaultBackingIndexName("metrics-foo", 1);
        getIndexResponse = client().admin().indices().getIndex(new GetIndexRequest().indices(backingIndex)).actionGet();
        assertThat(getIndexResponse.getSettings().get(backingIndex), notNullValue());
        assertThat(getIndexResponse.getSettings().get(backingIndex).getAsBoolean("index.hidden", null), is(true));
        mappings = getIndexResponse.getMappings().get(backingIndex).getSourceAsMap();
        assertThat(ObjectPath.eval("properties.@timestamp.type", mappings), is("date"));

        int numDocsBar = randomIntBetween(2, 16);
        indexDocs("metrics-bar", numDocsBar);
        int numDocsFoo = randomIntBetween(2, 16);
        indexDocs("metrics-foo", numDocsFoo);

        verifyDocs("metrics-bar", numDocsBar, 1, 1);
        verifyDocs("metrics-foo", numDocsFoo, 1, 1);

        RolloverResponse rolloverResponse = client().admin().indices().rolloverIndex(new RolloverRequest("metrics-foo", null)).get();
        assertThat(rolloverResponse.getNewIndex(), equalTo(DataStream.getDefaultBackingIndexName("metrics-foo", 2)));
        assertTrue(rolloverResponse.isRolledOver());

        rolloverResponse = client().admin().indices().rolloverIndex(new RolloverRequest("metrics-bar", null)).get();
        assertThat(rolloverResponse.getNewIndex(), equalTo(DataStream.getDefaultBackingIndexName("metrics-bar", 2)));
        assertTrue(rolloverResponse.isRolledOver());

        backingIndex = DataStream.getDefaultBackingIndexName("metrics-foo", 2);
        getIndexResponse = client().admin().indices().getIndex(new GetIndexRequest().indices(backingIndex)).actionGet();
        assertThat(getIndexResponse.getSettings().get(backingIndex), notNullValue());
        assertThat(getIndexResponse.getSettings().get(backingIndex).getAsBoolean("index.hidden", null), is(true));
        mappings = getIndexResponse.getMappings().get(backingIndex).getSourceAsMap();
        assertThat(ObjectPath.eval("properties.@timestamp.type", mappings), is("date"));

        backingIndex = DataStream.getDefaultBackingIndexName("metrics-bar", 2);
        getIndexResponse = client().admin().indices().getIndex(new GetIndexRequest().indices(backingIndex)).actionGet();
        assertThat(getIndexResponse.getSettings().get(backingIndex), notNullValue());
        assertThat(getIndexResponse.getSettings().get(backingIndex).getAsBoolean("index.hidden", null), is(true));
        mappings = getIndexResponse.getMappings().get(backingIndex).getSourceAsMap();
        assertThat(ObjectPath.eval("properties.@timestamp.type", mappings), is("date"));

        int numDocsBar2 = randomIntBetween(2, 16);
        indexDocs("metrics-bar", numDocsBar2);
        int numDocsFoo2 = randomIntBetween(2, 16);
        indexDocs("metrics-foo", numDocsFoo2);

        verifyDocs("metrics-bar", numDocsBar + numDocsBar2, 1, 2);
        verifyDocs("metrics-foo", numDocsFoo + numDocsFoo2, 1, 2);

        DeleteDataStreamAction.Request deleteDataStreamRequest = new DeleteDataStreamAction.Request(new String[] { "metrics-*" });
        client().execute(DeleteDataStreamAction.INSTANCE, deleteDataStreamRequest).actionGet();
        getDataStreamResponse = client().execute(GetDataStreamAction.INSTANCE, getDataStreamRequest).actionGet();
        assertThat(getDataStreamResponse.getDataStreams().size(), equalTo(0));

        expectThrows(
            IndexNotFoundException.class,
            () -> client().admin()
                .indices()
                .getIndex(new GetIndexRequest().indices(DataStream.getDefaultBackingIndexName("metrics-bar", 1)))
                .actionGet()
        );
        expectThrows(
            IndexNotFoundException.class,
            () -> client().admin()
                .indices()
                .getIndex(new GetIndexRequest().indices(DataStream.getDefaultBackingIndexName("metrics-bar", 2)))
                .actionGet()
        );
        expectThrows(
            IndexNotFoundException.class,
            () -> client().admin()
                .indices()
                .getIndex(new GetIndexRequest().indices(DataStream.getDefaultBackingIndexName("metrics-foo", 1)))
                .actionGet()
        );
        expectThrows(
            IndexNotFoundException.class,
            () -> client().admin()
                .indices()
                .getIndex(new GetIndexRequest().indices(DataStream.getDefaultBackingIndexName("metrics-foo", 2)))
                .actionGet()
        );
    }

    public void testOtherWriteOps() throws Exception {
        putComposableIndexTemplate("id", List.of("metrics-foobar*"));
        String dataStreamName = "metrics-foobar";
        CreateDataStreamAction.Request createDataStreamRequest = new CreateDataStreamAction.Request(dataStreamName);
        client().execute(CreateDataStreamAction.INSTANCE, createDataStreamRequest).get();

        {
            BulkRequest bulkRequest = new BulkRequest().add(
                new IndexRequest(dataStreamName).source("{\"@timestamp1\": \"2020-12-12\"}", XContentType.JSON)
            );
            BulkResponse bulkResponse = client().bulk(bulkRequest).actionGet();
            assertThat(bulkResponse.getItems(), arrayWithSize(1));
            assertThat(
                bulkResponse.getItems()[0].getFailure().getMessage(),
                containsString("only write ops with an op_type of create are allowed in data streams")
            );
        }
        {
            BulkRequest bulkRequest = new BulkRequest().add(new DeleteRequest(dataStreamName, "_id"));
            BulkResponse bulkResponse = client().bulk(bulkRequest).actionGet();
            assertThat(bulkResponse.getItems(), arrayWithSize(1));
            assertThat(
                bulkResponse.getItems()[0].getFailure().getMessage(),
                containsString("only write ops with an op_type of create are allowed in data streams")
            );
        }
        {
            BulkRequest bulkRequest = new BulkRequest().add(
                new UpdateRequest(dataStreamName, "_id").doc("{\"@timestamp1\": \"2020-12-12\"}", XContentType.JSON)
            );
            BulkResponse bulkResponse = client().bulk(bulkRequest).actionGet();
            assertThat(bulkResponse.getItems(), arrayWithSize(1));
            assertThat(
                bulkResponse.getItems()[0].getFailure().getMessage(),
                containsString("only write ops with an op_type of create are allowed in data streams")
            );
        }
        {
            IndexRequest indexRequest = new IndexRequest(dataStreamName).source("{\"@timestamp\": \"2020-12-12\"}", XContentType.JSON);
            Exception e = expectThrows(IllegalArgumentException.class, () -> client().index(indexRequest).actionGet());
            assertThat(e.getMessage(), equalTo("only write ops with an op_type of create are allowed in data streams"));
        }
        {
            UpdateRequest updateRequest = new UpdateRequest(dataStreamName, "_id").doc("{}", XContentType.JSON);
            Exception e = expectThrows(IllegalArgumentException.class, () -> client().update(updateRequest).actionGet());
            assertThat(e.getMessage(), equalTo("only write ops with an op_type of create are allowed in data streams"));
        }
        {
            DeleteRequest deleteRequest = new DeleteRequest(dataStreamName, "_id");
            Exception e = expectThrows(IllegalArgumentException.class, () -> client().delete(deleteRequest).actionGet());
            assertThat(e.getMessage(), equalTo("only write ops with an op_type of create are allowed in data streams"));
        }
        {
            IndexRequest indexRequest = new IndexRequest(dataStreamName).source("{\"@timestamp\": \"2020-12-12\"}", XContentType.JSON)
                .opType(DocWriteRequest.OpType.CREATE);
            IndexResponse indexResponse = client().index(indexRequest).actionGet();
            assertThat(indexResponse.getIndex(), equalTo(DataStream.getDefaultBackingIndexName(dataStreamName, 1)));
        }
        {
            BulkRequest bulkRequest = new BulkRequest().add(
                new IndexRequest(dataStreamName).source("{\"@timestamp\": \"2020-12-12\"}", XContentType.JSON)
                    .opType(DocWriteRequest.OpType.CREATE)
            );
            BulkResponse bulkItemResponses = client().bulk(bulkRequest).actionGet();
            assertThat(bulkItemResponses.getItems()[0].getIndex(), equalTo(DataStream.getDefaultBackingIndexName(dataStreamName, 1)));
        }

        {
            // TODO: remove when fixing the bug when an index matching a backing index name is created before the data stream is created
            createDataStreamRequest = new CreateDataStreamAction.Request(dataStreamName + "-baz");
            client().execute(CreateDataStreamAction.INSTANCE, createDataStreamRequest).get();

            BulkRequest bulkRequest = new BulkRequest().add(
                new IndexRequest(dataStreamName).source("{\"@timestamp\": \"2020-12-12\"}", XContentType.JSON),
                new IndexRequest(dataStreamName).source("{\"@timestamp\": \"2020-12-12\"}", XContentType.JSON).create(true),
                new IndexRequest(dataStreamName).source("{\"@timestamp\": \"2020-12-12\"}", XContentType.JSON),
                new UpdateRequest(dataStreamName, "_id").doc("{\"@timestamp1\": \"2020-12-12\"}", XContentType.JSON),
                new DeleteRequest(dataStreamName, "_id"),
                new IndexRequest(dataStreamName + "-baz").source("{\"@timestamp\": \"2020-12-12\"}", XContentType.JSON).create(true),
                new DeleteRequest(dataStreamName + "-baz", "_id"),
                new IndexRequest(dataStreamName + "-baz").source("{\"@timestamp\": \"2020-12-12\"}", XContentType.JSON),
                new IndexRequest(dataStreamName + "-baz").source("{\"@timestamp\": \"2020-12-12\"}", XContentType.JSON).create(true),
                // Non create ops directly against backing indices are allowed:
                new DeleteRequest(DataStream.getDefaultBackingIndexName(dataStreamName + "-baz", 1), "_id"),
                new IndexRequest(DataStream.getDefaultBackingIndexName(dataStreamName + "-baz", 1)).source(
                    "{\"@timestamp\": \"2020-12-12\"}",
                    XContentType.JSON
                ).id("_id").setIfSeqNo(1).setIfPrimaryTerm(1)
            );
            BulkResponse bulkResponse = client().bulk(bulkRequest).actionGet();
            assertThat(bulkResponse.getItems(), arrayWithSize(11));
            {
                assertThat(bulkResponse.getItems()[0].getFailure(), notNullValue());
                assertThat(bulkResponse.getItems()[0].getResponse(), nullValue());
                assertThat(
                    bulkResponse.getItems()[0].getFailure().getMessage(),
                    containsString("only write ops with an op_type of create are allowed in data streams")
                );
            }
            {
                assertThat(bulkResponse.getItems()[1].getFailure(), nullValue());
                assertThat(bulkResponse.getItems()[1].getResponse(), notNullValue());
                assertThat(bulkResponse.getItems()[1].getIndex(), equalTo(DataStream.getDefaultBackingIndexName(dataStreamName, 1)));
            }
            {
                assertThat(bulkResponse.getItems()[2].getFailure(), notNullValue());
                assertThat(bulkResponse.getItems()[2].getResponse(), nullValue());
                assertThat(
                    bulkResponse.getItems()[2].getFailure().getMessage(),
                    containsString("only write ops with an op_type of create are allowed in data streams")
                );
            }
            {
                assertThat(bulkResponse.getItems()[3].getFailure(), notNullValue());
                assertThat(bulkResponse.getItems()[3].getResponse(), nullValue());
                assertThat(
                    bulkResponse.getItems()[3].getFailure().getMessage(),
                    containsString("only write ops with an op_type of create are allowed in data streams")
                );
            }
            {
                assertThat(bulkResponse.getItems()[4].getFailure(), notNullValue());
                assertThat(bulkResponse.getItems()[4].getResponse(), nullValue());
                assertThat(
                    bulkResponse.getItems()[4].getFailure().getMessage(),
                    containsString("only write ops with an op_type of create are allowed in data streams")
                );
            }
            {
                assertThat(bulkResponse.getItems()[5].getFailure(), nullValue());
                assertThat(bulkResponse.getItems()[5].getResponse(), notNullValue());
                assertThat(
                    bulkResponse.getItems()[5].getIndex(),
                    equalTo(DataStream.getDefaultBackingIndexName(dataStreamName + "-baz", 1))
                );
            }
            {
                assertThat(bulkResponse.getItems()[6].getFailure(), notNullValue());
                assertThat(bulkResponse.getItems()[6].getResponse(), nullValue());
                assertThat(
                    bulkResponse.getItems()[6].getFailure().getMessage(),
                    containsString("only write ops with an op_type of create are allowed in data streams")
                );
            }
            {
                assertThat(bulkResponse.getItems()[7].getFailure(), notNullValue());
                assertThat(bulkResponse.getItems()[7].getResponse(), nullValue());
                assertThat(
                    bulkResponse.getItems()[7].getFailure().getMessage(),
                    containsString("only write ops with an op_type of create are allowed in data streams")
                );
            }
            {
                assertThat(bulkResponse.getItems()[8].getFailure(), nullValue());
                assertThat(bulkResponse.getItems()[8].getResponse(), notNullValue());
                assertThat(
                    bulkResponse.getItems()[8].getIndex(),
                    equalTo(DataStream.getDefaultBackingIndexName(dataStreamName + "-baz", 1))
                );
            }
            {
                assertThat(bulkResponse.getItems()[9].getFailure(), nullValue());
                assertThat(bulkResponse.getItems()[9].getResponse(), notNullValue());
                assertThat(
                    bulkResponse.getItems()[9].getIndex(),
                    equalTo(DataStream.getDefaultBackingIndexName(dataStreamName + "-baz", 1))
                );
            }
            {
                assertThat(bulkResponse.getItems()[10].getResponse(), nullValue());
                assertThat(bulkResponse.getItems()[10].getFailure(), notNullValue());
                assertThat(bulkResponse.getItems()[10].status(), equalTo(RestStatus.CONFLICT));
                assertThat(
                    bulkResponse.getItems()[10].getIndex(),
                    equalTo(DataStream.getDefaultBackingIndexName(dataStreamName + "-baz", 1))
                );
            }
        }
    }

    /**
     * The composable template that matches with the data stream name should always be used for backing indices.
     * It is possible that a backing index doesn't match with a template or a different template, but in order
     * to avoid confusion, the template matching with the corresponding data stream name should be used.
     */
    public void testComposableTemplateOnlyMatchingWithDataStreamName() throws Exception {
        String dataStreamName = "logs-foobar";

        String mapping = "{\n"
            + "      \"properties\": {\n"
            + "        \"baz_field\": {\n"
            + "          \"type\": \"keyword\"\n"
            + "        },\n"
            + "        \"@timestamp\": {\n"
            + "          \"type\": \"date\"\n"
            + "        }\n"
            + "      }\n"
            + "    }";
        PutComposableIndexTemplateAction.Request request = new PutComposableIndexTemplateAction.Request("id_1");
        request.indexTemplate(
            new ComposableIndexTemplate(
                List.of(dataStreamName), // use no wildcard, so that backing indices don't match just by name
                new Template(null, new CompressedXContent(mapping), null),
                null,
                null,
                null,
                null,
                new ComposableIndexTemplate.DataStreamTemplate(),
                null
            )
        );
        client().execute(PutComposableIndexTemplateAction.INSTANCE, request).actionGet();

        int numDocs = randomIntBetween(2, 16);
        indexDocs(dataStreamName, numDocs);
        verifyDocs(dataStreamName, numDocs, 1, 1);

        String backingIndex = DataStream.getDefaultBackingIndexName(dataStreamName, 1);
        GetDataStreamAction.Request getDataStreamRequest = new GetDataStreamAction.Request(new String[] { "*" });
        GetDataStreamAction.Response getDataStreamResponse = client().execute(GetDataStreamAction.INSTANCE, getDataStreamRequest)
            .actionGet();
        assertThat(getDataStreamResponse.getDataStreams().size(), equalTo(1));
        assertThat(getDataStreamResponse.getDataStreams().get(0).getDataStream().getName(), equalTo(dataStreamName));
        assertThat(getDataStreamResponse.getDataStreams().get(0).getDataStream().getTimeStampField().getName(), equalTo("@timestamp"));
        assertThat(getDataStreamResponse.getDataStreams().get(0).getDataStream().getIndices().size(), equalTo(1));
        assertThat(getDataStreamResponse.getDataStreams().get(0).getDataStream().getIndices().get(0).getName(), equalTo(backingIndex));

        GetIndexResponse getIndexResponse = client().admin().indices().getIndex(new GetIndexRequest().indices(dataStreamName)).actionGet();
        assertThat(getIndexResponse.getSettings().get(backingIndex), notNullValue());
        assertThat(getIndexResponse.getSettings().get(backingIndex).getAsBoolean("index.hidden", null), is(true));
        assertThat(
            ObjectPath.eval("properties.baz_field.type", getIndexResponse.mappings().get(backingIndex).getSourceAsMap()),
            equalTo("keyword")
        );

        backingIndex = DataStream.getDefaultBackingIndexName(dataStreamName, 2);
        RolloverResponse rolloverResponse = client().admin().indices().rolloverIndex(new RolloverRequest(dataStreamName, null)).get();
        assertThat(rolloverResponse.getNewIndex(), equalTo(backingIndex));
        assertTrue(rolloverResponse.isRolledOver());

        getIndexResponse = client().admin().indices().getIndex(new GetIndexRequest().indices(backingIndex)).actionGet();
        assertThat(getIndexResponse.getSettings().get(backingIndex), notNullValue());
        assertThat(getIndexResponse.getSettings().get(backingIndex).getAsBoolean("index.hidden", null), is(true));
        assertThat(
            ObjectPath.eval("properties.baz_field.type", getIndexResponse.mappings().get(backingIndex).getSourceAsMap()),
            equalTo("keyword")
        );

        int numDocs2 = randomIntBetween(2, 16);
        indexDocs(dataStreamName, numDocs2);
        verifyDocs(dataStreamName, numDocs + numDocs2, 1, 2);

        DeleteDataStreamAction.Request deleteDataStreamRequest = new DeleteDataStreamAction.Request(new String[] { dataStreamName });
        client().execute(DeleteDataStreamAction.INSTANCE, deleteDataStreamRequest).actionGet();
        getDataStreamResponse = client().execute(GetDataStreamAction.INSTANCE, getDataStreamRequest).actionGet();
        assertThat(getDataStreamResponse.getDataStreams().size(), equalTo(0));

        expectThrows(
            IndexNotFoundException.class,
            () -> client().admin()
                .indices()
                .getIndex(new GetIndexRequest().indices(DataStream.getDefaultBackingIndexName(dataStreamName, 1)))
                .actionGet()
        );
        expectThrows(
            IndexNotFoundException.class,
            () -> client().admin()
                .indices()
                .getIndex(new GetIndexRequest().indices(DataStream.getDefaultBackingIndexName(dataStreamName, 2)))
                .actionGet()
        );
    }

    public void testTimeStampValidationInvalidFieldMapping() throws Exception {
        // Adding a template with an invalid mapping for timestamp field and expect template creation to fail.
        String mapping = "{\n"
            + "      \"properties\": {\n"
            + "        \"@timestamp\": {\n"
            + "          \"type\": \"keyword\"\n"
            + "        }\n"
            + "      }\n"
            + "    }";
        PutComposableIndexTemplateAction.Request createTemplateRequest = new PutComposableIndexTemplateAction.Request("logs-foo");
        createTemplateRequest.indexTemplate(
            new ComposableIndexTemplate(
                List.of("logs-*"),
                new Template(null, new CompressedXContent(mapping), null),
                null,
                null,
                null,
                null,
                new ComposableIndexTemplate.DataStreamTemplate(),
                null
            )
        );

        Exception e = expectThrows(
            IllegalArgumentException.class,
            () -> client().execute(PutComposableIndexTemplateAction.INSTANCE, createTemplateRequest).actionGet()
        );
        assertThat(
            e.getCause().getCause().getMessage(),
            equalTo("data stream timestamp field [@timestamp] is of type [keyword], but [date,date_nanos] is expected")
        );
    }

    public void testResolvabilityOfDataStreamsInAPIs() throws Exception {
        putComposableIndexTemplate("id", List.of("logs-*"));
        String dataStreamName = "logs-foobar";
        CreateDataStreamAction.Request request = new CreateDataStreamAction.Request(dataStreamName);
        client().execute(CreateDataStreamAction.INSTANCE, request).actionGet();

        verifyResolvability(
            dataStreamName,
            client().prepareIndex(dataStreamName)
                .setSource("{\"@timestamp\": \"2020-12-12\"}", XContentType.JSON)
                .setOpType(DocWriteRequest.OpType.CREATE),
            false
        );
        verifyResolvability(dataStreamName, client().admin().indices().prepareRefresh(dataStreamName), false);
        verifyResolvability(dataStreamName, client().prepareSearch(dataStreamName), false, 1);
        verifyResolvability(
            dataStreamName,
            client().prepareMultiSearch().add(client().prepareSearch(dataStreamName).setQuery(matchAllQuery())),
            false
        );
        verifyResolvability(dataStreamName, client().admin().indices().prepareClearCache(dataStreamName), false);
        verifyResolvability(dataStreamName, client().admin().indices().prepareFlush(dataStreamName), false);
        verifyResolvability(dataStreamName, client().admin().indices().prepareSegments(dataStreamName), false);
        verifyResolvability(dataStreamName, client().admin().indices().prepareStats(dataStreamName), false);
        verifyResolvability(dataStreamName, client().admin().indices().prepareForceMerge(dataStreamName), false);
        verifyResolvability(dataStreamName, client().admin().indices().prepareValidateQuery(dataStreamName), false);
        verifyResolvability(dataStreamName, client().admin().indices().prepareUpgrade(dataStreamName), false);
        verifyResolvability(dataStreamName, client().admin().indices().prepareRecoveries(dataStreamName), false);
        verifyResolvability(dataStreamName, client().admin().indices().prepareUpgradeStatus(dataStreamName), false);
        verifyResolvability(dataStreamName, client().admin().indices().prepareGetAliases("dummy").addIndices(dataStreamName), true);
        verifyResolvability(dataStreamName, client().admin().indices().prepareGetFieldMappings(dataStreamName), false);
        verifyResolvability(
            dataStreamName,
            client().admin()
                .indices()
                .preparePutMapping(dataStreamName)
                .setSource("{\"_doc\":{\"properties\": {\"my_field\":{\"type\":\"keyword\"}}}}", XContentType.JSON),
            false
        );
        verifyResolvability(dataStreamName, client().admin().indices().prepareGetMappings(dataStreamName), false);
        verifyResolvability(
            dataStreamName,
            client().admin()
                .indices()
                .prepareUpdateSettings(dataStreamName)
                .setSettings(Settings.builder().put("index.number_of_replicas", 0)),
            false
        );
        verifyResolvability(dataStreamName, client().admin().indices().prepareGetSettings(dataStreamName), false);
        verifyResolvability(dataStreamName, client().admin().cluster().prepareHealth(dataStreamName), false);
        verifyResolvability(dataStreamName, client().admin().cluster().prepareState().setIndices(dataStreamName), false);
        verifyResolvability(dataStreamName, client().prepareFieldCaps(dataStreamName).setFields("*"), false);
        verifyResolvability(dataStreamName, client().admin().indices().prepareGetIndex().addIndices(dataStreamName), false);
        verifyResolvability(dataStreamName, client().admin().indices().prepareOpen(dataStreamName), false);
        verifyResolvability(dataStreamName, client().admin().cluster().prepareSearchShards(dataStreamName), false);
        verifyResolvability(dataStreamName, client().admin().indices().prepareShardStores(dataStreamName), false);

        request = new CreateDataStreamAction.Request("logs-barbaz");
        client().execute(CreateDataStreamAction.INSTANCE, request).actionGet();
        verifyResolvability(
            "logs-barbaz",
            client().prepareIndex("logs-barbaz")
                .setSource("{\"@timestamp\": \"2020-12-12\"}", XContentType.JSON)
                .setOpType(DocWriteRequest.OpType.CREATE),
            false
        );

        String wildcardExpression = "logs*";
        verifyResolvability(wildcardExpression, client().admin().indices().prepareRefresh(wildcardExpression), false);
        verifyResolvability(wildcardExpression, client().prepareSearch(wildcardExpression), false, 2);
        verifyResolvability(
            wildcardExpression,
            client().prepareMultiSearch().add(client().prepareSearch(wildcardExpression).setQuery(matchAllQuery())),
            false
        );
        verifyResolvability(wildcardExpression, client().admin().indices().prepareClearCache(wildcardExpression), false);
        verifyResolvability(wildcardExpression, client().admin().indices().prepareFlush(wildcardExpression), false);
        verifyResolvability(wildcardExpression, client().admin().indices().prepareSegments(wildcardExpression), false);
        verifyResolvability(wildcardExpression, client().admin().indices().prepareStats(wildcardExpression), false);
        verifyResolvability(wildcardExpression, client().admin().indices().prepareForceMerge(wildcardExpression), false);
        verifyResolvability(wildcardExpression, client().admin().indices().prepareValidateQuery(wildcardExpression), false);
        verifyResolvability(wildcardExpression, client().admin().indices().prepareUpgrade(wildcardExpression), false);
        verifyResolvability(wildcardExpression, client().admin().indices().prepareRecoveries(wildcardExpression), false);
        verifyResolvability(wildcardExpression, client().admin().indices().prepareUpgradeStatus(wildcardExpression), false);
        verifyResolvability(wildcardExpression, client().admin().indices().prepareGetAliases(wildcardExpression), false);
        verifyResolvability(wildcardExpression, client().admin().indices().prepareGetFieldMappings(wildcardExpression), false);
        verifyResolvability(
            wildcardExpression,
            client().admin()
                .indices()
                .preparePutMapping(wildcardExpression)
                .setSource("{\"_doc\":{\"properties\": {\"my_field\":{\"type\":\"keyword\"}}}}", XContentType.JSON),
            false
        );
        verifyResolvability(wildcardExpression, client().admin().indices().prepareGetMappings(wildcardExpression), false);
        verifyResolvability(wildcardExpression, client().admin().indices().prepareGetSettings(wildcardExpression), false);
        verifyResolvability(
            wildcardExpression,
            client().admin()
                .indices()
                .prepareUpdateSettings(wildcardExpression)
                .setSettings(Settings.builder().put("index.number_of_replicas", 0)),
            false
        );
        verifyResolvability(wildcardExpression, client().admin().cluster().prepareHealth(wildcardExpression), false);
        verifyResolvability(wildcardExpression, client().admin().cluster().prepareState().setIndices(wildcardExpression), false);
        verifyResolvability(wildcardExpression, client().prepareFieldCaps(wildcardExpression).setFields("*"), false);
        verifyResolvability(wildcardExpression, client().admin().indices().prepareGetIndex().addIndices(wildcardExpression), false);
        verifyResolvability(wildcardExpression, client().admin().indices().prepareOpen(wildcardExpression), false);
        verifyResolvability(wildcardExpression, client().admin().cluster().prepareSearchShards(wildcardExpression), false);
        verifyResolvability(wildcardExpression, client().admin().indices().prepareShardStores(wildcardExpression), false);
    }

    public void testCannotDeleteComposableTemplateUsedByDataStream() throws Exception {
        putComposableIndexTemplate("id", List.of("metrics-foobar*"));
        String dataStreamName = "metrics-foobar-baz";
        CreateDataStreamAction.Request createDataStreamRequest = new CreateDataStreamAction.Request(dataStreamName);
        client().execute(CreateDataStreamAction.INSTANCE, createDataStreamRequest).get();
        createDataStreamRequest = new CreateDataStreamAction.Request(dataStreamName + "-eggplant");
        client().execute(CreateDataStreamAction.INSTANCE, createDataStreamRequest).get();

        DeleteComposableIndexTemplateAction.Request req = new DeleteComposableIndexTemplateAction.Request("id");
        Exception e = expectThrows(Exception.class, () -> client().execute(DeleteComposableIndexTemplateAction.INSTANCE, req).get());
        Optional<Exception> maybeE = ExceptionsHelper.unwrapCausesAndSuppressed(
            e,
            err -> err.getMessage()
                .contains(
                    "unable to remove composable templates [id] "
                        + "as they are in use by a data streams [metrics-foobar-baz, metrics-foobar-baz-eggplant]"
                )
        );
        assertTrue(maybeE.isPresent());

        DeleteComposableIndexTemplateAction.Request req2 = new DeleteComposableIndexTemplateAction.Request("i*");
        Exception e2 = expectThrows(Exception.class, () -> client().execute(DeleteComposableIndexTemplateAction.INSTANCE, req2).get());
        maybeE = ExceptionsHelper.unwrapCausesAndSuppressed(
            e2,
            err -> err.getMessage()
                .contains(
                    "unable to remove composable templates [id] "
                        + "as they are in use by a data streams [metrics-foobar-baz, metrics-foobar-baz-eggplant]"
                )
        );
        assertTrue(maybeE.isPresent());
    }

    public void testAliasActionsFailOnDataStreams() throws Exception {
        putComposableIndexTemplate("id1", List.of("metrics-foo*"));
        String dataStreamName = "metrics-foo";
        CreateDataStreamAction.Request createDataStreamRequest = new CreateDataStreamAction.Request(dataStreamName);
        client().execute(CreateDataStreamAction.INSTANCE, createDataStreamRequest).get();

        IndicesAliasesRequest.AliasActions addAction = new IndicesAliasesRequest.AliasActions(IndicesAliasesRequest.AliasActions.Type.ADD)
            .index(dataStreamName)
            .aliases("foo");
        IndicesAliasesRequest aliasesAddRequest = new IndicesAliasesRequest();
        aliasesAddRequest.addAliasAction(addAction);
        Exception e = expectThrows(IndexNotFoundException.class, () -> client().admin().indices().aliases(aliasesAddRequest).actionGet());
        assertThat(e.getMessage(), equalTo("no such index [" + dataStreamName + "]"));
    }

    public void testAliasActionsFailOnDataStreamBackingIndices() throws Exception {
        putComposableIndexTemplate("id1", List.of("metrics-foo*"));
        String dataStreamName = "metrics-foo";
        CreateDataStreamAction.Request createDataStreamRequest = new CreateDataStreamAction.Request(dataStreamName);
        client().execute(CreateDataStreamAction.INSTANCE, createDataStreamRequest).get();

        String backingIndex = DataStream.getDefaultBackingIndexName(dataStreamName, 1);
        IndicesAliasesRequest.AliasActions addAction = new IndicesAliasesRequest.AliasActions(IndicesAliasesRequest.AliasActions.Type.ADD)
            .index(backingIndex)
            .aliases("first_gen");
        IndicesAliasesRequest aliasesAddRequest = new IndicesAliasesRequest();
        aliasesAddRequest.addAliasAction(addAction);
        Exception e = expectThrows(IllegalArgumentException.class, () -> client().admin().indices().aliases(aliasesAddRequest).actionGet());
        assertThat(
            e.getMessage(),
            equalTo(
                "The provided expressions ["
                    + backingIndex
                    + "] match a backing index belonging to data stream ["
                    + dataStreamName
                    + "]. Data streams and their backing indices don't "
                    + "support aliases."
            )
        );
    }

    public void testTimestampFieldCustomAttributes() throws Exception {
        String mapping = "{\n"
            + "      \"properties\": {\n"
            + "        \"@timestamp\": {\n"
            + "          \"type\": \"date\",\n"
            + "          \"format\": \"yyyy-MM\",\n"
            + "          \"meta\": {\n"
            + "            \"x\": \"y\"\n"
            + "          }\n"
            + "        }\n"
            + "      }\n"
            + "    }";
        putComposableIndexTemplate("id1", mapping, List.of("logs-foo*"), null, null);

        CreateDataStreamAction.Request createDataStreamRequest = new CreateDataStreamAction.Request("logs-foobar");
        client().execute(CreateDataStreamAction.INSTANCE, createDataStreamRequest).get();
        GetDataStreamAction.Request getDataStreamRequest = new GetDataStreamAction.Request(new String[] { "logs-foobar" });
        GetDataStreamAction.Response getDataStreamResponse = client().execute(GetDataStreamAction.INSTANCE, getDataStreamRequest)
            .actionGet();
        assertThat(getDataStreamResponse.getDataStreams().size(), equalTo(1));
        assertThat(getDataStreamResponse.getDataStreams().get(0).getDataStream().getName(), equalTo("logs-foobar"));
        assertThat(getDataStreamResponse.getDataStreams().get(0).getDataStream().getTimeStampField().getName(), equalTo("@timestamp"));
        Map<?, ?> expectedTimestampMapping = Map.of("type", "date", "format", "yyyy-MM", "meta", Map.of("x", "y"));
        assertBackingIndex(DataStream.getDefaultBackingIndexName("logs-foobar", 1), "properties.@timestamp", expectedTimestampMapping);
    }

    public void testUpdateMappingViaDataStream() throws Exception {
        putComposableIndexTemplate("id1", List.of("logs-*"));
        CreateDataStreamAction.Request createDataStreamRequest = new CreateDataStreamAction.Request("logs-foobar");
        client().execute(CreateDataStreamAction.INSTANCE, createDataStreamRequest).actionGet();

        String backingIndex1 = DataStream.getDefaultBackingIndexName("logs-foobar", 1);
        String backingIndex2 = DataStream.getDefaultBackingIndexName("logs-foobar", 2);

        RolloverResponse rolloverResponse = client().admin().indices().rolloverIndex(new RolloverRequest("logs-foobar", null)).get();
        assertThat(rolloverResponse.getNewIndex(), equalTo(backingIndex2));
        assertTrue(rolloverResponse.isRolledOver());

        Map<?, ?> expectedMapping = Map.of(
            "properties",
            Map.of("@timestamp", Map.of("type", "date")),
            "_data_stream_timestamp",
            Map.of("enabled", true)
        );
        GetMappingsResponse getMappingsResponse = client().admin().indices().prepareGetMappings("logs-foobar").get();
        assertThat(getMappingsResponse.getMappings().size(), equalTo(2));
        assertThat(getMappingsResponse.getMappings().get(backingIndex1).getSourceAsMap(), equalTo(expectedMapping));
        assertThat(getMappingsResponse.getMappings().get(backingIndex2).getSourceAsMap(), equalTo(expectedMapping));

        expectedMapping = Map.of(
            "properties",
            Map.of("@timestamp", Map.of("type", "date"), "my_field", Map.of("type", "keyword")),
            "_data_stream_timestamp",
            Map.of("enabled", true)
        );
        client().admin()
            .indices()
            .preparePutMapping("logs-foobar")
            .setSource("{\"properties\":{\"my_field\":{\"type\":\"keyword\"}}}", XContentType.JSON)
            .get();
        // The mappings of all backing indices should be updated:
        getMappingsResponse = client().admin().indices().prepareGetMappings("logs-foobar").get();
        assertThat(getMappingsResponse.getMappings().size(), equalTo(2));
        assertThat(getMappingsResponse.getMappings().get(backingIndex1).getSourceAsMap(), equalTo(expectedMapping));
        assertThat(getMappingsResponse.getMappings().get(backingIndex2).getSourceAsMap(), equalTo(expectedMapping));
    }

    public void testUpdateIndexSettingsViaDataStream() throws Exception {
        putComposableIndexTemplate("id1", List.of("logs-*"));
        CreateDataStreamAction.Request createDataStreamRequest = new CreateDataStreamAction.Request("logs-foobar");
        client().execute(CreateDataStreamAction.INSTANCE, createDataStreamRequest).actionGet();

        String backingIndex1 = DataStream.getDefaultBackingIndexName("logs-foobar", 1);
        String backingIndex2 = DataStream.getDefaultBackingIndexName("logs-foobar", 2);

        RolloverResponse rolloverResponse = client().admin().indices().rolloverIndex(new RolloverRequest("logs-foobar", null)).get();
        assertThat(rolloverResponse.getNewIndex(), equalTo(backingIndex2));
        assertTrue(rolloverResponse.isRolledOver());

        // The index settings of all backing indices should be updated:
        GetSettingsResponse getSettingsResponse = client().admin().indices().prepareGetSettings("logs-foobar").get();
        assertThat(getSettingsResponse.getIndexToSettings().size(), equalTo(2));
        assertThat(getSettingsResponse.getSetting(backingIndex1, "index.number_of_replicas"), equalTo("1"));
        assertThat(getSettingsResponse.getSetting(backingIndex2, "index.number_of_replicas"), equalTo("1"));

        client().admin()
            .indices()
            .prepareUpdateSettings("logs-foobar")
            .setSettings(Settings.builder().put("index.number_of_replicas", 0))
            .get();
        getSettingsResponse = client().admin().indices().prepareGetSettings("logs-foobar").get();
        assertThat(getSettingsResponse.getIndexToSettings().size(), equalTo(2));
        assertThat(getSettingsResponse.getSetting(backingIndex1, "index.number_of_replicas"), equalTo("0"));
        assertThat(getSettingsResponse.getSetting(backingIndex2, "index.number_of_replicas"), equalTo("0"));
    }

    public void testIndexDocsWithCustomRoutingTargetingDataStreamIsNotAllowed() throws Exception {
        putComposableIndexTemplate("id1", List.of("logs-foo*"));

        // Index doc that triggers creation of a data stream
        String dataStream = "logs-foobar";
        IndexRequest indexRequest = new IndexRequest(dataStream).source("{\"@timestamp\": \"2020-12-12\"}", XContentType.JSON)
            .opType(DocWriteRequest.OpType.CREATE);
        IndexResponse indexResponse = client().index(indexRequest).actionGet();
        assertThat(indexResponse.getIndex(), equalTo(DataStream.getDefaultBackingIndexName(dataStream, 1)));

        // Index doc with custom routing that targets the data stream
        IndexRequest indexRequestWithRouting = new IndexRequest(dataStream).source("@timestamp", System.currentTimeMillis())
            .opType(DocWriteRequest.OpType.CREATE)
            .routing("custom");
        IllegalArgumentException exception = expectThrows(
            IllegalArgumentException.class,
            () -> client().index(indexRequestWithRouting).actionGet()
        );
        assertThat(
            exception.getMessage(),
            is(
                "index request targeting data stream [logs-foobar] specifies a custom routing. target the "
                    + "backing indices directly or remove the custom routing."
            )
        );

        // Bulk indexing with custom routing targeting the data stream is also prohibited
        BulkRequest bulkRequest = new BulkRequest();
        for (int i = 0; i < 10; i++) {
            bulkRequest.add(
                new IndexRequest(dataStream).opType(DocWriteRequest.OpType.CREATE)
                    .routing("bulk-request-routing")
                    .source("{}", XContentType.JSON)
            );
        }

        BulkResponse bulkResponse = client().bulk(bulkRequest).actionGet();
        for (BulkItemResponse responseItem : bulkResponse.getItems()) {
            assertThat(responseItem.getFailure(), notNullValue());
            assertThat(
                responseItem.getFailureMessage(),
                is(
                    "java.lang.IllegalArgumentException: index request targeting data stream "
                        + "[logs-foobar] specifies a custom routing. target the backing indices directly or remove the custom routing."
                )
            );
        }
    }

    public void testIndexDocsWithCustomRoutingTargetingBackingIndex() throws Exception {
        putComposableIndexTemplate("id1", List.of("logs-foo*"));

        // Index doc that triggers creation of a data stream
        IndexRequest indexRequest = new IndexRequest("logs-foobar").source("{\"@timestamp\": \"2020-12-12\"}", XContentType.JSON)
            .opType(DocWriteRequest.OpType.CREATE);
        IndexResponse indexResponse = client().index(indexRequest).actionGet();
        assertThat(indexResponse.getIndex(), equalTo(DataStream.getDefaultBackingIndexName("logs-foobar", 1)));

        // Index doc with custom routing that targets the backing index
        IndexRequest indexRequestWithRouting = new IndexRequest(DataStream.getDefaultBackingIndexName("logs-foobar", 1L)).source(
            "@timestamp",
            System.currentTimeMillis()
        )
            .opType(DocWriteRequest.OpType.INDEX)
            .routing("custom")
            .id(indexResponse.getId())
            .setIfPrimaryTerm(indexResponse.getPrimaryTerm())
            .setIfSeqNo(indexResponse.getSeqNo());
        IndexResponse response = client().index(indexRequestWithRouting).actionGet();
        assertThat(response.getIndex(), equalTo(DataStream.getDefaultBackingIndexName("logs-foobar", 1)));
    }

    public void testSearchAllResolvesDataStreams() throws Exception {
        putComposableIndexTemplate("id1", List.of("metrics-foo*"));
        CreateDataStreamAction.Request createDataStreamRequest = new CreateDataStreamAction.Request("metrics-foo");
        client().execute(CreateDataStreamAction.INSTANCE, createDataStreamRequest).get();

        putComposableIndexTemplate("id2", List.of("metrics-bar*"));
        createDataStreamRequest = new CreateDataStreamAction.Request("metrics-bar");
        client().execute(CreateDataStreamAction.INSTANCE, createDataStreamRequest).get();

        int numDocsBar = randomIntBetween(2, 16);
        indexDocs("metrics-bar", numDocsBar);
        int numDocsFoo = randomIntBetween(2, 16);
        indexDocs("metrics-foo", numDocsFoo);

        RolloverResponse rolloverResponse = client().admin().indices().rolloverIndex(new RolloverRequest("metrics-foo", null)).get();
        assertThat(rolloverResponse.getNewIndex(), equalTo(DataStream.getDefaultBackingIndexName("metrics-foo", 2)));

        // ingest some more data in the rolled data stream
        int numDocsRolledFoo = randomIntBetween(2, 16);
        indexDocs("metrics-foo", numDocsRolledFoo);

        SearchRequest searchRequest = new SearchRequest("*");
        SearchResponse searchResponse = client().search(searchRequest).actionGet();
        assertThat(searchResponse.getHits().getTotalHits().value, is((long) numDocsBar + numDocsFoo + numDocsRolledFoo));
    }

    public void testGetDataStream() throws Exception {
        Settings settings = Settings.builder().put(IndexMetadata.SETTING_NUMBER_OF_REPLICAS, maximumNumberOfReplicas() + 2).build();
        putComposableIndexTemplate("template_for_foo", null, List.of("metrics-foo*"), settings, null);

        int numDocsFoo = randomIntBetween(2, 16);
        indexDocs("metrics-foo", numDocsFoo);

        GetDataStreamAction.Response response = client().execute(
            GetDataStreamAction.INSTANCE,
            new GetDataStreamAction.Request(new String[] { "metrics-foo" })
        ).actionGet();
        assertThat(response.getDataStreams().size(), is(1));
        DataStreamInfo metricsFooDataStream = response.getDataStreams().get(0);
        assertThat(metricsFooDataStream.getDataStream().getName(), is("metrics-foo"));
        assertThat(metricsFooDataStream.getDataStreamStatus(), is(ClusterHealthStatus.YELLOW));
        assertThat(metricsFooDataStream.getIndexTemplate(), is("template_for_foo"));
        assertThat(metricsFooDataStream.getIlmPolicy(), is(nullValue()));
    }

    private static void assertBackingIndex(String backingIndex, String timestampFieldPathInMapping) {
        assertBackingIndex(backingIndex, timestampFieldPathInMapping, Map.of("type", "date"));
    }

    private static void assertBackingIndex(String backingIndex, String timestampFieldPathInMapping, Map<?, ?> expectedMapping) {
        GetIndexResponse getIndexResponse = client().admin().indices().getIndex(new GetIndexRequest().indices(backingIndex)).actionGet();
        assertThat(getIndexResponse.getSettings().get(backingIndex), notNullValue());
        assertThat(getIndexResponse.getSettings().get(backingIndex).getAsBoolean("index.hidden", null), is(true));
        Map<?, ?> mappings = getIndexResponse.getMappings().get(backingIndex).getSourceAsMap();
        assertThat(ObjectPath.eval(timestampFieldPathInMapping, mappings), is(expectedMapping));
    }

    public void testNoTimestampInDocument() throws Exception {
        putComposableIndexTemplate("id", List.of("logs-foobar*"));
        String dataStreamName = "logs-foobar";
        CreateDataStreamAction.Request createDataStreamRequest = new CreateDataStreamAction.Request(dataStreamName);
        client().execute(CreateDataStreamAction.INSTANCE, createDataStreamRequest).get();

        IndexRequest indexRequest = new IndexRequest(dataStreamName).opType("create").source("{}", XContentType.JSON);
        Exception e = expectThrows(MapperParsingException.class, () -> client().index(indexRequest).actionGet());
        assertThat(e.getCause().getMessage(), equalTo("data stream timestamp field [@timestamp] is missing"));
    }

    public void testMultipleTimestampValuesInDocument() throws Exception {
        putComposableIndexTemplate("id", List.of("logs-foobar*"));
        String dataStreamName = "logs-foobar";
        CreateDataStreamAction.Request createDataStreamRequest = new CreateDataStreamAction.Request(dataStreamName);
        client().execute(CreateDataStreamAction.INSTANCE, createDataStreamRequest).get();

        IndexRequest indexRequest = new IndexRequest(dataStreamName).opType("create")
            .source("{\"@timestamp\": [\"2020-12-12\",\"2022-12-12\"]}", XContentType.JSON);
        Exception e = expectThrows(MapperParsingException.class, () -> client().index(indexRequest).actionGet());
        assertThat(e.getCause().getMessage(), equalTo("data stream timestamp field [@timestamp] encountered multiple values"));
    }

    public void testMixedAutoCreate() throws Exception {
        PutComposableIndexTemplateAction.Request createTemplateRequest = new PutComposableIndexTemplateAction.Request("logs-foo");
        createTemplateRequest.indexTemplate(
            new ComposableIndexTemplate(
                List.of("logs-foo*"),
                new Template(null, new CompressedXContent(generateMapping("@timestamp")), null),
                null,
                null,
                null,
                null,
                new ComposableIndexTemplate.DataStreamTemplate(),
                null
            )
        );
        client().execute(PutComposableIndexTemplateAction.INSTANCE, createTemplateRequest).actionGet();

        BulkRequest bulkRequest = new BulkRequest();
        bulkRequest.add(new IndexRequest("logs-foobar").opType(CREATE).source("{\"@timestamp\": \"2020-12-12\"}", XContentType.JSON));
        bulkRequest.add(new IndexRequest("logs-foobaz").opType(CREATE).source("{\"@timestamp\": \"2020-12-12\"}", XContentType.JSON));
        bulkRequest.add(new IndexRequest("logs-barbaz").opType(CREATE).source("{\"@timestamp\": \"2020-12-12\"}", XContentType.JSON));
        bulkRequest.add(new IndexRequest("logs-barfoo").opType(CREATE).source("{\"@timestamp\": \"2020-12-12\"}", XContentType.JSON));
        BulkResponse bulkResponse = client().bulk(bulkRequest).actionGet();
        assertThat("bulk failures: " + Strings.toString(bulkResponse), bulkResponse.hasFailures(), is(false));

        bulkRequest = new BulkRequest();
        bulkRequest.add(new IndexRequest("logs-foobar").opType(CREATE).source("{\"@timestamp\": \"2020-12-12\"}", XContentType.JSON));
        bulkRequest.add(new IndexRequest("logs-foobaz2").opType(CREATE).source("{\"@timestamp\": \"2020-12-12\"}", XContentType.JSON));
        bulkRequest.add(new IndexRequest("logs-barbaz").opType(CREATE).source("{\"@timestamp\": \"2020-12-12\"}", XContentType.JSON));
        bulkRequest.add(new IndexRequest("logs-barfoo2").opType(CREATE).source("{\"@timestamp\": \"2020-12-12\"}", XContentType.JSON));
        bulkResponse = client().bulk(bulkRequest).actionGet();
        assertThat("bulk failures: " + Strings.toString(bulkResponse), bulkResponse.hasFailures(), is(false));

        bulkRequest = new BulkRequest();
        bulkRequest.add(new IndexRequest("logs-foobar").opType(CREATE).source("{\"@timestamp\": \"2020-12-12\"}", XContentType.JSON));
        bulkRequest.add(new IndexRequest("logs-foobaz2").opType(CREATE).source("{\"@timestamp\": \"2020-12-12\"}", XContentType.JSON));
        bulkRequest.add(new IndexRequest("logs-foobaz3").opType(CREATE).source("{\"@timestamp\": \"2020-12-12\"}", XContentType.JSON));
        bulkRequest.add(new IndexRequest("logs-barbaz").opType(CREATE).source("{\"@timestamp\": \"2020-12-12\"}", XContentType.JSON));
        bulkRequest.add(new IndexRequest("logs-barfoo2").opType(CREATE).source("{\"@timestamp\": \"2020-12-12\"}", XContentType.JSON));
        bulkRequest.add(new IndexRequest("logs-barfoo3").opType(CREATE).source("{\"@timestamp\": \"2020-12-12\"}", XContentType.JSON));
        bulkResponse = client().bulk(bulkRequest).actionGet();
        assertThat("bulk failures: " + Strings.toString(bulkResponse), bulkResponse.hasFailures(), is(false));

        GetDataStreamAction.Request getDataStreamRequest = new GetDataStreamAction.Request(new String[] { "*" });
        GetDataStreamAction.Response getDataStreamsResponse = client().execute(GetDataStreamAction.INSTANCE, getDataStreamRequest)
            .actionGet();
        assertThat(getDataStreamsResponse.getDataStreams(), hasSize(4));
        getDataStreamsResponse.getDataStreams().sort(Comparator.comparing(dataStreamInfo -> dataStreamInfo.getDataStream().getName()));
        assertThat(getDataStreamsResponse.getDataStreams().get(0).getDataStream().getName(), equalTo("logs-foobar"));
        assertThat(getDataStreamsResponse.getDataStreams().get(1).getDataStream().getName(), equalTo("logs-foobaz"));
        assertThat(getDataStreamsResponse.getDataStreams().get(2).getDataStream().getName(), equalTo("logs-foobaz2"));
        assertThat(getDataStreamsResponse.getDataStreams().get(3).getDataStream().getName(), equalTo("logs-foobaz3"));

        GetIndexResponse getIndexResponse = client().admin().indices().getIndex(new GetIndexRequest().indices("logs-bar*")).actionGet();
        assertThat(getIndexResponse.getIndices(), arrayWithSize(4));
        assertThat(getIndexResponse.getIndices(), hasItemInArray("logs-barbaz"));
        assertThat(getIndexResponse.getIndices(), hasItemInArray("logs-barfoo"));
        assertThat(getIndexResponse.getIndices(), hasItemInArray("logs-barfoo2"));
        assertThat(getIndexResponse.getIndices(), hasItemInArray("logs-barfoo3"));

        DeleteDataStreamAction.Request deleteDSReq = new DeleteDataStreamAction.Request(new String[] { "*" });
        client().execute(DeleteDataStreamAction.INSTANCE, deleteDSReq).actionGet();
        DeleteComposableIndexTemplateAction.Request deleteTemplateRequest = new DeleteComposableIndexTemplateAction.Request("*");
        client().execute(DeleteComposableIndexTemplateAction.INSTANCE, deleteTemplateRequest).actionGet();
    }

    public void testAutoCreateV1TemplateNoDataStream() {
        Settings settings = Settings.builder().put(IndexMetadata.SETTING_NUMBER_OF_REPLICAS, 0).build();

        PutIndexTemplateRequest v1Request = new PutIndexTemplateRequest("logs-foo");
        v1Request.patterns(List.of("logs-foo*"));
        v1Request.settings(settings);
        v1Request.order(Integer.MAX_VALUE); // in order to avoid number_of_replicas being overwritten by random_template
        client().admin().indices().putTemplate(v1Request).actionGet();

        BulkRequest bulkRequest = new BulkRequest();
        bulkRequest.add(new IndexRequest("logs-foobar").opType(CREATE).source("{}", XContentType.JSON));
        BulkResponse bulkResponse = client().bulk(bulkRequest).actionGet();
        assertThat("bulk failures: " + Strings.toString(bulkResponse), bulkResponse.hasFailures(), is(false));

        GetDataStreamAction.Request getDataStreamRequest = new GetDataStreamAction.Request(new String[] { "*" });
        GetDataStreamAction.Response getDataStreamsResponse = client().execute(GetDataStreamAction.INSTANCE, getDataStreamRequest)
            .actionGet();
        assertThat(getDataStreamsResponse.getDataStreams(), hasSize(0));

        GetIndexResponse getIndexResponse = client().admin().indices().getIndex(new GetIndexRequest().indices("logs-foobar")).actionGet();
        assertThat(getIndexResponse.getIndices(), arrayWithSize(1));
        assertThat(getIndexResponse.getIndices(), hasItemInArray("logs-foobar"));
        assertThat(getIndexResponse.getSettings().get("logs-foobar").get(IndexMetadata.SETTING_NUMBER_OF_REPLICAS), equalTo("0"));
    }

    public void testCreatingDataStreamAndFirstBackingIndexExistsFails() throws Exception {
        String dataStreamName = "logs-foobar";
        String backingIndex = DataStream.getDefaultBackingIndexName(dataStreamName, 1);

        createIndex(backingIndex);
        putComposableIndexTemplate("id", List.of("logs-*"));
        CreateDataStreamAction.Request createDataStreamRequest = new CreateDataStreamAction.Request(dataStreamName);
        Exception e = expectThrows(
            ElasticsearchStatusException.class,
            () -> client().execute(CreateDataStreamAction.INSTANCE, createDataStreamRequest).actionGet()
        );
        assertThat(e.getMessage(), equalTo("data stream could not be created because backing index [" + backingIndex + "] already exists"));
    }

    public void testAutoCreatingDataStreamAndFirstBackingIndexExistsFails() throws Exception {
        String dataStreamName = "logs-foobar";
        String backingIndex = DataStream.getDefaultBackingIndexName(dataStreamName, 1);

        createIndex(backingIndex);
        putComposableIndexTemplate("id", List.of("logs-*"));

        IndexRequest indexRequest = new IndexRequest(dataStreamName).opType("create")
            .source("{\"@timestamp\": \"2020-12-12\"}", XContentType.JSON);
        Exception e = expectThrows(ElasticsearchStatusException.class, () -> client().index(indexRequest).actionGet());
        assertThat(e.getMessage(), equalTo("data stream could not be created because backing index [" + backingIndex + "] already exists"));
    }

    public void testCreatingDataStreamAndBackingIndexExistsFails() throws Exception {
        String dataStreamName = "logs-foobar";
        String backingIndex = DataStream.getDefaultBackingIndexName(dataStreamName, 2);

        createIndex(backingIndex);
        putComposableIndexTemplate("id", List.of("logs-*"));

        CreateDataStreamAction.Request createDataStreamRequest = new CreateDataStreamAction.Request(dataStreamName);
        Exception e = expectThrows(
            IllegalStateException.class,
            () -> client().execute(CreateDataStreamAction.INSTANCE, createDataStreamRequest).actionGet()
        );
        assertThat(
            e.getMessage(),
            equalTo(
                "data stream [logs-foobar] could create backing indices that conflict with 1 "
                    + "existing index(s) or alias(s) including '.ds-logs-foobar-000002'"
            )
        );
    }

    public void testQueryDataStreamNameInIndexField() throws Exception {
        putComposableIndexTemplate("id1", List.of("metrics-*"));
        CreateDataStreamAction.Request createDataStreamRequest = new CreateDataStreamAction.Request("metrics-foo");
        client().execute(CreateDataStreamAction.INSTANCE, createDataStreamRequest).get();

        indexDocs("metrics-foo", 1);
        indexDocs("metrics-bar", 1);

        SearchRequest searchRequest = new SearchRequest("*");
        searchRequest.source().query(new TermQueryBuilder("_index", "metrics-foo"));
        SearchResponse searchResponse = client().search(searchRequest).actionGet();
        assertThat(searchResponse.getHits().getTotalHits().value, equalTo(1L));
        assertThat(searchResponse.getHits().getTotalHits().relation, equalTo(TotalHits.Relation.EQUAL_TO));
    }

    public void testDataStreamMetadata() throws Exception {
        Settings settings = Settings.builder().put(IndexMetadata.SETTING_NUMBER_OF_REPLICAS, 0).build();
        putComposableIndexTemplate("id1", null, List.of("logs-*"), settings, Map.of("managed_by", "core-features"));
        CreateDataStreamAction.Request createDataStreamRequest = new CreateDataStreamAction.Request("logs-foobar");
        client().execute(CreateDataStreamAction.INSTANCE, createDataStreamRequest).get();

        GetDataStreamAction.Request getDataStreamRequest = new GetDataStreamAction.Request(new String[] { "*" });
        GetDataStreamAction.Response getDataStreamResponse = client().execute(GetDataStreamAction.INSTANCE, getDataStreamRequest)
            .actionGet();
        getDataStreamResponse.getDataStreams().sort(Comparator.comparing(dataStreamInfo -> dataStreamInfo.getDataStream().getName()));
        assertThat(getDataStreamResponse.getDataStreams().size(), equalTo(1));
        DataStreamInfo info = getDataStreamResponse.getDataStreams().get(0);
        assertThat(info.getIndexTemplate(), equalTo("id1"));
        assertThat(info.getDataStreamStatus(), equalTo(ClusterHealthStatus.GREEN));
        assertThat(info.getIlmPolicy(), nullValue());
        DataStream dataStream = info.getDataStream();
        assertThat(dataStream.getName(), equalTo("logs-foobar"));
        assertThat(dataStream.getTimeStampField().getName(), equalTo("@timestamp"));
        assertThat(dataStream.getIndices().size(), equalTo(1));
        assertThat(dataStream.getIndices().get(0).getName(), equalTo(DataStream.getDefaultBackingIndexName("logs-foobar", 1)));
        assertThat(dataStream.getMetadata(), equalTo(Map.of("managed_by", "core-features")));
    }

    private static void verifyResolvability(String dataStream, ActionRequestBuilder<?, ?> requestBuilder, boolean fail) {
        verifyResolvability(dataStream, requestBuilder, fail, 0);
    }

    private static void verifyResolvability(
        String dataStream,
        ActionRequestBuilder<?, ?> requestBuilder,
        boolean fail,
        long expectedCount
    ) {
        if (fail) {
            String expectedErrorMessage = "no such index [" + dataStream + "]";
            if (requestBuilder instanceof MultiSearchRequestBuilder) {
                MultiSearchResponse multiSearchResponse = ((MultiSearchRequestBuilder) requestBuilder).get();
                assertThat(multiSearchResponse.getResponses().length, equalTo(1));
                assertThat(multiSearchResponse.getResponses()[0].isFailure(), is(true));
                assertThat(multiSearchResponse.getResponses()[0].getFailure(), instanceOf(IllegalArgumentException.class));
                assertThat(multiSearchResponse.getResponses()[0].getFailure().getMessage(), equalTo(expectedErrorMessage));
            } else if (requestBuilder instanceof ValidateQueryRequestBuilder) {
                Exception e = expectThrows(IndexNotFoundException.class, requestBuilder::get);
                assertThat(e.getMessage(), equalTo(expectedErrorMessage));
            } else {
                Exception e = expectThrows(IndexNotFoundException.class, requestBuilder::get);
                assertThat(e.getMessage(), equalTo(expectedErrorMessage));
            }
        } else {
            if (requestBuilder instanceof SearchRequestBuilder) {
                SearchRequestBuilder searchRequestBuilder = (SearchRequestBuilder) requestBuilder;
                assertHitCount(searchRequestBuilder.get(), expectedCount);
            } else if (requestBuilder instanceof MultiSearchRequestBuilder) {
                MultiSearchResponse multiSearchResponse = ((MultiSearchRequestBuilder) requestBuilder).get();
                assertThat(multiSearchResponse.getResponses()[0].isFailure(), is(false));
            } else {
                requestBuilder.get();
            }
        }
    }

    private static void indexDocs(String dataStream, int numDocs) {
        BulkRequest bulkRequest = new BulkRequest();
        for (int i = 0; i < numDocs; i++) {
            String value = DateFieldMapper.DEFAULT_DATE_TIME_FORMATTER.formatMillis(System.currentTimeMillis());
            bulkRequest.add(
                new IndexRequest(dataStream).opType(DocWriteRequest.OpType.CREATE)
                    .source(String.format(Locale.ROOT, "{\"%s\":\"%s\"}", DEFAULT_TIMESTAMP_FIELD, value), XContentType.JSON)
            );
        }
        BulkResponse bulkResponse = client().bulk(bulkRequest).actionGet();
        assertThat(bulkResponse.getItems().length, equalTo(numDocs));
        String backingIndex = DataStream.getDefaultBackingIndexName(dataStream, 1);
        String backingIndexPrefix = backingIndex.substring(0, backingIndex.length() - 3);
        for (BulkItemResponse itemResponse : bulkResponse) {
            assertThat(itemResponse.getFailureMessage(), nullValue());
            assertThat(itemResponse.status(), equalTo(RestStatus.CREATED));
            assertThat(itemResponse.getIndex(), startsWith(backingIndexPrefix));
        }
        client().admin().indices().refresh(new RefreshRequest(dataStream)).actionGet();
    }

    private static void verifyDocs(String dataStream, long expectedNumHits, long minGeneration, long maxGeneration) {
        SearchRequest searchRequest = new SearchRequest(dataStream);
        searchRequest.source().size((int) expectedNumHits);
        SearchResponse searchResponse = client().search(searchRequest).actionGet();
        assertThat(searchResponse.getHits().getTotalHits().value, equalTo(expectedNumHits));

        List<String> expectedIndices = new ArrayList<>();
        for (long k = minGeneration; k <= maxGeneration; k++) {
            expectedIndices.add(DataStream.getDefaultBackingIndexName(dataStream, k));
        }
        Arrays.stream(searchResponse.getHits().getHits()).forEach(hit -> { assertTrue(expectedIndices.contains(hit.getIndex())); });
    }

    public static void putComposableIndexTemplate(String id, List<String> patterns) throws IOException {
        putComposableIndexTemplate(id, null, patterns, null, null);
    }

    static void putComposableIndexTemplate(
        String id,
        @Nullable String mappings,
        List<String> patterns,
        @Nullable Settings settings,
        @Nullable Map<String, Object> metadata
    ) throws IOException {
        PutComposableIndexTemplateAction.Request request = new PutComposableIndexTemplateAction.Request(id);
        request.indexTemplate(
            new ComposableIndexTemplate(
                patterns,
                new Template(settings, mappings == null ? null : new CompressedXContent(mappings), null),
                null,
                null,
                null,
<<<<<<< HEAD
                metadata,
                new ComposableIndexTemplate.DataStreamTemplate()
=======
                null,
                new ComposableIndexTemplate.DataStreamTemplate(),
                null
>>>>>>> ebed2d23
            )
        );
        client().execute(PutComposableIndexTemplateAction.INSTANCE, request).actionGet();
    }

}<|MERGE_RESOLUTION|>--- conflicted
+++ resolved
@@ -1228,14 +1228,9 @@
                 null,
                 null,
                 null,
-<<<<<<< HEAD
                 metadata,
-                new ComposableIndexTemplate.DataStreamTemplate()
-=======
-                null,
                 new ComposableIndexTemplate.DataStreamTemplate(),
                 null
->>>>>>> ebed2d23
             )
         );
         client().execute(PutComposableIndexTemplateAction.INSTANCE, request).actionGet();
