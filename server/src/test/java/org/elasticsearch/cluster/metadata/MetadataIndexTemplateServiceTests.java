/*
 * Licensed to Elasticsearch under one or more contributor
 * license agreements. See the NOTICE file distributed with
 * this work for additional information regarding copyright
 * ownership. Elasticsearch licenses this file to you under
 * the Apache License, Version 2.0 (the "License"); you may
 * not use this file except in compliance with the License.
 * You may obtain a copy of the License at
 *
 *    http://www.apache.org/licenses/LICENSE-2.0
 *
 * Unless required by applicable law or agreed to in writing,
 * software distributed under the License is distributed on an
 * "AS IS" BASIS, WITHOUT WARRANTIES OR CONDITIONS OF ANY
 * KIND, either express or implied.  See the License for the
 * specific language governing permissions and limitations
 * under the License.
 */

package org.elasticsearch.cluster.metadata;

import com.fasterxml.jackson.core.JsonParseException;
import org.elasticsearch.action.ActionListener;
import org.elasticsearch.action.admin.indices.alias.Alias;
import org.elasticsearch.action.support.master.AcknowledgedResponse;
import org.elasticsearch.cluster.ClusterState;
import org.elasticsearch.cluster.metadata.MetadataIndexTemplateService.PutRequest;
import org.elasticsearch.cluster.service.ClusterService;
import org.elasticsearch.common.Strings;
import org.elasticsearch.common.compress.CompressedXContent;
import org.elasticsearch.common.settings.IndexScopedSettings;
import org.elasticsearch.common.settings.Settings;
import org.elasticsearch.common.unit.TimeValue;
import org.elasticsearch.common.xcontent.LoggingDeprecationHandler;
import org.elasticsearch.common.xcontent.NamedXContentRegistry;
import org.elasticsearch.common.xcontent.XContentFactory;
import org.elasticsearch.common.xcontent.XContentParser;
import org.elasticsearch.common.xcontent.XContentType;
import org.elasticsearch.env.Environment;
import org.elasticsearch.index.mapper.MapperParsingException;
import org.elasticsearch.index.mapper.MapperService;
import org.elasticsearch.indices.IndexTemplateMissingException;
import org.elasticsearch.indices.IndicesService;
import org.elasticsearch.indices.InvalidIndexTemplateException;
import org.elasticsearch.test.ESSingleNodeTestCase;

import java.io.IOException;
import java.util.ArrayList;
import java.util.Arrays;
import java.util.Collections;
import java.util.HashMap;
import java.util.HashSet;
import java.util.List;
import java.util.Map;
import java.util.Objects;
import java.util.Set;
import java.util.concurrent.CountDownLatch;
import java.util.concurrent.TimeUnit;
import java.util.stream.Collectors;

import static java.util.Collections.singletonList;
import static org.elasticsearch.common.settings.Settings.builder;
import static org.hamcrest.CoreMatchers.containsString;
import static org.hamcrest.CoreMatchers.containsStringIgnoringCase;
import static org.hamcrest.CoreMatchers.equalTo;
import static org.hamcrest.CoreMatchers.instanceOf;
import static org.hamcrest.CoreMatchers.not;
import static org.hamcrest.Matchers.contains;
import static org.hamcrest.Matchers.containsInAnyOrder;
import static org.hamcrest.Matchers.empty;
import static org.hamcrest.Matchers.is;

public class MetadataIndexTemplateServiceTests extends ESSingleNodeTestCase {
    public void testIndexTemplateInvalidNumberOfShards() {
        PutRequest request = new PutRequest("test", "test_shards");
        request.patterns(singletonList("test_shards*"));

        request.settings(builder()
            .put(IndexMetadata.SETTING_NUMBER_OF_SHARDS, "0")
            .put("index.shard.check_on_startup", "blargh").build());

        List<Throwable> throwables = putTemplate(xContentRegistry(), request);
        assertEquals(throwables.size(), 1);
        assertThat(throwables.get(0), instanceOf(InvalidIndexTemplateException.class));
        assertThat(throwables.get(0).getMessage(),
                containsString("Failed to parse value [0] for setting [index.number_of_shards] must be >= 1"));
        assertThat(throwables.get(0).getMessage(),
                containsString("unknown value for [index.shard.check_on_startup] " +
                                "must be one of [true, false, checksum] but was: blargh"));
    }

    public void testIndexTemplateValidationWithSpecifiedReplicas() throws Exception {
        PutRequest request = new PutRequest("test", "test_replicas");
        request.patterns(singletonList("test_shards_wait*"));

        Settings.Builder settingsBuilder = builder()
        .put(IndexMetadata.SETTING_NUMBER_OF_REPLICAS, "1")
        .put(IndexMetadata.SETTING_NUMBER_OF_SHARDS, "1")
        .put(IndexMetadata.SETTING_WAIT_FOR_ACTIVE_SHARDS.getKey(), "2");

        request.settings(settingsBuilder.build());

        List<Throwable> throwables = putTemplateDetail(request);

        assertThat(throwables, is(empty()));
    }

    public void testIndexTemplateValidationErrorsWithSpecifiedReplicas() throws Exception {
        PutRequest request = new PutRequest("test", "test_specified_replicas");
        request.patterns(singletonList("test_shards_wait*"));

        Settings.Builder settingsBuilder = builder()
            .put(IndexMetadata.SETTING_NUMBER_OF_REPLICAS, "1")
            .put(IndexMetadata.SETTING_NUMBER_OF_REPLICAS, "1")
            .put(IndexMetadata.SETTING_WAIT_FOR_ACTIVE_SHARDS.getKey(), "3");

        request.settings(settingsBuilder.build());

        List<Throwable> throwables = putTemplateDetail(request);

        assertThat(throwables.get(0), instanceOf(IllegalArgumentException.class));
        assertThat(throwables.get(0).getMessage(), containsString("[3]: cannot be greater than number of shard copies [2]"));
    }

    public void testIndexTemplateValidationWithDefaultReplicas() throws Exception {
        PutRequest request = new PutRequest("test", "test_default_replicas");
        request.patterns(singletonList("test_wait_shards_default_replica*"));

        Settings.Builder settingsBuilder = builder()
            .put(IndexMetadata.SETTING_WAIT_FOR_ACTIVE_SHARDS.getKey(), "2");

        request.settings(settingsBuilder.build());

        List<Throwable> throwables = putTemplateDetail(request);

        assertThat(throwables.get(0), instanceOf(IllegalArgumentException.class));
        assertThat(throwables.get(0).getMessage(), containsString("[2]: cannot be greater than number of shard copies [1]"));
    }

    public void testIndexTemplateValidationAccumulatesValidationErrors() {
        PutRequest request = new PutRequest("test", "putTemplate shards");
        request.patterns(singletonList("_test_shards*"));
        request.settings(builder().put(IndexMetadata.SETTING_NUMBER_OF_SHARDS, "0").build());

        List<Throwable> throwables = putTemplate(xContentRegistry(), request);
        assertEquals(throwables.size(), 1);
        assertThat(throwables.get(0), instanceOf(InvalidIndexTemplateException.class));
        assertThat(throwables.get(0).getMessage(), containsString("name must not contain a space"));
        assertThat(throwables.get(0).getMessage(), containsString("template must not start with '_'"));
        assertThat(throwables.get(0).getMessage(),
                containsString("Failed to parse value [0] for setting [index.number_of_shards] must be >= 1"));
    }

    public void testIndexTemplateWithAliasNameEqualToTemplatePattern() {
        PutRequest request = new PutRequest("api", "foobar_template");
        request.patterns(Arrays.asList("foo", "foobar"));
        request.aliases(Collections.singleton(new Alias("foobar")));

        List<Throwable> errors = putTemplate(xContentRegistry(), request);
        assertThat(errors.size(), equalTo(1));
        assertThat(errors.get(0), instanceOf(IllegalArgumentException.class));
        assertThat(errors.get(0).getMessage(), equalTo("Alias [foobar] cannot be the same as any pattern in [foo, foobar]"));
    }

    public void testIndexTemplateWithValidateMapping() throws Exception {
        PutRequest request = new PutRequest("api", "validate_template");
        request.patterns(singletonList("te*"));
        request.mappings(Strings.toString(XContentFactory.jsonBuilder().startObject().startObject("_doc")
                        .startObject("properties").startObject("field2").field("type", "text").field("analyzer", "custom_1").endObject()
                        .endObject().endObject().endObject()));

        List<Throwable> errors = putTemplateDetail(request);
        assertThat(errors.size(), equalTo(1));
        assertThat(errors.get(0), instanceOf(MapperParsingException.class));
        assertThat(errors.get(0).getMessage(), containsString("analyzer [custom_1] not found for field [field2]"));
    }

    public void testBrokenMapping() throws Exception {
        PutRequest request = new PutRequest("api", "broken_mapping");
        request.patterns(singletonList("te*"));
        request.mappings("abcde");

        List<Throwable> errors = putTemplateDetail(request);
        assertThat(errors.size(), equalTo(1));
        assertThat(errors.get(0), instanceOf(MapperParsingException.class));
        assertThat(errors.get(0).getMessage(), containsString("Failed to parse mapping"));
    }

    public void testAliasInvalidFilterInvalidJson() throws Exception {
        //invalid json: put index template fails
        PutRequest request = new PutRequest("api", "blank_mapping");
        request.patterns(singletonList("te*"));
        request.mappings("{}");
        Set<Alias> aliases = new HashSet<>();
        aliases.add(new Alias("invalid_alias").filter("abcde"));
        request.aliases(aliases);

        List<Throwable> errors = putTemplateDetail(request);
        assertThat(errors.size(), equalTo(1));
        assertThat(errors.get(0), instanceOf(IllegalArgumentException.class));
        assertThat(errors.get(0).getMessage(), equalTo("failed to parse filter for alias [invalid_alias]"));
    }

    public void testFindTemplates() throws Exception {
        client().admin().indices().prepareDeleteTemplate("*").get(); // Delete all existing templates
        putTemplateDetail(new PutRequest("test", "foo-1").patterns(singletonList("foo-*")).order(1));
        putTemplateDetail(new PutRequest("test", "foo-2").patterns(singletonList("foo-*")).order(2));
        putTemplateDetail(new PutRequest("test", "bar").patterns(singletonList("bar-*")).order(between(0, 100)));
        final ClusterState state = client().admin().cluster().prepareState().get().getState();
        assertThat(MetadataIndexTemplateService.findV1Templates(state.metadata(), "foo-1234", randomBoolean()).stream()
            .map(IndexTemplateMetadata::name).collect(Collectors.toList()), contains("foo-2", "foo-1"));
        assertThat(MetadataIndexTemplateService.findV1Templates(state.metadata(), "bar-xyz", randomBoolean()).stream()
            .map(IndexTemplateMetadata::name).collect(Collectors.toList()), contains("bar"));
        assertThat(MetadataIndexTemplateService.findV1Templates(state.metadata(), "baz", randomBoolean()), empty());
    }

    public void testFindTemplatesWithHiddenIndices() throws Exception {
        client().admin().indices().prepareDeleteTemplate("*").get(); // Delete all existing templates
        putTemplateDetail(new PutRequest("testFindTemplatesWithHiddenIndices", "foo-1").patterns(singletonList("foo-*")).order(1));
        putTemplateDetail(new PutRequest("testFindTemplatesWithHiddenIndices", "foo-2").patterns(singletonList("foo-*")).order(2));
        putTemplateDetail(
            new PutRequest("testFindTemplatesWithHiddenIndices", "bar").patterns(singletonList("bar-*")).order(between(0, 100)));
        putTemplateDetail(new PutRequest("testFindTemplatesWithHiddenIndices", "global").patterns(singletonList("*")));
        putTemplateDetail(new PutRequest("testFindTemplatesWithHiddenIndices", "sneaky-hidden")
            .patterns(singletonList("sneaky*")).settings(Settings.builder().put("index.hidden", true).build()));
        final ClusterState state = client().admin().cluster().prepareState().get().getState();

        // hidden
        assertThat(MetadataIndexTemplateService.findV1Templates(state.metadata(), "foo-1234", true).stream()
            .map(IndexTemplateMetadata::name).collect(Collectors.toList()), containsInAnyOrder("foo-2", "foo-1"));
        assertThat(MetadataIndexTemplateService.findV1Templates(state.metadata(), "bar-xyz", true).stream()
            .map(IndexTemplateMetadata::name).collect(Collectors.toList()), contains("bar"));
        assertThat(MetadataIndexTemplateService.findV1Templates(state.metadata(), "baz", true), empty());
        assertThat(MetadataIndexTemplateService.findV1Templates(state.metadata(), "sneaky1", true).stream()
            .map(IndexTemplateMetadata::name).collect(Collectors.toList()), contains("sneaky-hidden"));

        // not hidden
        assertThat(MetadataIndexTemplateService.findV1Templates(state.metadata(), "foo-1234", false).stream()
            .map(IndexTemplateMetadata::name).collect(Collectors.toList()), containsInAnyOrder("foo-2", "foo-1", "global"));
        assertThat(MetadataIndexTemplateService.findV1Templates(state.metadata(), "bar-xyz", false).stream()
            .map(IndexTemplateMetadata::name).collect(Collectors.toList()), containsInAnyOrder("bar", "global"));
        assertThat(MetadataIndexTemplateService.findV1Templates(state.metadata(), "baz", false).stream()
            .map(IndexTemplateMetadata::name).collect(Collectors.toList()), contains("global"));
        assertThat(MetadataIndexTemplateService.findV1Templates(state.metadata(), "sneaky1", false).stream()
            .map(IndexTemplateMetadata::name).collect(Collectors.toList()), containsInAnyOrder("global", "sneaky-hidden"));

        // unknown
        assertThat(MetadataIndexTemplateService.findV1Templates(state.metadata(), "foo-1234", null).stream()
            .map(IndexTemplateMetadata::name).collect(Collectors.toList()), containsInAnyOrder("foo-2", "foo-1", "global"));
        assertThat(MetadataIndexTemplateService.findV1Templates(state.metadata(), "bar-xyz", null).stream()
            .map(IndexTemplateMetadata::name).collect(Collectors.toList()), containsInAnyOrder("bar", "global"));
        assertThat(MetadataIndexTemplateService.findV1Templates(state.metadata(), "baz", null).stream()
            .map(IndexTemplateMetadata::name).collect(Collectors.toList()), contains("global"));
        assertThat(MetadataIndexTemplateService.findV1Templates(state.metadata(), "sneaky1", null).stream()
            .map(IndexTemplateMetadata::name).collect(Collectors.toList()), contains("sneaky-hidden"));
    }

    public void testPutGlobalTemplateWithIndexHiddenSetting() throws Exception {
        List<Throwable> errors = putTemplateDetail(new PutRequest("testPutGlobalTemplateWithIndexHiddenSetting", "sneaky-hidden")
            .patterns(singletonList("*")).settings(Settings.builder().put("index.hidden", true).build()));
        assertThat(errors.size(), is(1));
        assertThat(errors.get(0).getMessage(), containsString("global templates may not specify the setting index.hidden"));
    }

    public void testAddComponentTemplate() throws Exception{
        MetadataIndexTemplateService metadataIndexTemplateService = getMetadataIndexTemplateService();
        ClusterState state = ClusterState.EMPTY_STATE;
        Template template = new Template(Settings.builder().build(), null, ComponentTemplateTests.randomAliases());
        ComponentTemplate componentTemplate = new ComponentTemplate(template, 1L, new HashMap<>());
        state = metadataIndexTemplateService.addComponentTemplate(state, false, "foo", componentTemplate);

        assertNotNull(state.metadata().componentTemplates().get("foo"));
        assertThat(state.metadata().componentTemplates().get("foo"), equalTo(componentTemplate));

        final ClusterState throwState = ClusterState.builder(state).build();
        IllegalArgumentException e = expectThrows(IllegalArgumentException.class,
            () -> metadataIndexTemplateService.addComponentTemplate(throwState, true, "foo", componentTemplate));
        assertThat(e.getMessage(), containsString("component template [foo] already exists"));

        state = metadataIndexTemplateService.addComponentTemplate(state, randomBoolean(), "bar", componentTemplate);
        assertNotNull(state.metadata().componentTemplates().get("bar"));

        template = new Template(Settings.builder().build(), new CompressedXContent("{\"invalid\"}"),
            ComponentTemplateTests.randomAliases());
        ComponentTemplate componentTemplate2 = new ComponentTemplate(template, 1L, new HashMap<>());
        expectThrows(JsonParseException.class,
            () -> metadataIndexTemplateService.addComponentTemplate(throwState, true, "foo2", componentTemplate2));

        template = new Template(Settings.builder().build(), new CompressedXContent("{\"invalid\":\"invalid\"}"),
            ComponentTemplateTests.randomAliases());
        ComponentTemplate componentTemplate3 = new ComponentTemplate(template, 1L, new HashMap<>());
        expectThrows(MapperParsingException.class,
            () -> metadataIndexTemplateService.addComponentTemplate(throwState, true, "foo2", componentTemplate3));

        template = new Template(Settings.builder().put("invalid", "invalid").build(), new CompressedXContent("{}"),
            ComponentTemplateTests.randomAliases());
        ComponentTemplate componentTemplate4 = new ComponentTemplate(template, 1L, new HashMap<>());
        expectThrows(IllegalArgumentException.class,
            () -> metadataIndexTemplateService.addComponentTemplate(throwState, true, "foo2", componentTemplate4));
    }

    public void testUpdateComponentTemplateWithIndexHiddenSetting() throws Exception {
        MetadataIndexTemplateService metadataIndexTemplateService = getMetadataIndexTemplateService();
        ClusterState state = ClusterState.EMPTY_STATE;
        Template template = new Template(Settings.builder().build(), null, ComponentTemplateTests.randomAliases());
        ComponentTemplate componentTemplate = new ComponentTemplate(template, 1L, new HashMap<>());
        state = metadataIndexTemplateService.addComponentTemplate(state, true, "foo", componentTemplate);
        assertNotNull(state.metadata().componentTemplates().get("foo"));

        IndexTemplateV2 firstGlobalIndexTemplate =
            new IndexTemplateV2(List.of("*"), template, List.of("foo"), 1L, null, null, null);
        state = metadataIndexTemplateService.addIndexTemplateV2(state, true, "globalIndexTemplate1", firstGlobalIndexTemplate);

        IndexTemplateV2 secondGlobalIndexTemplate =
            new IndexTemplateV2(List.of("*"), template, List.of("foo"), 2L, null, null, null);
        state = metadataIndexTemplateService.addIndexTemplateV2(state, true, "globalIndexTemplate2", secondGlobalIndexTemplate);

        IndexTemplateV2 fooPatternIndexTemplate =
            new IndexTemplateV2(List.of("foo-*"), template, List.of("foo"), 3L, null, null, null);
        state = metadataIndexTemplateService.addIndexTemplateV2(state, true, "fooPatternIndexTemplate", fooPatternIndexTemplate);

        // update the component template to set the index.hidden setting
        Template templateWithIndexHiddenSetting = new Template(Settings.builder().put(IndexMetadata.SETTING_INDEX_HIDDEN, true).build(),
            null, null);
        ComponentTemplate updatedComponentTemplate = new ComponentTemplate(templateWithIndexHiddenSetting, 2L, new HashMap<>());
        try {
            metadataIndexTemplateService.addComponentTemplate(state, false, "foo", updatedComponentTemplate);
            fail("expecting an exception as updating the component template would yield the global templates to include the index.hidden " +
                "setting");
        } catch (IllegalArgumentException e) {
            assertThat(e.getMessage(), containsStringIgnoringCase("globalIndexTemplate1"));
            assertThat(e.getMessage(), containsStringIgnoringCase("globalIndexTemplate2"));
            assertThat(e.getMessage(), not(containsStringIgnoringCase("fooPatternIndexTemplate")));
        }
    }

    public void testAddIndexTemplateV2() throws Exception {
        ClusterState state = ClusterState.EMPTY_STATE;
        final MetadataIndexTemplateService metadataIndexTemplateService = getMetadataIndexTemplateService();
        IndexTemplateV2 template = IndexTemplateV2Tests.randomInstance();
        state = metadataIndexTemplateService.addIndexTemplateV2(state, false, "foo", template);

        assertNotNull(state.metadata().templatesV2().get("foo"));
        assertTemplatesEqual(state.metadata().templatesV2().get("foo"), template);


        IndexTemplateV2 newTemplate = randomValueOtherThanMany(t -> Objects.equals(template.priority(), t.priority()),
            IndexTemplateV2Tests::randomInstance);

        final ClusterState throwState = ClusterState.builder(state).build();
        IllegalArgumentException e = expectThrows(IllegalArgumentException.class,
            () -> metadataIndexTemplateService.addIndexTemplateV2(throwState, true, "foo", newTemplate));
        assertThat(e.getMessage(), containsString("index template [foo] already exists"));

        state = metadataIndexTemplateService.addIndexTemplateV2(state, randomBoolean(), "bar", newTemplate);
        assertNotNull(state.metadata().templatesV2().get("bar"));
    }

    public void testUpdateIndexTemplateV2() throws Exception {
        ClusterState state = ClusterState.EMPTY_STATE;
        final MetadataIndexTemplateService metadataIndexTemplateService = getMetadataIndexTemplateService();
        IndexTemplateV2 template = IndexTemplateV2Tests.randomInstance();
        state = metadataIndexTemplateService.addIndexTemplateV2(state, false, "foo", template);

        assertNotNull(state.metadata().templatesV2().get("foo"));
        assertTemplatesEqual(state.metadata().templatesV2().get("foo"), template);

        List<String> patterns = new ArrayList<>(template.indexPatterns());
        patterns.add("new-pattern");
        template = new IndexTemplateV2(patterns, template.template(), template.composedOf(), template.priority(), template.version(),
            template.metadata(), null);
        state = metadataIndexTemplateService.addIndexTemplateV2(state, false, "foo", template);

        assertNotNull(state.metadata().templatesV2().get("foo"));
        assertTemplatesEqual(state.metadata().templatesV2().get("foo"), template);
    }

    public void testRemoveIndexTemplateV2() throws Exception {
        IndexTemplateV2 template = IndexTemplateV2Tests.randomInstance();
        final MetadataIndexTemplateService metadataIndexTemplateService = getMetadataIndexTemplateService();
        IndexTemplateMissingException e = expectThrows(IndexTemplateMissingException.class,
            () -> MetadataIndexTemplateService.innerRemoveIndexTemplateV2(ClusterState.EMPTY_STATE, "foo"));
        assertThat(e.getMessage(), equalTo("index_template [foo] missing"));

        final ClusterState state = metadataIndexTemplateService.addIndexTemplateV2(ClusterState.EMPTY_STATE, false, "foo", template);
        assertNotNull(state.metadata().templatesV2().get("foo"));
        assertTemplatesEqual(state.metadata().templatesV2().get("foo"), template);

        ClusterState updatedState = MetadataIndexTemplateService.innerRemoveIndexTemplateV2(state, "foo");
        assertNull(updatedState.metadata().templatesV2().get("foo"));
    }

    /**
     * Test that if we have a pre-existing v1 template and put a v2 template that would match the same indices, we generate a warning
     */
    public void testPuttingV2TemplateGeneratesWarning() throws Exception {
        IndexTemplateMetadata v1Template = IndexTemplateMetadata.builder("v1-template")
            .patterns(Arrays.asList("fo*", "baz"))
            .build();
        final MetadataIndexTemplateService metadataIndexTemplateService = getMetadataIndexTemplateService();

        ClusterState state = ClusterState.builder(ClusterState.EMPTY_STATE)
            .metadata(Metadata.builder(Metadata.EMPTY_METADATA)
                .put(v1Template)
                .build())
            .build();

        IndexTemplateV2 v2Template = new IndexTemplateV2(Arrays.asList("foo-bar-*", "eggplant"), null, null, null, null, null, null);
        state = metadataIndexTemplateService.addIndexTemplateV2(state, false, "v2-template", v2Template);

        assertWarnings("index template [v2-template] has index patterns [foo-bar-*, eggplant] matching patterns " +
            "from existing older templates [v1-template] with patterns (v1-template => [fo*, baz]); this template [v2-template] will " +
            "take precedence during new index creation");

        assertNotNull(state.metadata().templatesV2().get("v2-template"));
        assertTemplatesEqual(state.metadata().templatesV2().get("v2-template"), v2Template);
    }

    public void testPutGlobalV2TemplateWhichResolvesIndexHiddenSetting() throws Exception {
        MetadataIndexTemplateService metadataIndexTemplateService = getMetadataIndexTemplateService();
        Template templateWithIndexHiddenSetting = new Template(Settings.builder().put(IndexMetadata.SETTING_INDEX_HIDDEN, true).build(),
            null, null);
        ComponentTemplate componentTemplate = new ComponentTemplate(templateWithIndexHiddenSetting, 1L, new HashMap<>());

        CountDownLatch waitToCreateComponentTemplate = new CountDownLatch(1);
        ActionListener<AcknowledgedResponse> createComponentTemplateListener = new ActionListener<>() {

            @Override
            public void onResponse(AcknowledgedResponse response) {
                waitToCreateComponentTemplate.countDown();
            }

            @Override
            public void onFailure(Exception e) {
                fail("expecting the component template PUT to succeed but got: " + e.getMessage());
            }
        };

        metadataIndexTemplateService.putComponentTemplate("test", true, "ct-with-index-hidden-setting", TimeValue.timeValueSeconds(30L),
            componentTemplate, createComponentTemplateListener);

        waitToCreateComponentTemplate.await(10, TimeUnit.SECONDS);

        IndexTemplateV2 globalIndexTemplate = new IndexTemplateV2(List.of("*"), null, List.of("ct-with-index-hidden-setting"), null, null,
            null, null);

        expectThrows(InvalidIndexTemplateException.class, () ->
            metadataIndexTemplateService.putIndexTemplateV2("testing", true, "template-referencing-ct-with-hidden-index-setting",
                TimeValue.timeValueSeconds(30L), globalIndexTemplate, new ActionListener<>() {
                    @Override
                    public void onResponse(AcknowledgedResponse response) {
                        fail("the listener should not be invoked as the validation should be executed before any cluster state updates " +
                            "are issued");
                    }

                    @Override
                    public void onFailure(Exception e) {
                        fail("the listener should not be invoked as the validation should be executed before any cluster state updates " +
                            "are issued");
                    }
                }));
    }

    /**
     * Test that if we have a pre-existing v2 template and put a "*" v1 template, we generate a warning
     */
    public void testPuttingV1StarTemplateGeneratesWarning() throws Exception {
        final MetadataIndexTemplateService metadataIndexTemplateService = getMetadataIndexTemplateService();
        IndexTemplateV2 v2Template = new IndexTemplateV2(Arrays.asList("foo-bar-*", "eggplant"), null, null, null, null, null, null);
        ClusterState state = metadataIndexTemplateService.addIndexTemplateV2(ClusterState.EMPTY_STATE, false, "v2-template", v2Template);

        MetadataIndexTemplateService.PutRequest req = new MetadataIndexTemplateService.PutRequest("cause", "v1-template");
        req.patterns(Arrays.asList("*", "baz"));
        state = MetadataIndexTemplateService.innerPutTemplate(state, req, IndexTemplateMetadata.builder("v1-template"));

        assertWarnings("template [v1-template] has index patterns [*, baz] matching patterns from existing " +
            "index templates [v2-template] with patterns (v2-template => [foo-bar-*, eggplant]); this template [v1-template] may " +
            "be ignored in favor of an index template at index creation time");

        assertNotNull(state.metadata().templates().get("v1-template"));
        assertThat(state.metadata().templates().get("v1-template").patterns(), containsInAnyOrder("*", "baz"));
    }

    /**
     * Test that if we have a pre-existing v2 template and put a v1 template that would match the same indices, we generate a hard error
     */
    public void testPuttingV1NonStarTemplateGeneratesError() throws Exception {
        final MetadataIndexTemplateService metadataIndexTemplateService = getMetadataIndexTemplateService();
        IndexTemplateV2 v2Template = new IndexTemplateV2(Arrays.asList("foo-bar-*", "eggplant"), null, null, null, null, null, null);
        ClusterState state = metadataIndexTemplateService.addIndexTemplateV2(ClusterState.EMPTY_STATE, false, "v2-template", v2Template);

        MetadataIndexTemplateService.PutRequest req = new MetadataIndexTemplateService.PutRequest("cause", "v1-template");
        req.patterns(Arrays.asList("egg*", "baz"));
        IllegalArgumentException e = expectThrows(IllegalArgumentException.class,
            () -> MetadataIndexTemplateService.innerPutTemplate(state, req, IndexTemplateMetadata.builder("v1-template")));

        assertThat(e.getMessage(),
            equalTo("template [v1-template] has index patterns [egg*, baz] matching patterns from existing index " +
                "templates [v2-template] with patterns (v2-template => [foo-bar-*, eggplant]), use index templates " +
                "(/_index_template) instead"));

        assertNull(state.metadata().templates().get("v1-template"));
    }

    /**
     * Test that if we have a pre-existing v1 and v2 template, and we update the existing v1
     * template without changing its index patterns, a warning is generated
     */
    public void testUpdatingV1NonStarTemplateWithUnchangedPatternsGeneratesWarning() throws Exception {
        final MetadataIndexTemplateService metadataIndexTemplateService = getMetadataIndexTemplateService();

        IndexTemplateMetadata v1Template = IndexTemplateMetadata.builder("v1-template")
            .patterns(Arrays.asList("fo*", "baz"))
            .build();

        ClusterState state = ClusterState.builder(ClusterState.EMPTY_STATE)
            .metadata(Metadata.builder(Metadata.EMPTY_METADATA)
                .put(v1Template)
                .build())
            .build();

        IndexTemplateV2 v2Template = new IndexTemplateV2(Arrays.asList("foo-bar-*", "eggplant"), null, null, null, null, null, null);
        state = metadataIndexTemplateService.addIndexTemplateV2(state, false, "v2-template", v2Template);

        assertWarnings("index template [v2-template] has index patterns [foo-bar-*, eggplant] matching patterns " +
            "from existing older templates [v1-template] with patterns (v1-template => [fo*, baz]); this template [v2-template] will " +
            "take precedence during new index creation");

        assertNotNull(state.metadata().templatesV2().get("v2-template"));
        assertTemplatesEqual(state.metadata().templatesV2().get("v2-template"), v2Template);

        // Now try to update the existing v1-template

        MetadataIndexTemplateService.PutRequest req = new MetadataIndexTemplateService.PutRequest("cause", "v1-template");
        req.patterns(Arrays.asList("fo*", "baz"));
        state = MetadataIndexTemplateService.innerPutTemplate(state, req, IndexTemplateMetadata.builder("v1-template"));

        assertWarnings("template [v1-template] has index patterns [fo*, baz] matching patterns from existing " +
            "index templates [v2-template] with patterns (v2-template => [foo-bar-*, eggplant]); this template [v1-template] may " +
            "be ignored in favor of an index template at index creation time");

        assertNotNull(state.metadata().templates().get("v1-template"));
        assertThat(state.metadata().templates().get("v1-template").patterns(), containsInAnyOrder("fo*", "baz"));
    }

    /**
     * Test that if we have a pre-existing v1 and v2 template, and we update the existing v1
     * template *AND* change the index patterns that an error is generated
     */
    public void testUpdatingV1NonStarWithChangedPatternsTemplateGeneratesError() throws Exception {
        final MetadataIndexTemplateService metadataIndexTemplateService = getMetadataIndexTemplateService();
        IndexTemplateMetadata v1Template = IndexTemplateMetadata.builder("v1-template")
            .patterns(Arrays.asList("fo*", "baz"))
            .build();

        ClusterState state = ClusterState.builder(ClusterState.EMPTY_STATE)
            .metadata(Metadata.builder(Metadata.EMPTY_METADATA)
                .put(v1Template)
                .build())
            .build();

        IndexTemplateV2 v2Template = new IndexTemplateV2(Arrays.asList("foo-bar-*", "eggplant"), null, null, null, null, null, null);
        state = metadataIndexTemplateService.addIndexTemplateV2(state, false, "v2-template", v2Template);

        assertWarnings("index template [v2-template] has index patterns [foo-bar-*, eggplant] matching patterns " +
            "from existing older templates [v1-template] with patterns (v1-template => [fo*, baz]); this template [v2-template] will " +
            "take precedence during new index creation");

        assertNotNull(state.metadata().templatesV2().get("v2-template"));
        assertTemplatesEqual(state.metadata().templatesV2().get("v2-template"), v2Template);

        // Now try to update the existing v1-template

        MetadataIndexTemplateService.PutRequest req = new MetadataIndexTemplateService.PutRequest("cause", "v1-template");
        req.patterns(Arrays.asList("egg*", "baz"));
        final ClusterState finalState = state;
        IllegalArgumentException e = expectThrows(IllegalArgumentException.class,
            () -> MetadataIndexTemplateService.innerPutTemplate(finalState, req, IndexTemplateMetadata.builder("v1-template")));

        assertThat(e.getMessage(), equalTo("template [v1-template] has index patterns [egg*, baz] matching patterns " +
            "from existing index templates [v2-template] with patterns (v2-template => [foo-bar-*, eggplant]), use index " +
            "templates (/_index_template) instead"));
    }

    public void testPuttingOverlappingV2Template() throws Exception {
<<<<<<< HEAD
        IndexTemplateV2 template = new IndexTemplateV2(Arrays.asList("egg*", "baz"), null, null, 1L, null, null, null);
        MetadataIndexTemplateService metadataIndexTemplateService = getMetadataIndexTemplateService();
        ClusterState state = metadataIndexTemplateService.addIndexTemplateV2(ClusterState.EMPTY_STATE, false, "foo", template);
        IndexTemplateV2 newTemplate = new IndexTemplateV2(Arrays.asList("abc", "baz*"), null, null, 1L, null, null, null);
        IllegalArgumentException e = expectThrows(IllegalArgumentException.class,
            () -> metadataIndexTemplateService.addIndexTemplateV2(state, false, "foo2", newTemplate));
        assertThat(e.getMessage(), equalTo("index template [foo2] has index patterns [abc, baz*] matching patterns from existing " +
            "templates [foo] with patterns (foo => [egg*, baz]) that have the same priority [1], multiple index templates may not " +
            "match during index creation, please use a different priority"));
=======
        {
            IndexTemplateV2 template = new IndexTemplateV2(Arrays.asList("egg*", "baz"), null, null, 1L, null, null);
            MetadataIndexTemplateService metadataIndexTemplateService = getMetadataIndexTemplateService();
            ClusterState state = metadataIndexTemplateService.addIndexTemplateV2(ClusterState.EMPTY_STATE, false, "foo", template);
            IndexTemplateV2 newTemplate = new IndexTemplateV2(Arrays.asList("abc", "baz*"), null, null, 1L, null, null);
            IllegalArgumentException e = expectThrows(IllegalArgumentException.class,
                () -> metadataIndexTemplateService.addIndexTemplateV2(state, false, "foo2", newTemplate));
            assertThat(e.getMessage(), equalTo("index template [foo2] has index patterns [abc, baz*] matching patterns from existing " +
                "templates [foo] with patterns (foo => [egg*, baz]) that have the same priority [1], multiple index templates may not " +
                "match during index creation, please use a different priority"));
        }

        {
            IndexTemplateV2 template = new IndexTemplateV2(Arrays.asList("egg*", "baz"), null, null, null, null, null);
            MetadataIndexTemplateService metadataIndexTemplateService = getMetadataIndexTemplateService();
            ClusterState state = metadataIndexTemplateService.addIndexTemplateV2(ClusterState.EMPTY_STATE, false, "foo", template);
            IndexTemplateV2 newTemplate = new IndexTemplateV2(Arrays.asList("abc", "baz*"), null, null, 0L, null, null);
            IllegalArgumentException e = expectThrows(IllegalArgumentException.class,
                () -> metadataIndexTemplateService.addIndexTemplateV2(state, false, "foo2", newTemplate));
            assertThat(e.getMessage(), equalTo("index template [foo2] has index patterns [abc, baz*] matching patterns from existing " +
                "templates [foo] with patterns (foo => [egg*, baz]) that have the same priority [0], multiple index templates may not " +
                "match during index creation, please use a different priority"));
        }
>>>>>>> f36ab092
    }

    public void testFindV2Templates() throws Exception {
        final MetadataIndexTemplateService service = getMetadataIndexTemplateService();
        ClusterState state = ClusterState.EMPTY_STATE;
        assertNull(MetadataIndexTemplateService.findV2Template(state.metadata(), "index", randomBoolean()));

        ComponentTemplate ct = ComponentTemplateTests.randomInstance();
        state = service.addComponentTemplate(state, true, "ct", ct);
        IndexTemplateV2 it = new IndexTemplateV2(List.of("i*"), null, List.of("ct"), null, 1L, null, null);
        state = service.addIndexTemplateV2(state, true, "my-template", it);
        IndexTemplateV2 it2 = new IndexTemplateV2(List.of("in*"), null, List.of("ct"), 10L, 2L, null, null);
        state = service.addIndexTemplateV2(state, true, "my-template2", it2);

        String result = MetadataIndexTemplateService.findV2Template(state.metadata(), "index", randomBoolean());

        assertThat(result, equalTo("my-template2"));
    }

    public void testFindV2TemplatesForHiddenIndex() throws Exception {
        final MetadataIndexTemplateService service = getMetadataIndexTemplateService();
        ClusterState state = ClusterState.EMPTY_STATE;
        assertNull(MetadataIndexTemplateService.findV2Template(state.metadata(), "index", true));

        ComponentTemplate ct = ComponentTemplateTests.randomInstance();
        state = service.addComponentTemplate(state, true, "ct", ct);
        IndexTemplateV2 it = new IndexTemplateV2(List.of("i*"), null, List.of("ct"), 0L, 1L, null, null);
        state = service.addIndexTemplateV2(state, true, "my-template", it);
        IndexTemplateV2 it2 = new IndexTemplateV2(List.of("*"), null, List.of("ct"), 10L, 2L, null, null);
        state = service.addIndexTemplateV2(state, true, "my-template2", it2);

        String result = MetadataIndexTemplateService.findV2Template(state.metadata(), "index", true);

        assertThat(result, equalTo("my-template"));
    }

    public void testFindV2InvalidGlobalTemplate() {
        Template templateWithHiddenSetting = new Template(builder().put(IndexMetadata.SETTING_INDEX_HIDDEN, true).build(), null, null);
        try {
            // add an invalid global template that specifies the `index.hidden` setting
            IndexTemplateV2 invalidGlobalTemplate = new IndexTemplateV2(List.of("*"), templateWithHiddenSetting, List.of("ct"), 5L, 1L,
                null, null);
            Metadata invalidGlobalTemplateMetadata = Metadata.builder().putCustom(IndexTemplateV2Metadata.TYPE,
                new IndexTemplateV2Metadata(Map.of("invalid_global_template", invalidGlobalTemplate))).build();

            MetadataIndexTemplateService.findV2Template(invalidGlobalTemplateMetadata, "index-name", false);
            fail("expecting an exception as the matching global template is invalid");
        } catch (IllegalStateException e) {
            assertThat(e.getMessage(), is("global index template [invalid_global_template], composed of component templates [ct] " +
                "defined the index.hidden setting, which is not allowed"));
        }
    }

    public void testResolveMappings() throws Exception {
        final MetadataIndexTemplateService service = getMetadataIndexTemplateService();
        ClusterState state = ClusterState.EMPTY_STATE;

        ComponentTemplate ct1 = new ComponentTemplate(new Template(null,
            new CompressedXContent("{\n" +
                "      \"properties\": {\n" +
                "        \"field2\": {\n" +
                "          \"type\": \"keyword\"\n" +
                "        }\n" +
                "      }\n" +
                "    }"), null), null, null);
        ComponentTemplate ct2 = new ComponentTemplate(new Template(null,
            new CompressedXContent("{\n" +
                "      \"properties\": {\n" +
                "        \"field2\": {\n" +
                "          \"type\": \"text\"\n" +
                "        }\n" +
                "      }\n" +
                "    }"), null), null, null);
        state = service.addComponentTemplate(state, true, "ct_high", ct1);
        state = service.addComponentTemplate(state, true, "ct_low", ct2);
        IndexTemplateV2 it = new IndexTemplateV2(List.of("i*"),
            new Template(null,
                new CompressedXContent("{\n" +
                    "    \"properties\": {\n" +
                    "      \"field\": {\n" +
                    "        \"type\": \"keyword\"\n" +
                    "      }\n" +
                    "    }\n" +
                    "  }"), null),
            List.of("ct_low", "ct_high"), 0L, 1L, null, null);
        state = service.addIndexTemplateV2(state, true, "my-template", it);

        List<CompressedXContent> mappings = MetadataIndexTemplateService.resolveMappings(state, "my-template");

        assertNotNull(mappings);
        assertThat(mappings.size(), equalTo(3));
        List<Map<String, Object>> parsedMappings = mappings.stream()
            .map(m -> {
                try {
                    return MapperService.parseMapping(new NamedXContentRegistry(List.of()), m.string());
                } catch (Exception e) {
                    logger.error(e);
                    fail("failed to parse mappings: " + m.string());
                    return null;
                }
            })
            .collect(Collectors.toList());

        // The order of mappings should be:
        // - ct_low
        // - ct_high
        // - index template
        // Because the first elements when merging mappings have the lowest precedence
        assertThat(parsedMappings.get(0),
            equalTo(Map.of("_doc", Map.of("properties", Map.of("field2", Map.of("type", "text"))))));
        assertThat(parsedMappings.get(1),
            equalTo(Map.of("_doc", Map.of("properties", Map.of("field2", Map.of("type", "keyword"))))));
        assertThat(parsedMappings.get(2),
            equalTo(Map.of("_doc", Map.of("properties", Map.of("field", Map.of("type", "keyword"))))));
    }

    public void testResolveSettings() throws Exception {
        final MetadataIndexTemplateService service = getMetadataIndexTemplateService();
        ClusterState state = ClusterState.EMPTY_STATE;

        ComponentTemplate ct1 = new ComponentTemplate(new Template(Settings.builder()
            .put("number_of_replicas", 2)
            .put("index.blocks.write", true)
            .build(),
            null, null), null, null);
        ComponentTemplate ct2 = new ComponentTemplate(new Template(Settings.builder()
            .put("index.number_of_replicas", 1)
            .put("index.blocks.read", true)
            .build(),
            null, null), null, null);
        state = service.addComponentTemplate(state, true, "ct_high", ct1);
        state = service.addComponentTemplate(state, true, "ct_low", ct2);
        IndexTemplateV2 it = new IndexTemplateV2(List.of("i*"),
            new Template(Settings.builder()
                .put("index.blocks.write", false)
                .put("index.number_of_shards", 3)
                .build(), null, null),
            List.of("ct_low", "ct_high"), 0L, 1L, null, null);
        state = service.addIndexTemplateV2(state, true, "my-template", it);

        Settings settings = MetadataIndexTemplateService.resolveSettings(state.metadata(), "my-template");
        assertThat(settings.get("index.number_of_replicas"), equalTo("2"));
        assertThat(settings.get("index.blocks.write"), equalTo("false"));
        assertThat(settings.get("index.blocks.read"), equalTo("true"));
        assertThat(settings.get("index.number_of_shards"), equalTo("3"));
    }

    public void testResolveAliases() throws Exception {
        final MetadataIndexTemplateService service = getMetadataIndexTemplateService();
        ClusterState state = ClusterState.EMPTY_STATE;

        Map<String, AliasMetadata> a1 = new HashMap<>();
        a1.put("foo", AliasMetadata.newAliasMetadataBuilder("foo").build());
        Map<String, AliasMetadata> a2 = new HashMap<>();
        a2.put("bar", AliasMetadata.newAliasMetadataBuilder("bar").build());
        Map<String, AliasMetadata> a3 = new HashMap<>();
        a3.put("eggplant", AliasMetadata.newAliasMetadataBuilder("eggplant").build());
        a3.put("baz", AliasMetadata.newAliasMetadataBuilder("baz").build());

        ComponentTemplate ct1 = new ComponentTemplate(new Template(null, null, a1), null, null);
        ComponentTemplate ct2 = new ComponentTemplate(new Template(null, null, a2), null, null);
        state = service.addComponentTemplate(state, true, "ct_high", ct1);
        state = service.addComponentTemplate(state, true, "ct_low", ct2);
        IndexTemplateV2 it = new IndexTemplateV2(List.of("i*"),
            new Template(null, null, a3),
            List.of("ct_low", "ct_high"), 0L, 1L, null, null);
        state = service.addIndexTemplateV2(state, true, "my-template", it);

        List<Map<String, AliasMetadata>> resolvedAliases = MetadataIndexTemplateService.resolveAliases(state.metadata(), "my-template");

        // These should be order of precedence, so the index template (a3), then ct_high (a1), then ct_low (a2)
        assertThat(resolvedAliases, equalTo(List.of(a3, a1, a2)));
    }

    private static List<Throwable> putTemplate(NamedXContentRegistry xContentRegistry, PutRequest request) {
        MetadataCreateIndexService createIndexService = new MetadataCreateIndexService(
                Settings.EMPTY,
                null,
                null,
                null,
                null,
                new Environment(builder().put(Environment.PATH_HOME_SETTING.getKey(), createTempDir().toString()).build(), null),
                IndexScopedSettings.DEFAULT_SCOPED_SETTINGS,
                null,
                xContentRegistry,
                Collections.emptyList(),
                true);
        MetadataIndexTemplateService service = new MetadataIndexTemplateService(null, createIndexService,
                new AliasValidator(), null,
                new IndexScopedSettings(Settings.EMPTY, IndexScopedSettings.BUILT_IN_INDEX_SETTINGS), xContentRegistry);

        final List<Throwable> throwables = new ArrayList<>();
        service.putTemplate(request, new MetadataIndexTemplateService.PutListener() {
            @Override
            public void onResponse(MetadataIndexTemplateService.PutResponse response) {

            }

            @Override
            public void onFailure(Exception e) {
                throwables.add(e);
            }
        });
        return throwables;
    }

    private List<Throwable> putTemplateDetail(PutRequest request) throws Exception {
        MetadataIndexTemplateService service = getMetadataIndexTemplateService();

        final List<Throwable> throwables = new ArrayList<>();
        final CountDownLatch latch = new CountDownLatch(1);
        service.putTemplate(request, new MetadataIndexTemplateService.PutListener() {
            @Override
            public void onResponse(MetadataIndexTemplateService.PutResponse response) {
                latch.countDown();
            }

            @Override
            public void onFailure(Exception e) {
                throwables.add(e);
                latch.countDown();
            }
        });
        latch.await();
        return throwables;
    }

    private MetadataIndexTemplateService getMetadataIndexTemplateService() {
        IndicesService indicesService = getInstanceFromNode(IndicesService.class);
        ClusterService clusterService = getInstanceFromNode(ClusterService.class);
        MetadataCreateIndexService createIndexService = new MetadataCreateIndexService(
                Settings.EMPTY,
                clusterService,
                indicesService,
                null,
                null,
                new Environment(builder().put(Environment.PATH_HOME_SETTING.getKey(), createTempDir().toString()).build(), null),
                IndexScopedSettings.DEFAULT_SCOPED_SETTINGS,
                null,
                xContentRegistry(),
                Collections.emptyList(),
                true);
        return new MetadataIndexTemplateService(
                clusterService, createIndexService, new AliasValidator(), indicesService,
                new IndexScopedSettings(Settings.EMPTY, IndexScopedSettings.BUILT_IN_INDEX_SETTINGS), xContentRegistry());
    }

    @SuppressWarnings("unchecked")
    public static void assertTemplatesEqual(IndexTemplateV2 actual, IndexTemplateV2 expected) {
        IndexTemplateV2 actualNoTemplate = new IndexTemplateV2(actual.indexPatterns(), null,
            actual.composedOf(), actual.priority(), actual.version(), actual.metadata(), actual.getDataStreamTemplate());
        IndexTemplateV2 expectedNoTemplate = new IndexTemplateV2(expected.indexPatterns(), null,
            expected.composedOf(), expected.priority(), expected.version(), expected.metadata(), expected.getDataStreamTemplate());

        assertThat(actualNoTemplate, equalTo(expectedNoTemplate));
        Template actualTemplate = actual.template();
        Template expectedTemplate = expected.template();

        assertThat("expected both templates to have either a template or no template",
            Objects.nonNull(actualTemplate), equalTo(Objects.nonNull(expectedTemplate)));

        if (actualTemplate != null) {
            assertThat(actualTemplate.settings(), equalTo(expectedTemplate.settings()));
            assertThat(actualTemplate.aliases(), equalTo(expectedTemplate.aliases()));
            assertThat("expected both templates to have either mappings or no mappings",
                Objects.nonNull(actualTemplate.mappings()), equalTo(Objects.nonNull(expectedTemplate.mappings())));

            if (actualTemplate.mappings() != null) {
                Map<String, Object> actualMappings;
                Map<String, Object> expectedMappings;
                try (XContentParser parser = XContentType.JSON.xContent()
                    .createParser(new NamedXContentRegistry(List.of()), LoggingDeprecationHandler.INSTANCE,
                        actualTemplate.mappings().string())) {
                    actualMappings = parser.map();
                } catch (IOException e) {
                    throw new AssertionError(e);
                }
                try (XContentParser parser = XContentType.JSON.xContent()
                    .createParser(new NamedXContentRegistry(List.of()), LoggingDeprecationHandler.INSTANCE,
                        expectedTemplate.mappings().string())) {
                    expectedMappings = parser.map();
                } catch (IOException e) {
                    throw new AssertionError(e);
                }

                if (actualMappings.size() == 1 && actualMappings.containsKey(MapperService.SINGLE_MAPPING_NAME)) {
                    actualMappings = (Map<String, Object>) actualMappings.get(MapperService.SINGLE_MAPPING_NAME);
                }

                if (expectedMappings.size() == 1 && expectedMappings.containsKey(MapperService.SINGLE_MAPPING_NAME)) {
                    expectedMappings = (Map<String, Object>) expectedMappings.get(MapperService.SINGLE_MAPPING_NAME);
                }

                assertThat(actualMappings, equalTo(expectedMappings));
            }
        }
    }
}<|MERGE_RESOLUTION|>--- conflicted
+++ resolved
@@ -583,22 +583,11 @@
     }
 
     public void testPuttingOverlappingV2Template() throws Exception {
-<<<<<<< HEAD
-        IndexTemplateV2 template = new IndexTemplateV2(Arrays.asList("egg*", "baz"), null, null, 1L, null, null, null);
-        MetadataIndexTemplateService metadataIndexTemplateService = getMetadataIndexTemplateService();
-        ClusterState state = metadataIndexTemplateService.addIndexTemplateV2(ClusterState.EMPTY_STATE, false, "foo", template);
-        IndexTemplateV2 newTemplate = new IndexTemplateV2(Arrays.asList("abc", "baz*"), null, null, 1L, null, null, null);
-        IllegalArgumentException e = expectThrows(IllegalArgumentException.class,
-            () -> metadataIndexTemplateService.addIndexTemplateV2(state, false, "foo2", newTemplate));
-        assertThat(e.getMessage(), equalTo("index template [foo2] has index patterns [abc, baz*] matching patterns from existing " +
-            "templates [foo] with patterns (foo => [egg*, baz]) that have the same priority [1], multiple index templates may not " +
-            "match during index creation, please use a different priority"));
-=======
         {
-            IndexTemplateV2 template = new IndexTemplateV2(Arrays.asList("egg*", "baz"), null, null, 1L, null, null);
+            IndexTemplateV2 template = new IndexTemplateV2(Arrays.asList("egg*", "baz"), null, null, 1L, null, null, null);
             MetadataIndexTemplateService metadataIndexTemplateService = getMetadataIndexTemplateService();
             ClusterState state = metadataIndexTemplateService.addIndexTemplateV2(ClusterState.EMPTY_STATE, false, "foo", template);
-            IndexTemplateV2 newTemplate = new IndexTemplateV2(Arrays.asList("abc", "baz*"), null, null, 1L, null, null);
+            IndexTemplateV2 newTemplate = new IndexTemplateV2(Arrays.asList("abc", "baz*"), null, null, 1L, null, null, null);
             IllegalArgumentException e = expectThrows(IllegalArgumentException.class,
                 () -> metadataIndexTemplateService.addIndexTemplateV2(state, false, "foo2", newTemplate));
             assertThat(e.getMessage(), equalTo("index template [foo2] has index patterns [abc, baz*] matching patterns from existing " +
@@ -607,17 +596,16 @@
         }
 
         {
-            IndexTemplateV2 template = new IndexTemplateV2(Arrays.asList("egg*", "baz"), null, null, null, null, null);
+            IndexTemplateV2 template = new IndexTemplateV2(Arrays.asList("egg*", "baz"), null, null, null, null, null, null);
             MetadataIndexTemplateService metadataIndexTemplateService = getMetadataIndexTemplateService();
             ClusterState state = metadataIndexTemplateService.addIndexTemplateV2(ClusterState.EMPTY_STATE, false, "foo", template);
-            IndexTemplateV2 newTemplate = new IndexTemplateV2(Arrays.asList("abc", "baz*"), null, null, 0L, null, null);
+            IndexTemplateV2 newTemplate = new IndexTemplateV2(Arrays.asList("abc", "baz*"), null, null, 0L, null, null, null);
             IllegalArgumentException e = expectThrows(IllegalArgumentException.class,
                 () -> metadataIndexTemplateService.addIndexTemplateV2(state, false, "foo2", newTemplate));
             assertThat(e.getMessage(), equalTo("index template [foo2] has index patterns [abc, baz*] matching patterns from existing " +
                 "templates [foo] with patterns (foo => [egg*, baz]) that have the same priority [0], multiple index templates may not " +
                 "match during index creation, please use a different priority"));
         }
->>>>>>> f36ab092
     }
 
     public void testFindV2Templates() throws Exception {
