--- conflicted
+++ resolved
@@ -356,10 +356,6 @@
         final String leaderIndexSettings =
             getIndexSettingsWithNestedMapping(1, between(0, 1), singletonMap(IndexSettings.INDEX_SOFT_DELETES_SETTING.getKey(), "true"));
         assertAcked(client().admin().indices().prepareCreate("index1").setSource(leaderIndexSettings, XContentType.JSON));
-<<<<<<< HEAD
-
-=======
->>>>>>> b5d84957
         internalCluster().ensureAtLeastNumDataNodes(2);
         ensureGreen("index1");
 
