/*
 * Copyright Elasticsearch B.V. and/or licensed to Elasticsearch B.V. under one
 * or more contributor license agreements. Licensed under the Elastic License
 * 2.0 and the Server Side Public License, v 1; you may not use this file except
 * in compliance with, at your election, the Elastic License 2.0 or the Server
 * Side Public License, v 1.
 */

package org.elasticsearch.index.mapper;

import org.apache.lucene.document.Field;
import org.apache.lucene.document.StringField;
import org.apache.lucene.index.IndexableField;
import org.apache.lucene.util.BytesRef;
import org.elasticsearch.cluster.routing.IndexRouting;
import org.elasticsearch.common.hash.MurmurHash3;
import org.elasticsearch.common.hash.MurmurHash3.Hash128;
import org.elasticsearch.common.util.ByteUtils;
import org.elasticsearch.index.fielddata.FieldDataContext;
import org.elasticsearch.index.fielddata.IndexFieldData;

import java.util.Base64;
import java.util.Locale;

/**
 * A mapper for the {@code _id} field that builds the {@code _id} from the
 * {@code _tsid} and {@code @timestamp}.
 */
public class TsidExtractingIdFieldMapper extends IdFieldMapper {
    /**
     * Maximum length of the {@code _tsid} in the {@link #documentDescription}.
     */
    static final int DESCRIPTION_TSID_LIMIT = 1000;

    public static final TsidExtractingIdFieldMapper INSTANCE = new TsidExtractingIdFieldMapper();

    private TsidExtractingIdFieldMapper() {
        super(new AbstractIdFieldType() {
            @Override
            public IndexFieldData.Builder fielddataBuilder(FieldDataContext fieldDataContext) {
                throw new IllegalArgumentException("Fielddata is not supported on [_id] field in [time_series] indices");
            }
        });
    }

    private static final long SEED = 0;

    public static void createField(DocumentParserContext context, IndexRouting.ExtractFromSource.Builder routingBuilder, BytesRef tsid) {
        final IndexableField timestampField = context.rootDoc().getField(DataStreamTimestampFieldMapper.DEFAULT_PATH);
        if (timestampField == null) {
            throw new IllegalArgumentException(
                "data stream timestamp field [" + DataStreamTimestampFieldMapper.DEFAULT_PATH + "] is missing"
            );
        }
        long timestamp = timestampField.numericValue().longValue();
<<<<<<< HEAD
        String id;
        if (routingBuilder != null) {
            byte[] suffix = new byte[16];
            id = createId(context.hasDynamicMappers() == false, routingBuilder, tsid, timestamp, suffix);
            /*
             * Make sure that _id from extracting the tsid matches that _id
             * from extracting the _source. This should be true for all valid
             * documents with valid mappings. *But* some invalid mappings
             * will not parse the field but be rejected later by the dynamic
             * mappings machinery. So if there are any dynamic mappings
             * at all we just skip the assertion because we can't be sure
             * it always must pass.
             */
            IndexRouting.ExtractFromSource indexRouting = (IndexRouting.ExtractFromSource) context.indexSettings().getIndexRouting();
            assert context.getDynamicMappers().isEmpty() == false
                || context.getDynamicRuntimeFields().isEmpty() == false
                || id.equals(indexRouting.createId(context.sourceToParse().getXContentType(), context.sourceToParse().source(), suffix));

            if (context.sourceToParse().id() != null && false == context.sourceToParse().id().equals(id)) {
                throw new IllegalArgumentException(
                    String.format(
                        Locale.ROOT,
                        "_id must be unset or set to [%s] but was [%s] because [%s] is in time_series mode",
                        id,
                        context.sourceToParse().id(),
                        context.indexSettings().getIndexMetadata().getIndex().getName()
                    )
                );
            }
        } else {
            int routingId = TimeSeriesRoutingIdFieldMapper.decode(context.sourceToParse().id());
            id = createId(routingId, tsid, timestamp);
=======
        byte[] suffix = new byte[16];
        String id = createId(context.hasDynamicMappers(), routingBuilder, tsid, timestamp, suffix);
        /*
         * Make sure that _id from extracting the tsid matches that _id
         * from extracting the _source. This should be true for all valid
         * documents with valid mappings. *But* some invalid mappings
         * will not parse the field but be rejected later by the dynamic
         * mappings machinery. So if there are any dynamic mappings
         * at all we just skip the assertion because we can't be sure
         * it always must pass.
         */
        IndexRouting.ExtractFromSource indexRouting = (IndexRouting.ExtractFromSource) context.indexSettings().getIndexRouting();
        assert context.getDynamicMappers().isEmpty() == false
            || context.getDynamicRuntimeFields().isEmpty() == false
            || id.equals(indexRouting.createId(context.sourceToParse().getXContentType(), context.sourceToParse().source(), suffix));

        if (context.sourceToParse().id() != null && false == context.sourceToParse().id().equals(id)) {
            throw new IllegalArgumentException(
                String.format(
                    Locale.ROOT,
                    "_id must be unset or set to [%s] but was [%s] because [%s] is in time_series mode",
                    id,
                    context.sourceToParse().id(),
                    context.indexSettings().getIndexMetadata().getIndex().getName()
                )
            );
>>>>>>> 6ae9dbfd
        }
        context.id(id);

        BytesRef uidEncoded = Uid.encodeId(context.id());
        context.doc().add(new StringField(NAME, uidEncoded, Field.Store.YES));
    }

    public static String createId(int routingId, BytesRef tsid, long timestamp) {
        Hash128 hash = new Hash128();
        MurmurHash3.hash128(tsid.bytes, tsid.offset, tsid.length, SEED, hash);

        byte[] bytes = new byte[20];
        ByteUtils.writeIntLE(routingId, bytes, 0);
        ByteUtils.writeLongLE(hash.h1, bytes, 4);
        ByteUtils.writeLongBE(timestamp, bytes, 12);   // Big Ending shrinks the inverted index by ~37%

        return Base64.getUrlEncoder().withoutPadding().encodeToString(bytes);
    }

    public static String createId(
        boolean dynamicMappersExists,
        IndexRouting.ExtractFromSource.Builder routingBuilder,
        BytesRef tsid,
        long timestamp,
        byte[] suffix
    ) {
        Hash128 hash = new Hash128();
        MurmurHash3.hash128(tsid.bytes, tsid.offset, tsid.length, SEED, hash);

        ByteUtils.writeLongLE(hash.h1, suffix, 0);
        ByteUtils.writeLongBE(timestamp, suffix, 8);   // Big Ending shrinks the inverted index by ~37%

        String id = routingBuilder.createId(suffix, dynamicMappersExists ? () -> 0 : () -> {
            throw new IllegalStateException(
                "Didn't find any fields to include in the routing which would be fine if there are"
                    + " dynamic mapping waiting but we couldn't find any of those either!"
            );
        });
        assert Uid.isURLBase64WithoutPadding(id); // Make sure we get to use Uid's nice optimizations
        return id;
    }

    @Override
    public String documentDescription(DocumentParserContext context) {
        /*
         * We don't yet have an _id because it'd be generated by the document
         * parsing process. But we *might* have something more useful - the
         * time series dimensions and the timestamp! If we have those, then
         * include them in the description. If not, all we know is
         * "a time series document".
         */
        StringBuilder description = new StringBuilder("a time series document");
        IndexableField tsidField = context.doc().getField(TimeSeriesIdFieldMapper.NAME);
        if (tsidField != null) {
            description.append(" with tsid ").append(tsidDescription(tsidField));
        }
        IndexableField timestampField = context.doc().getField(DataStreamTimestampFieldMapper.DEFAULT_PATH);
        if (timestampField != null) {
            String timestamp = DateFieldMapper.DEFAULT_DATE_TIME_FORMATTER.formatMillis(timestampField.numericValue().longValue());
            description.append(" at [").append(timestamp).append(']');
        }
        return description.toString();
    }

    @Override
    public String documentDescription(ParsedDocument parsedDocument) {
        IndexableField tsidField = parsedDocument.rootDoc().getField(TimeSeriesIdFieldMapper.NAME);
        long timestamp = parsedDocument.rootDoc().getField(DataStreamTimestampFieldMapper.DEFAULT_PATH).numericValue().longValue();
        String timestampStr = DateFieldMapper.DEFAULT_DATE_TIME_FORMATTER.formatMillis(timestamp);
        return "[" + parsedDocument.id() + "][" + tsidDescription(tsidField) + "@" + timestampStr + "]";
    }

    private static String tsidDescription(IndexableField tsidField) {
        String tsid = TimeSeriesIdFieldMapper.encodeTsid(tsidField.binaryValue()).toString();
        if (tsid.length() <= DESCRIPTION_TSID_LIMIT) {
            return tsid;
        }
        return tsid.substring(0, DESCRIPTION_TSID_LIMIT) + "...}";
    }

    @Override
    public String reindexId(String id) {
        // null the _id so we recalculate it on write
        return null;
    }
}<|MERGE_RESOLUTION|>--- conflicted
+++ resolved
@@ -53,11 +53,10 @@
             );
         }
         long timestamp = timestampField.numericValue().longValue();
-<<<<<<< HEAD
         String id;
         if (routingBuilder != null) {
             byte[] suffix = new byte[16];
-            id = createId(context.hasDynamicMappers() == false, routingBuilder, tsid, timestamp, suffix);
+            id = createId(context.hasDynamicMappers(), routingBuilder, tsid, timestamp, suffix);
             /*
              * Make sure that _id from extracting the tsid matches that _id
              * from extracting the _source. This should be true for all valid
@@ -86,34 +85,6 @@
         } else {
             int routingId = TimeSeriesRoutingIdFieldMapper.decode(context.sourceToParse().id());
             id = createId(routingId, tsid, timestamp);
-=======
-        byte[] suffix = new byte[16];
-        String id = createId(context.hasDynamicMappers(), routingBuilder, tsid, timestamp, suffix);
-        /*
-         * Make sure that _id from extracting the tsid matches that _id
-         * from extracting the _source. This should be true for all valid
-         * documents with valid mappings. *But* some invalid mappings
-         * will not parse the field but be rejected later by the dynamic
-         * mappings machinery. So if there are any dynamic mappings
-         * at all we just skip the assertion because we can't be sure
-         * it always must pass.
-         */
-        IndexRouting.ExtractFromSource indexRouting = (IndexRouting.ExtractFromSource) context.indexSettings().getIndexRouting();
-        assert context.getDynamicMappers().isEmpty() == false
-            || context.getDynamicRuntimeFields().isEmpty() == false
-            || id.equals(indexRouting.createId(context.sourceToParse().getXContentType(), context.sourceToParse().source(), suffix));
-
-        if (context.sourceToParse().id() != null && false == context.sourceToParse().id().equals(id)) {
-            throw new IllegalArgumentException(
-                String.format(
-                    Locale.ROOT,
-                    "_id must be unset or set to [%s] but was [%s] because [%s] is in time_series mode",
-                    id,
-                    context.sourceToParse().id(),
-                    context.indexSettings().getIndexMetadata().getIndex().getName()
-                )
-            );
->>>>>>> 6ae9dbfd
         }
         context.id(id);
 
