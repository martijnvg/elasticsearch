/*
 * Copyright Elasticsearch B.V. and/or licensed to Elasticsearch B.V. under one
 * or more contributor license agreements. Licensed under the Elastic License;
 * you may not use this file except in compliance with the Elastic License.
 */
package org.elasticsearch.xpack.ccr.action;

import org.elasticsearch.action.Action;
import org.elasticsearch.action.ActionRequestValidationException;
import org.elasticsearch.action.ActionResponse;
import org.elasticsearch.action.support.ActionFilters;
import org.elasticsearch.action.support.single.shard.SingleShardRequest;
import org.elasticsearch.action.support.single.shard.TransportSingleShardAction;
import org.elasticsearch.cluster.ClusterState;
import org.elasticsearch.cluster.metadata.IndexNameExpressionResolver;
import org.elasticsearch.cluster.routing.ShardsIterator;
import org.elasticsearch.cluster.service.ClusterService;
import org.elasticsearch.common.inject.Inject;
import org.elasticsearch.common.io.stream.StreamInput;
import org.elasticsearch.common.io.stream.StreamOutput;
import org.elasticsearch.common.settings.Settings;
import org.elasticsearch.index.IndexService;
import org.elasticsearch.index.seqno.SeqNoStats;
import org.elasticsearch.index.shard.IndexShard;
import org.elasticsearch.index.shard.IndexShardNotStartedException;
import org.elasticsearch.index.shard.IndexShardState;
import org.elasticsearch.index.shard.ShardId;
import org.elasticsearch.index.translog.Translog;
import org.elasticsearch.indices.IndicesService;
import org.elasticsearch.threadpool.ThreadPool;
import org.elasticsearch.transport.TransportService;

import java.io.IOException;
import java.util.ArrayList;
import java.util.Arrays;
import java.util.List;
import java.util.Objects;

import static org.elasticsearch.action.ValidateActions.addValidationError;

public class ShardChangesAction extends Action<ShardChangesAction.Response> {

    public static final ShardChangesAction INSTANCE = new ShardChangesAction();
    public static final String NAME = "indices:data/read/xpack/ccr/shard_changes";

    private ShardChangesAction() {
        super(NAME);
    }

    @Override
    public Response newResponse() {
        return new Response();
    }

    public static class Request extends SingleShardRequest<Request> {

        private long fromSeqNo;
        private int maxOperationCount;
        private ShardId shardId;
        private String expectedHistoryUUID;
        private long maxOperationSizeInBytes = ShardFollowNodeTask.DEFAULT_MAX_BATCH_SIZE_IN_BYTES;

        public Request(ShardId shardId, String expectedHistoryUUID) {
            super(shardId.getIndexName());
            this.shardId = shardId;
            this.expectedHistoryUUID = expectedHistoryUUID;
        }

        Request() {
        }

        public ShardId getShard() {
            return shardId;
        }

        public long getFromSeqNo() {
            return fromSeqNo;
        }

        public void setFromSeqNo(long fromSeqNo) {
            this.fromSeqNo = fromSeqNo;
        }

        public int getMaxOperationCount() {
            return maxOperationCount;
        }

        public void setMaxOperationCount(int maxOperationCount) {
            this.maxOperationCount = maxOperationCount;
        }

        public long getMaxOperationSizeInBytes() {
            return maxOperationSizeInBytes;
        }

        public void setMaxOperationSizeInBytes(long maxOperationSizeInBytes) {
            this.maxOperationSizeInBytes = maxOperationSizeInBytes;
        }

        public String getExpectedHistoryUUID() {
            return expectedHistoryUUID;
        }

        @Override
        public ActionRequestValidationException validate() {
            ActionRequestValidationException validationException = null;
            if (fromSeqNo < 0) {
                validationException = addValidationError("fromSeqNo [" + fromSeqNo + "] cannot be lower than 0", validationException);
            }
            if (maxOperationCount < 0) {
                validationException = addValidationError("maxOperationCount [" + maxOperationCount +
                    "] cannot be lower than 0", validationException);
            }
            if (maxOperationSizeInBytes <= 0) {
                validationException = addValidationError("maxOperationSizeInBytes [" + maxOperationSizeInBytes + "] must be larger than 0",
                        validationException);
            }
            return validationException;
        }

        @Override
        public void readFrom(StreamInput in) throws IOException {
            super.readFrom(in);
            fromSeqNo = in.readVLong();
            maxOperationCount = in.readVInt();
            shardId = ShardId.readShardId(in);
            expectedHistoryUUID = in.readString();
            maxOperationSizeInBytes = in.readVLong();
        }

        @Override
        public void writeTo(StreamOutput out) throws IOException {
            super.writeTo(out);
            out.writeVLong(fromSeqNo);
            out.writeVInt(maxOperationCount);
            shardId.writeTo(out);
            out.writeString(expectedHistoryUUID);
            out.writeVLong(maxOperationSizeInBytes);
        }


        @Override
        public boolean equals(final Object o) {
            if (this == o) return true;
            if (o == null || getClass() != o.getClass()) return false;
            final Request request = (Request) o;
            return fromSeqNo == request.fromSeqNo &&
                    maxOperationCount == request.maxOperationCount &&
                    Objects.equals(shardId, request.shardId) &&
                    Objects.equals(expectedHistoryUUID, request.expectedHistoryUUID) &&
                    maxOperationSizeInBytes == request.maxOperationSizeInBytes;
        }

        @Override
        public int hashCode() {
            return Objects.hash(fromSeqNo, maxOperationCount, shardId, expectedHistoryUUID, maxOperationSizeInBytes);
        }

        @Override
        public String toString() {
            return "Request{" +
                    "fromSeqNo=" + fromSeqNo +
                    ", maxOperationCount=" + maxOperationCount +
                    ", shardId=" + shardId +
                    ", expectedHistoryUUID=" + expectedHistoryUUID +
                    ", maxOperationSizeInBytes=" + maxOperationSizeInBytes +
                    '}';
        }

    }

    public static final class Response extends ActionResponse {

        private long mappingVersion;

        public long getMappingVersion() {
            return mappingVersion;
        }

        private long globalCheckpoint;

        public long getGlobalCheckpoint() {
            return globalCheckpoint;
        }

        private long maxSeqNo;

        public long getMaxSeqNo() {
            return maxSeqNo;
        }

        private Translog.Operation[] operations;

        public Translog.Operation[] getOperations() {
            return operations;
        }

        Response() {
        }

        Response(
            final long mappingVersion,
            final long globalCheckpoint,
            final long maxSeqNo,
            final Translog.Operation[] operations) {

            this.mappingVersion = mappingVersion;
            this.globalCheckpoint = globalCheckpoint;
            this.maxSeqNo = maxSeqNo;
            this.operations = operations;
        }

        @Override
        public void readFrom(final StreamInput in) throws IOException {
            super.readFrom(in);
            mappingVersion = in.readVLong();
            globalCheckpoint = in.readZLong();
            maxSeqNo = in.readZLong();
            operations = in.readArray(Translog.Operation::readOperation, Translog.Operation[]::new);
        }

        @Override
        public void writeTo(final StreamOutput out) throws IOException {
            super.writeTo(out);
            out.writeVLong(mappingVersion);
            out.writeZLong(globalCheckpoint);
            out.writeZLong(maxSeqNo);
            out.writeArray(Translog.Operation::writeOperation, operations);
        }

        @Override
        public boolean equals(final Object o) {
            if (this == o) return true;
            if (o == null || getClass() != o.getClass()) return false;
            final Response that = (Response) o;
            return mappingVersion == that.mappingVersion &&
                    globalCheckpoint == that.globalCheckpoint &&
                    maxSeqNo == that.maxSeqNo &&
                    Arrays.equals(operations, that.operations);
        }

        @Override
        public int hashCode() {
            return Objects.hash(mappingVersion, globalCheckpoint, maxSeqNo, Arrays.hashCode(operations));
        }
    }

    public static class TransportAction extends TransportSingleShardAction<Request, Response> {

        private final IndicesService indicesService;

        @Inject
        public TransportAction(Settings settings,
                               ThreadPool threadPool,
                               ClusterService clusterService,
                               TransportService transportService,
                               ActionFilters actionFilters,
                               IndexNameExpressionResolver indexNameExpressionResolver,
                               IndicesService indicesService) {
            super(settings, NAME, threadPool, clusterService, transportService, actionFilters,
                    indexNameExpressionResolver, Request::new, ThreadPool.Names.GET);
            this.indicesService = indicesService;
        }

        @Override
        protected Response shardOperation(Request request, ShardId shardId) throws IOException {
            IndexService indexService = indicesService.indexServiceSafe(request.getShard().getIndex());
            IndexShard indexShard = indexService.getShard(request.getShard().id());
            final SeqNoStats seqNoStats =  indexShard.seqNoStats();
            final long mappingVersion = clusterService.state().metaData().index(shardId.getIndex()).getMappingVersion();

            final Translog.Operation[] operations = getOperations(
                    indexShard,
                    seqNoStats.getGlobalCheckpoint(),
                    request.fromSeqNo,
                    request.maxOperationCount,
                    request.expectedHistoryUUID,
                    request.maxOperationSizeInBytes);
            return new Response(mappingVersion, seqNoStats.getGlobalCheckpoint(), seqNoStats.getMaxSeqNo(), operations);
        }

        @Override
        protected boolean resolveIndex(Request request) {
            return false;
        }

        @Override
        protected ShardsIterator shards(ClusterState state, InternalRequest request) {
            return state
                    .routingTable()
                    .shardRoutingTable(request.concreteIndex(), request.request().getShard().id())
                    .activeInitializingShardsRandomIt();
        }

        @Override
        protected Response newResponse() {
            return new Response();
        }

    }

    private static final Translog.Operation[] EMPTY_OPERATIONS_ARRAY = new Translog.Operation[0];

    /**
     * Returns at most maxOperationCount operations from the specified from sequence number.
     * This method will never return operations above the specified globalCheckpoint.
     *
     * Also if the sum of collected operations' size is above the specified maxOperationSizeInBytes then this method
     * stops collecting more operations and returns what has been collected so far.
     */
    static Translog.Operation[] getOperations(IndexShard indexShard,
                                              long globalCheckpoint,
                                              long fromSeqNo,
                                              int maxOperationCount,
                                              String expectedHistoryUUID,
                                              long maxOperationSizeInBytes) throws IOException {
        if (indexShard.state() != IndexShardState.STARTED) {
            throw new IndexShardNotStartedException(indexShard.shardId(), indexShard.state());
        }
<<<<<<< HEAD
        final String historyUUID = indexShard.getHistoryUUID();
        if (historyUUID.equals(expectedHistoryUUID) == false) {
            throw new IllegalStateException("unexpected history uuid, expected [" + historyUUID + "], actual [" +
                expectedHistoryUUID + "]");
        }
        if (fromSeqNo > indexShard.getGlobalCheckpoint()) {
=======
        if (fromSeqNo > globalCheckpoint) {
>>>>>>> f441bb87
            return EMPTY_OPERATIONS_ARRAY;
        }
        int seenBytes = 0;
        // - 1 is needed, because toSeqNo is inclusive
        long toSeqNo = Math.min(globalCheckpoint, (fromSeqNo + maxOperationCount) - 1);
        assert fromSeqNo <= toSeqNo : "invalid range from_seqno[" + fromSeqNo + "] > to_seqno[" + toSeqNo + "]";
        final List<Translog.Operation> operations = new ArrayList<>();
        try (Translog.Snapshot snapshot = indexShard.newChangesSnapshot("ccr", fromSeqNo, toSeqNo, true)) {
            Translog.Operation op;
            while ((op = snapshot.next()) != null) {
                operations.add(op);
                seenBytes += op.estimateSize();
                if (seenBytes > maxOperationSizeInBytes) {
                    break;
                }
            }
        }
        return operations.toArray(EMPTY_OPERATIONS_ARRAY);
    }

}<|MERGE_RESOLUTION|>--- conflicted
+++ resolved
@@ -317,16 +317,12 @@
         if (indexShard.state() != IndexShardState.STARTED) {
             throw new IndexShardNotStartedException(indexShard.shardId(), indexShard.state());
         }
-<<<<<<< HEAD
         final String historyUUID = indexShard.getHistoryUUID();
         if (historyUUID.equals(expectedHistoryUUID) == false) {
             throw new IllegalStateException("unexpected history uuid, expected [" + historyUUID + "], actual [" +
                 expectedHistoryUUID + "]");
         }
-        if (fromSeqNo > indexShard.getGlobalCheckpoint()) {
-=======
         if (fromSeqNo > globalCheckpoint) {
->>>>>>> f441bb87
             return EMPTY_OPERATIONS_ARRAY;
         }
         int seenBytes = 0;
