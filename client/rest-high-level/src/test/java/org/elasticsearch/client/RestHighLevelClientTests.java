--- conflicted
+++ resolved
@@ -791,15 +791,13 @@
             "indices.put_alias",
             "render_search_template",
             "scripts_painless_execute",
-<<<<<<< HEAD
+            "cluster.put_component_template",
+            "cluster.get_component_template",
+            "cluster.delete_component_template",
+            "scripts_painless_execute",
             "indices.create_data_stream",
             "indices.get_data_streams",
             "indices.delete_data_stream"
-=======
-            "cluster.put_component_template",
-            "cluster.get_component_template",
-            "cluster.delete_component_template"
->>>>>>> 07eefa98
         };
         //These API are not required for high-level client feature completeness
         String[] notRequiredApi = new String[] {
