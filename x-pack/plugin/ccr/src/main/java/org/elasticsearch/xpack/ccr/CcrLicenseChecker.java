/*
 * Copyright Elasticsearch B.V. and/or licensed to Elasticsearch B.V. under one
 * or more contributor license agreements. Licensed under the Elastic License;
 * you may not use this file except in compliance with the Elastic License.
 */

package org.elasticsearch.xpack.ccr;

import org.elasticsearch.ElasticsearchStatusException;
import org.elasticsearch.action.Action;
import org.elasticsearch.action.ActionListener;
import org.elasticsearch.action.ActionRequest;
import org.elasticsearch.action.ActionResponse;
import org.elasticsearch.action.admin.cluster.state.ClusterStateRequest;
import org.elasticsearch.action.admin.cluster.state.ClusterStateResponse;
import org.elasticsearch.action.support.ContextPreservingActionListener;
import org.elasticsearch.action.admin.indices.stats.IndexShardStats;
import org.elasticsearch.action.admin.indices.stats.IndexStats;
import org.elasticsearch.action.admin.indices.stats.IndicesStatsAction;
import org.elasticsearch.action.admin.indices.stats.IndicesStatsRequest;
import org.elasticsearch.action.admin.indices.stats.IndicesStatsResponse;
import org.elasticsearch.action.admin.indices.stats.ShardStats;
import org.elasticsearch.client.Client;
import org.elasticsearch.client.FilterClient;
import org.elasticsearch.cluster.ClusterState;
import org.elasticsearch.cluster.metadata.IndexMetaData;
import org.elasticsearch.common.util.concurrent.ThreadContext;
import org.elasticsearch.common.CheckedConsumer;
<<<<<<< HEAD
import org.elasticsearch.common.Strings;
import org.elasticsearch.common.settings.Settings;
=======
import org.elasticsearch.index.IndexNotFoundException;
>>>>>>> d9947c63
import org.elasticsearch.index.engine.CommitStats;
import org.elasticsearch.index.engine.Engine;
import org.elasticsearch.index.shard.ShardId;
import org.elasticsearch.license.RemoteClusterLicenseChecker;
import org.elasticsearch.license.XPackLicenseState;
import org.elasticsearch.rest.RestStatus;
import org.elasticsearch.xpack.ccr.action.ShardFollowTask;
import org.elasticsearch.xpack.ccr.action.ShardChangesAction;
import org.elasticsearch.xpack.core.XPackPlugin;
import org.elasticsearch.xpack.core.security.SecurityContext;
import org.elasticsearch.xpack.core.security.action.user.HasPrivilegesAction;
import org.elasticsearch.xpack.core.security.action.user.HasPrivilegesRequest;
import org.elasticsearch.xpack.core.security.action.user.HasPrivilegesResponse;
import org.elasticsearch.xpack.core.security.authz.RoleDescriptor;
import org.elasticsearch.xpack.core.security.support.Exceptions;

import java.util.Arrays;
import java.util.Collections;
import java.util.Locale;
import java.util.Map;
import java.util.Objects;
import java.util.function.BiConsumer;
import java.util.function.BooleanSupplier;
import java.util.function.Consumer;
import java.util.function.Function;
import java.util.function.Supplier;
import java.util.stream.Collectors;

/**
 * Encapsulates licensing checking for CCR.
 */
public final class CcrLicenseChecker {

    private final BooleanSupplier isAuthAllowed;
    private final BooleanSupplier isCcrAllowed;

    /**
     * Constructs a CCR license checker with the default rule based on the license state for checking if CCR is allowed.
     */
    CcrLicenseChecker() {
        this(XPackPlugin.getSharedLicenseState()::isCcrAllowed, XPackPlugin.getSharedLicenseState()::isAuthAllowed);
    }

    /**
     * Constructs a CCR license checker with the specified boolean suppliers.
     *
     * @param isCcrAllowed  a boolean supplier that should return true if CCR is allowed and false otherwise
     * @param isAuthAllowed a boolean supplier that should return true if security, authentication and authorization are be enabled
     */
<<<<<<< HEAD
    CcrLicenseChecker(final BooleanSupplier isCcrAllowed, final BooleanSupplier isAuthAllowed) {
        this.isAuthAllowed = Objects.requireNonNull(isAuthAllowed);
=======
    public CcrLicenseChecker(final BooleanSupplier isCcrAllowed) {
>>>>>>> d9947c63
        this.isCcrAllowed = Objects.requireNonNull(isCcrAllowed);
    }

    /**
     * Returns whether or not CCR is allowed.
     *
     * @return true if CCR is allowed, otherwise false
     */
    public boolean isCcrAllowed() {
        return isCcrAllowed.getAsBoolean();
    }

    /**
     * Fetches the leader index metadata and history UUIDs for leader index shards from the remote cluster.
     * Before fetching the index metadata, the remote cluster is checked for license compatibility with CCR.
     * If the remote cluster is not licensed for CCR, the {@code onFailure} consumer is is invoked. Otherwise,
     * the specified consumer is invoked with the leader index metadata fetched from the remote cluster.
     *
     * @param client        the client
     * @param clusterAlias  the remote cluster alias
     * @param leaderIndex   the name of the leader index
     * @param onFailure     the failure consumer
     * @param consumer      the consumer for supplying the leader index metadata and historyUUIDs of all leader shards
     * @param <T>           the type of response the listener is waiting for
     */
    public <T> void checkRemoteClusterLicenseAndFetchLeaderIndexMetadataAndHistoryUUIDs(
            final Client client,
            final String clusterAlias,
            final String leaderIndex,
            final Consumer<Exception> onFailure,
            final BiConsumer<String[], IndexMetaData> consumer) {

        final ClusterStateRequest request = new ClusterStateRequest();
        request.clear();
        request.metaData(true);
        request.indices(leaderIndex);
        checkRemoteClusterLicenseAndFetchClusterState(
                client,
                Collections.emptyMap(),
                clusterAlias,
                request,
                onFailure,
                leaderClusterState -> {
                    IndexMetaData leaderIndexMetaData = leaderClusterState.getMetaData().index(leaderIndex);
                    if (leaderIndexMetaData == null) {
                        onFailure.accept(new IndexNotFoundException(leaderIndex));
                        return;
                    }

                    final Client leaderClient = client.getRemoteClusterClient(clusterAlias);
                    hasPrivilegesToFollowIndex(leaderClient, new String[] {leaderIndex}, e -> {
                        if (e == null) {
                            fetchLeaderHistoryUUIDs(leaderClient, leaderIndexMetaData, onFailure, historyUUIDs -> {
                                consumer.accept(historyUUIDs, leaderIndexMetaData);
                            });
                        } else {
                            onFailure.accept(e);
                        }
                    });
                },
                licenseCheck -> indexMetadataNonCompliantRemoteLicense(leaderIndex, licenseCheck),
                e -> indexMetadataUnknownRemoteLicense(leaderIndex, clusterAlias, e));
    }

    /**
     * Fetches the leader cluster state from the remote cluster by the specified cluster state request. Before fetching the cluster state,
     * the remote cluster is checked for license compliance with CCR. If the remote cluster is not licensed for CCR,
     * the {@code onFailure} consumer is invoked. Otherwise, the specified consumer is invoked with the leader cluster state fetched from
     * the remote cluster.
     *
     * @param client                     the client
     * @param clusterAlias               the remote cluster alias
     * @param headers                    the headers to use for leader client
     * @param request                    the cluster state request
     * @param onFailure                  the failure consumer
     * @param leaderClusterStateConsumer the leader cluster state consumer
     * @param <T>                        the type of response the listener is waiting for
     */
    public <T> void checkRemoteClusterLicenseAndFetchClusterState(
            final Client client,
            final Map<String, String> headers,
            final String clusterAlias,
            final ClusterStateRequest request,
            final Consumer<Exception> onFailure,
            final Consumer<ClusterState> leaderClusterStateConsumer) {
        checkRemoteClusterLicenseAndFetchClusterState(
                client,
                headers,
                clusterAlias,
                request,
                onFailure,
                leaderClusterStateConsumer,
                CcrLicenseChecker::clusterStateNonCompliantRemoteLicense,
                e -> clusterStateUnknownRemoteLicense(clusterAlias, e));
    }

    /**
     * Fetches the leader cluster state from the remote cluster by the specified cluster state request. Before fetching the cluster state,
     * the remote cluster is checked for license compliance with CCR. If the remote cluster is not licensed for CCR,
     * the {@code onFailure} consumer is invoked. Otherwise, the specified consumer is invoked with the leader cluster state fetched from
     * the remote cluster.
     *
     * @param client                     the client
     * @param clusterAlias               the remote cluster alias
     * @param headers                    the headers to use for leader client
     * @param request                    the cluster state request
     * @param onFailure                  the failure consumer
     * @param leaderClusterStateConsumer the leader cluster state consumer
     * @param nonCompliantLicense        the supplier for when the license state of the remote cluster is non-compliant
     * @param unknownLicense             the supplier for when the license state of the remote cluster is unknown due to failure
     * @param <T>                        the type of response the listener is waiting for
     */
    private <T> void checkRemoteClusterLicenseAndFetchClusterState(
            final Client client,
            final Map<String, String> headers,
            final String clusterAlias,
            final ClusterStateRequest request,
            final Consumer<Exception> onFailure,
            final Consumer<ClusterState> leaderClusterStateConsumer,
            final Function<RemoteClusterLicenseChecker.LicenseCheck, ElasticsearchStatusException> nonCompliantLicense,
            final Function<Exception, ElasticsearchStatusException> unknownLicense) {
        // we have to check the license on the remote cluster
        new RemoteClusterLicenseChecker(client, XPackLicenseState::isCcrAllowedForOperationMode).checkRemoteClusterLicenses(
                Collections.singletonList(clusterAlias),
                new ActionListener<RemoteClusterLicenseChecker.LicenseCheck>() {

                    @Override
                    public void onResponse(final RemoteClusterLicenseChecker.LicenseCheck licenseCheck) {
                        if (licenseCheck.isSuccess()) {
                            final Client leaderClient = wrapClient(client.getRemoteClusterClient(clusterAlias), headers);
                            final ActionListener<ClusterStateResponse> clusterStateListener =
                                    ActionListener.wrap(s -> leaderClusterStateConsumer.accept(s.getState()), onFailure);
                            // following an index in remote cluster, so use remote client to fetch leader index metadata
                            leaderClient.admin().cluster().state(request, clusterStateListener);
                        } else {
                            onFailure.accept(nonCompliantLicense.apply(licenseCheck));
                        }
                    }

                    @Override
                    public void onFailure(final Exception e) {
                        onFailure.accept(unknownLicense.apply(e));
                    }

                });
    }

    /**
     * Fetches the history UUIDs for leader index on per shard basis using the specified leaderClient.
     *
     * @param leaderClient                              the leader client
     * @param leaderIndexMetaData                       the leader index metadata
     * @param onFailure                                 the failure consumer
     * @param historyUUIDConsumer                       the leader index history uuid and consumer
     */
    // NOTE: Placed this method here; in order to avoid duplication of logic for fetching history UUIDs
    // in case of following a local or a remote cluster.
    public void fetchLeaderHistoryUUIDs(
        final Client leaderClient,
        final IndexMetaData leaderIndexMetaData,
        final Consumer<Exception> onFailure,
        final Consumer<String[]> historyUUIDConsumer) {

        String leaderIndex = leaderIndexMetaData.getIndex().getName();
        CheckedConsumer<IndicesStatsResponse, Exception> indicesStatsHandler = indicesStatsResponse -> {
            IndexStats indexStats = indicesStatsResponse.getIndices().get(leaderIndex);
            String[] historyUUIDs = new String[leaderIndexMetaData.getNumberOfShards()];
            for (IndexShardStats indexShardStats : indexStats) {
                for (ShardStats shardStats : indexShardStats) {
                    // Ignore replica shards as they may not have yet started and
                    // we just end up overwriting slots in historyUUIDs
                    if (shardStats.getShardRouting().primary() == false) {
                        continue;
                    }

                    CommitStats commitStats = shardStats.getCommitStats();
                    if (commitStats == null) {
                        onFailure.accept(new IllegalArgumentException("leader index's commit stats are missing"));
                        return;
                    }
                    String historyUUID = commitStats.getUserData().get(Engine.HISTORY_UUID_KEY);
                    ShardId shardId = shardStats.getShardRouting().shardId();
                    historyUUIDs[shardId.id()] = historyUUID;
                }
            }
            for (int i = 0; i < historyUUIDs.length; i++) {
                if (historyUUIDs[i] == null) {
                    onFailure.accept(new IllegalArgumentException("no history uuid for [" + leaderIndex + "][" + i + "]"));
                    return;
                }
            }
            historyUUIDConsumer.accept(historyUUIDs);
        };
        IndicesStatsRequest request = new IndicesStatsRequest();
        request.clear();
        request.indices(leaderIndex);
        leaderClient.admin().indices().stats(request, ActionListener.wrap(indicesStatsHandler, onFailure));
    }

    public void hasPrivilegesToFollowIndex(
        final Client leaderClient,
        final String[] indices,
        Consumer<Exception> handler
    ) {
        if (isAuthAllowed.getAsBoolean() == false) {
            handler.accept(null);
            return;
        }

        ThreadContext threadContext = leaderClient.threadPool().getThreadContext();
        SecurityContext securityContext = new SecurityContext(Settings.EMPTY, threadContext);
        String username = securityContext.getUser().principal();

        RoleDescriptor.IndicesPrivileges privileges = RoleDescriptor.IndicesPrivileges.builder()
            .indices(indices)
            .privileges(IndicesStatsAction.NAME, ShardChangesAction.NAME)
            .build();

        HasPrivilegesRequest request = new HasPrivilegesRequest();
        request.username(username);
        request.clusterPrivileges(Strings.EMPTY_ARRAY);
        request.indexPrivileges(privileges);
        request.applicationPrivileges(new RoleDescriptor.ApplicationResourcePrivileges[0]);
        CheckedConsumer<HasPrivilegesResponse, Exception> responseHandler = response -> {
            if (response.isCompleteMatch()) {
                handler.accept(null);
            } else {
                StringBuilder message = new StringBuilder("insufficient privileges to follow index ");
                message.append(Arrays.toString(indices));

                HasPrivilegesResponse.ResourcePrivileges resourcePrivileges = response.getIndexPrivileges().get(0);
                for (Map.Entry<String, Boolean> entry : resourcePrivileges.getPrivileges().entrySet()) {
                    if (entry.getValue() == false) {
                        message.append(", privilege for action [");
                        message.append(entry.getKey());
                        message.append("] is missing");
                    }
                }

                handler.accept(Exceptions.authorizationError(message.toString()));
            }
        };
        leaderClient.execute(HasPrivilegesAction.INSTANCE, request, ActionListener.wrap(responseHandler, handler));
    }

    public static Client wrapClient(Client client, Map<String, String> headers) {
        if (headers.isEmpty()) {
            return client;
        } else {
            final ThreadContext threadContext = client.threadPool().getThreadContext();
            Map<String, String> filteredHeaders = headers.entrySet().stream()
                .filter(e -> ShardFollowTask.HEADER_FILTERS.contains(e.getKey()))
                .collect(Collectors.toMap(Map.Entry::getKey, Map.Entry::getValue));
            return new FilterClient(client) {
                @Override
                protected <Request extends ActionRequest, Response extends ActionResponse>
                void doExecute(Action<Response> action, Request request, ActionListener<Response> listener) {
                    final Supplier<ThreadContext.StoredContext> supplier = threadContext.newRestorableContext(false);
                    try (ThreadContext.StoredContext ignore = stashWithHeaders(threadContext, filteredHeaders)) {
                        super.doExecute(action, request, new ContextPreservingActionListener<>(supplier, listener));
                    }
                }
            };
        }
    }

    private static ThreadContext.StoredContext stashWithHeaders(ThreadContext threadContext, Map<String, String> headers) {
        final ThreadContext.StoredContext storedContext = threadContext.stashContext();
        threadContext.copyHeaders(headers.entrySet());
        return storedContext;
    }

    private static ElasticsearchStatusException indexMetadataNonCompliantRemoteLicense(
            final String leaderIndex, final RemoteClusterLicenseChecker.LicenseCheck licenseCheck) {
        final String clusterAlias = licenseCheck.remoteClusterLicenseInfo().clusterAlias();
        final String message = String.format(
                Locale.ROOT,
                "can not fetch remote index [%s:%s] metadata as the remote cluster [%s] is not licensed for [ccr]; %s",
                clusterAlias,
                leaderIndex,
                clusterAlias,
                RemoteClusterLicenseChecker.buildErrorMessage(
                        "ccr",
                        licenseCheck.remoteClusterLicenseInfo(),
                        RemoteClusterLicenseChecker::isLicensePlatinumOrTrial));
        return new ElasticsearchStatusException(message, RestStatus.BAD_REQUEST);
    }

    private static ElasticsearchStatusException clusterStateNonCompliantRemoteLicense(
            final RemoteClusterLicenseChecker.LicenseCheck licenseCheck) {
        final String clusterAlias = licenseCheck.remoteClusterLicenseInfo().clusterAlias();
        final String message = String.format(
                Locale.ROOT,
                "can not fetch remote cluster state as the remote cluster [%s] is not licensed for [ccr]; %s",
                clusterAlias,
                RemoteClusterLicenseChecker.buildErrorMessage(
                        "ccr",
                        licenseCheck.remoteClusterLicenseInfo(),
                        RemoteClusterLicenseChecker::isLicensePlatinumOrTrial));
        return new ElasticsearchStatusException(message, RestStatus.BAD_REQUEST);
    }

    private static ElasticsearchStatusException indexMetadataUnknownRemoteLicense(
            final String leaderIndex, final String clusterAlias, final Exception cause) {
        final String message = String.format(
                Locale.ROOT,
                "can not fetch remote index [%s:%s] metadata as the license state of the remote cluster [%s] could not be determined",
                clusterAlias,
                leaderIndex,
                clusterAlias);
        return new ElasticsearchStatusException(message, RestStatus.BAD_REQUEST, cause);
    }

    private static ElasticsearchStatusException clusterStateUnknownRemoteLicense(final String clusterAlias, final Exception cause) {
        final String message = String.format(
                Locale.ROOT,
                "can not fetch remote cluster state as the license state of the remote cluster [%s] could not be determined", clusterAlias);
        return new ElasticsearchStatusException(message, RestStatus.BAD_REQUEST, cause);
    }

}<|MERGE_RESOLUTION|>--- conflicted
+++ resolved
@@ -26,12 +26,9 @@
 import org.elasticsearch.cluster.metadata.IndexMetaData;
 import org.elasticsearch.common.util.concurrent.ThreadContext;
 import org.elasticsearch.common.CheckedConsumer;
-<<<<<<< HEAD
 import org.elasticsearch.common.Strings;
 import org.elasticsearch.common.settings.Settings;
-=======
 import org.elasticsearch.index.IndexNotFoundException;
->>>>>>> d9947c63
 import org.elasticsearch.index.engine.CommitStats;
 import org.elasticsearch.index.engine.Engine;
 import org.elasticsearch.index.shard.ShardId;
@@ -81,12 +78,8 @@
      * @param isCcrAllowed  a boolean supplier that should return true if CCR is allowed and false otherwise
      * @param isAuthAllowed a boolean supplier that should return true if security, authentication and authorization are be enabled
      */
-<<<<<<< HEAD
-    CcrLicenseChecker(final BooleanSupplier isCcrAllowed, final BooleanSupplier isAuthAllowed) {
+    public CcrLicenseChecker(final BooleanSupplier isCcrAllowed, final BooleanSupplier isAuthAllowed) {
         this.isAuthAllowed = Objects.requireNonNull(isAuthAllowed);
-=======
-    public CcrLicenseChecker(final BooleanSupplier isCcrAllowed) {
->>>>>>> d9947c63
         this.isCcrAllowed = Objects.requireNonNull(isCcrAllowed);
     }
 
